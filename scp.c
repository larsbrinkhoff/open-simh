/* scp.c: simulator control program

   Copyright (c) 1993-2011, Robert M Supnik

   Permission is hereby granted, free of charge, to any person obtaining a
   copy of this software and associated documentation files (the "Software"),
   to deal in the Software without restriction, including without limitation
   the rights to use, copy, modify, merge, publish, distribute, sublicense,
   and/or sell copies of the Software, and to permit persons to whom the
   Software is furnished to do so, subject to the following conditions:

   The above copyright notice and this permission notice shall be included in
   all copies or substantial portions of the Software.

   THE SOFTWARE IS PROVIDED "AS IS", WITHOUT WARRANTY OF ANY KIND, EXPRESS OR
   IMPLIED, INCLUDING BUT NOT LIMITED TO THE WARRANTIES OF MERCHANTABILITY,
   FITNESS FOR A PARTICULAR PURPOSE AND NONINFRINGEMENT.  IN NO EVENT SHALL
   ROBERT M SUPNIK BE LIABLE FOR ANY CLAIM, DAMAGES OR OTHER LIABILITY, WHETHER
   IN AN ACTION OF CONTRACT, TORT OR OTHERWISE, ARISING FROM, OUT OF OR IN
   CONNECTION WITH THE SOFTWARE OR THE USE OR OTHER DEALINGS IN THE SOFTWARE.

   Except as contained in this notice, the name of Robert M Supnik shall not be
   used in advertising or otherwise to promote the sale, use or other dealings
   in this Software without prior written authorization from Robert M Supnik.

<<<<<<< HEAD
   13-Jan-11    MP      Added "SHOW SHOW" and "SHOW <dev> SHOW" commands
   05-Jan-11    RMS     Fixed bug in deposit stride for numeric input (John Dundas)
   23-Dec-10    RMS     Clarified some help messages (Mark Pizzolato)
   08-Nov-10    RMS     Fixed handling of DO with no arguments (Dave Bryan)
   22-May-10    RMS     Added *nix READLINE support (Mark Pizzolato)
=======
   22-Jan-11    MP      Added SET ON, SET NOON, ON, GOTO and RETURN command support
>>>>>>> 766e7058
   08-Feb-09    RMS     Fixed warnings in help printouts
   29-Dec-08    RMS     Fixed implementation of MTAB_NC
   24-Nov-08    RMS     Revised RESTORE unit logic for consistency
   05-Sep-08    JDB     "detach_all" ignores error status returns if shutting down
   17-Aug-08    RMS     Revert RUN/BOOT to standard, rather than powerup, reset
   25-Jul-08    JDB     DO cmd missing params now default to null string
   29-Jun-08    JDB     DO cmd sub_args now allows "\\" to specify literal backslash
   31-Mar-08    RMS     Fixed bug in local/global register search (Mark Pizzolato)
                        Fixed bug in restore of RO units (Mark Pizzolato)
   06-Feb-08    RMS     Added SET/SHO/NO BR with default argument
   18-Jul-07    RMS     Modified match_ext for VMS ext;version support
   28-Apr-07    RMS     Modified sim_instr invocation to call sim_rtcn_init_all
                        Fixed bug in get_sim_opt
                        Fixed bug in restoration with changed memory size
   08-Mar-07    JDB     Fixed breakpoint actions in DO command file processing
   30-Jan-07    RMS     Fixed bugs in get_ipaddr
   17-Oct-06    RMS     Added idle support
   04-Oct-06    JDB     DO cmd failure now echoes cmd unless -q
   14-Jul-06    RMS     Added sim_activate_abs
   02-Jun-06    JDB     Fixed do_cmd to exit nested files on assertion failure
                        Added -E switch to do_cmd to exit on any error
   14-Feb-06    RMS     Upgraded save file format to V3.5
   18-Jan-06    RMS     Added fprint_stopped_gen
                        Added breakpoint spaces
                        Fixed unaligned register access (Doug Carman)
   22-Sep-05    RMS     Fixed declarations (Sterling Garwood)
   30-Aug-05    RMS     Revised to trim trailing spaces on file names
   25-Aug-05    RMS     Added variable default device support
   23-Aug-05    RMS     Added Linux line history support
   16-Aug-05    RMS     Fixed C++ declaration and cast problems
   01-May-05    RMS     Revised syntax for SET DEBUG (Dave Bryan)
   22-Mar-05    JDB     Modified DO command to allow ten-level nesting
   18-Mar-05    RMS     Moved DETACH tests into detach_unit (Dave Bryan)
                        Revised interface to fprint_sym, fparse_sym
   07-Feb-05    RMS     Added ASSERT command (Dave Bryan)
   02-Feb-05    RMS     Fixed bug in global register search
   26-Dec-04    RMS     Qualified SAVE examine, RESTORE deposit with SIM_SW_REST
   10-Nov-04    JDB     Fixed logging of errors from cmds in "do" file
   05-Nov-04    RMS     Moved SET/SHOW DEBUG under CONSOLE hierarchy
                        Renamed unit OFFLINE/ONLINE to DISABLED/ENABLED (Dave Bryan)
                        Revised to flush output files after simulation stop (Dave Bryan)
   15-Oct-04    RMS     Fixed HELP to suppress duplicate descriptions
   27-Sep-04    RMS     Fixed comma-separation options in set (David Bryan)
   09-Sep-04    RMS     Added -p option for RESET
   13-Aug-04    RMS     Qualified RESTORE detach with SIM_SW_REST
   17-Jul-04    RMS     Added ECHO command (Dave Bryan)
   12-Jul-04    RMS     Fixed problem ATTACHing to read only files
                        (John Dundas)
   28-May-04    RMS     Added SET/SHOW CONSOLE
   14-Feb-04    RMS     Updated SAVE/RESTORE (V3.2)
                RMS     Added debug print routines (Dave Hittner)
                RMS     Added sim_vm_parse_addr and sim_vm_fprint_addr
                RMS     Added REG_VMAD support
                RMS     Split out libraries
                RMS     Moved logging function to SCP
                RMS     Exposed step counter interface(s)
                RMS     Fixed double logging of SHOW BREAK (Mark Pizzolato)
                RMS     Fixed implementation of REG_VMIO
                RMS     Added SET/SHOW DEBUG, SET/SHOW <device> DEBUG,
                        SHOW <device> MODIFIERS, SHOW <device> RADIX
                RMS     Changed sim_fsize to take uptr argument
   29-Dec-03    RMS     Added Telnet console output stall support
   01-Nov-03    RMS     Cleaned up implicit detach on attach/restore
                        Fixed bug in command line read while logging (Mark Pizzolato)
   01-Sep-03    RMS     Fixed end-of-file problem in dep, idep
                        Fixed error on trailing spaces in dep, idep
   15-Jul-03    RMS     Removed unnecessary test in reset_all
   15-Jun-03    RMS     Added register flag REG_VMIO
   25-Apr-03    RMS     Added extended address support (V3.0)
                        Fixed bug in SAVE (Peter Schorn)
                        Added u5, u6 fields
                        Added logical name support
   03-Mar-03    RMS     Added sim_fsize
   27-Feb-03    RMS     Fixed bug in multiword deposits to files
   08-Feb-03    RMS     Changed sim_os_sleep to void, match_ext to char*
                        Added multiple actions, .ini file support
                        Added multiple switch evaluations per line
   07-Feb-03    RMS     Added VMS support for ! (Mark Pizzolato)
   01-Feb-03    RMS     Added breakpoint table extension, actions
   14-Jan-03    RMS     Added missing function prototypes
   10-Jan-03    RMS     Added attach/restore flag, dynamic memory size support,
                        case sensitive SET options
   22-Dec-02    RMS     Added ! (OS command) feature (Mark Pizzolato)
   17-Dec-02    RMS     Added get_ipaddr
   02-Dec-02    RMS     Added EValuate command
   16-Nov-02    RMS     Fixed bug in register name match algorithm
   13-Oct-02    RMS     Fixed Borland compiler warnings (Hans Pufal)
   05-Oct-02    RMS     Fixed bugs in set_logon, ssh_break (David Hittner)
                        Added support for fixed buffer devices
                        Added support for Telnet console, removed VT support
                        Added help <command>
                        Added VMS file optimizations (Robert Alan Byer)
                        Added quiet mode, DO with parameters, GUI interface,
                           extensible commands (Brian Knittel)
                        Added device enable/disable commands
   14-Jul-02    RMS     Fixed exit bug in do, added -v switch (Brian Knittel)
   17-May-02    RMS     Fixed bug in fxread/fxwrite error usage (found by
                        Norm Lastovic)
   02-May-02    RMS     Added VT emulation interface, changed {NO}LOG to SET {NO}LOG
   22-Apr-02    RMS     Fixed laptop sleep problem in clock calibration, added
                        magtape record length error (Jonathan Engdahl)
   26-Feb-02    RMS     Fixed initialization bugs in do_cmd, get_aval
                        (Brian Knittel)
   10-Feb-02    RMS     Fixed problem in clock calibration
   06-Jan-02    RMS     Moved device enable/disable to simulators
   30-Dec-01    RMS     Generalized timer packaged, added circular arrays
   19-Dec-01    RMS     Fixed DO command bug (John Dundas)
   07-Dec-01    RMS     Implemented breakpoint package
   05-Dec-01    RMS     Fixed bug in universal register logic
   03-Dec-01    RMS     Added read-only units, extended SET/SHOW, universal registers
   24-Nov-01    RMS     Added unit-based registers
   16-Nov-01    RMS     Added DO command
   28-Oct-01    RMS     Added relative range addressing
   08-Oct-01    RMS     Added SHOW VERSION
   30-Sep-01    RMS     Relaxed attach test in BOOT
   27-Sep-01    RMS     Added queue count routine, fixed typo in ex/mod
   17-Sep-01    RMS     Removed multiple console support
   07-Sep-01    RMS     Removed conditional externs on function prototypes
                        Added special modifier print
   31-Aug-01    RMS     Changed int64 to t_int64 for Windoze (V2.7)
   18-Jul-01    RMS     Minor changes for Macintosh port
   12-Jun-01    RMS     Fixed bug in big-endian I/O (Dave Conroy)
   27-May-01    RMS     Added multiple console support
   16-May-01    RMS     Added logging
   15-May-01    RMS     Added features from Tim Litt
   12-May-01    RMS     Fixed missing return in disable_cmd
   25-Mar-01    RMS     Added ENABLE/DISABLE
   14-Mar-01    RMS     Revised LOAD/DUMP interface (again)
   05-Mar-01    RMS     Added clock calibration support
   05-Feb-01    RMS     Fixed bug, DETACH buffered unit with hwmark = 0
   04-Feb-01    RMS     Fixed bug, RESTORE not using device's attach routine
   21-Jan-01    RMS     Added relative time
   22-Dec-00    RMS     Fixed find_device for devices ending in numbers
   08-Dec-00    RMS     V2.5a changes
   30-Oct-00    RMS     Added output file option to examine
   11-Jul-99    RMS     V2.5 changes
   13-Apr-99    RMS     Fixed handling of 32b addresses
   04-Oct-98    RMS     V2.4 changes
   20-Aug-98    RMS     Added radix commands
   05-Jun-98    RMS     Fixed bug in ^D handling for UNIX
   10-Apr-98    RMS     Added switches to all commands
   26-Oct-97    RMS     Added search capability
   25-Jan-97    RMS     Revised data types
   23-Jan-97    RMS     Added bi-endian I/O
   06-Sep-96    RMS     Fixed bug in variable length IEXAMINE
   16-Jun-96    RMS     Changed interface to parse/print_sym
   06-Apr-96    RMS     Added error checking in reset all
   07-Jan-96    RMS     Added register buffers in save/restore
   11-Dec-95    RMS     Fixed ordering bug in save/restore
   22-May-95    RMS     Added symbolic input
   13-Apr-95    RMS     Added symbolic printouts
*/

/* Macros and data structures */

#include "sim_defs.h"
#include "sim_rev.h"
#include <signal.h>
#include <ctype.h>
#include <time.h>

#if defined(HAVE_READLINE)
#include <readline/readline.h>
#include <readline/history.h>
#endif

#define EX_D            0                               /* deposit */
#define EX_E            1                               /* examine */
#define EX_I            2                               /* interactive */
#define SCH_OR          0                               /* search logicals */
#define SCH_AND         1
#define SCH_XOR         2
#define SCH_E           0                               /* search booleans */
#define SCH_N           1
#define SCH_G           2
#define SCH_L           3
#define SCH_EE          4
#define SCH_NE          5
#define SCH_GE          6
#define SCH_LE          7
#define SSH_ST          0                               /* set */
#define SSH_SH          1                               /* show */
#define SSH_CL          2                               /* clear */

#define MAX_DO_NEST_LVL 10                              /* DO cmd nesting level */
#define SRBSIZ          1024                            /* save/restore buffer */
#define SIM_BRK_INILNT  4096                            /* bpt tbl length */
#define SIM_BRK_ALLTYP  0xFFFFFFFF
#define UPDATE_SIM_TIME(x) sim_time = sim_time + (x - sim_interval); \
    sim_rtime = sim_rtime + ((uint32) (x - sim_interval)); \
    x = sim_interval

#define SZ_D(dp) (size_map[((dp)->dwidth + CHAR_BIT - 1) / CHAR_BIT])
#define SZ_R(rp) \
    (size_map[((rp)->width + (rp)->offset + CHAR_BIT - 1) / CHAR_BIT])
#if defined (USE_INT64)
#define SZ_LOAD(sz,v,mb,j) \
    if (sz == sizeof (uint8)) v = *(((uint8 *) mb) + ((uint32) j)); \
    else if (sz == sizeof (uint16)) v = *(((uint16 *) mb) + ((uint32) j)); \
    else if (sz == sizeof (uint32)) v = *(((uint32 *) mb) + ((uint32) j)); \
    else v = *(((t_uint64 *) mb) + ((uint32) j));
#define SZ_STORE(sz,v,mb,j) \
    if (sz == sizeof (uint8)) *(((uint8 *) mb) + j) = (uint8) v; \
    else if (sz == sizeof (uint16)) *(((uint16 *) mb) + ((uint32) j)) = (uint16) v; \
    else if (sz == sizeof (uint32)) *(((uint32 *) mb) + ((uint32) j)) = (uint32) v; \
    else *(((t_uint64 *) mb) + ((uint32) j)) = v;
#else
#define SZ_LOAD(sz,v,mb,j) \
    if (sz == sizeof (uint8)) v = *(((uint8 *) mb) + ((uint32) j)); \
    else if (sz == sizeof (uint16)) v = *(((uint16 *) mb) + ((uint32) j)); \
    else v = *(((uint32 *) mb) + ((uint32) j));
#define SZ_STORE(sz,v,mb,j) \
    if (sz == sizeof (uint8)) *(((uint8 *) mb) + ((uint32) j)) = (uint8) v; \
    else if (sz == sizeof (uint16)) *(((uint16 *) mb) + ((uint32) j)) = (uint16) v; \
    else *(((uint32 *) mb) + ((uint32) j)) = v;
#endif
#define GET_SWITCHES(cp) \
    if ((cp = get_sim_sw (cp)) == NULL) return SCPE_INVSW
#define GET_RADIX(val,dft) \
    if (sim_switches & SWMASK ('O')) val = 8; \
    else if (sim_switches & SWMASK ('D')) val = 10; \
    else if (sim_switches & SWMASK ('H')) val = 16; \
    else val = dft;

/* VM interface */

extern char sim_name[];
extern DEVICE *sim_devices[];
extern REG *sim_PC;
extern const char *sim_stop_messages[];
extern t_stat sim_instr (void);
extern t_stat sim_load (FILE *ptr, char *cptr, char *fnam, int32 flag);
extern int32 sim_emax;
extern t_stat fprint_sym (FILE *ofile, t_addr addr, t_value *val,
    UNIT *uptr, int32 sw);
extern t_stat parse_sym (char *cptr, t_addr addr, UNIT *uptr, t_value *val,
    int32 sw);

/* The per-simulator init routine is a weak global that defaults to NULL
   The other per-simulator pointers can be overrriden by the init routine */

void (*sim_vm_init) (void);
char* (*sim_vm_read) (char *ptr, int32 size, FILE *stream) = NULL;
void (*sim_vm_post) (t_bool from_scp) = NULL;
CTAB *sim_vm_cmd = NULL;
void (*sim_vm_fprint_addr) (FILE *st, DEVICE *dptr, t_addr addr) = NULL;
t_addr (*sim_vm_parse_addr) (DEVICE *dptr, char *cptr, char **tptr) = NULL;

/* Prototypes */

/* Set and show command processors */

t_stat set_dev_radix (DEVICE *dptr, UNIT *uptr, int32 flag, char *cptr);
t_stat set_dev_enbdis (DEVICE *dptr, UNIT *uptr, int32 flag, char *cptr);
t_stat set_dev_debug (DEVICE *dptr, UNIT *uptr, int32 flag, char *cptr);
t_stat set_unit_enbdis (DEVICE *dptr, UNIT *uptr, int32 flag, char *cptr);
t_stat ssh_break (FILE *st, char *cptr, int32 flg);
t_stat show_cmd_fi (FILE *ofile, int32 flag, char *cptr);
t_stat show_config (FILE *st, DEVICE *dptr, UNIT *uptr, int32 flag, char *cptr);
t_stat show_queue (FILE *st, DEVICE *dptr, UNIT *uptr, int32 flag, char *cptr);
t_stat show_time (FILE *st, DEVICE *dptr, UNIT *uptr, int32 flag, char *cptr);
t_stat show_mod_names (FILE *st, DEVICE *dptr, UNIT *uptr, int32 flag, char *cptr);
t_stat show_show_commands (FILE *st, DEVICE *dptr, UNIT *uptr, int32 flag, char *cptr);
t_stat show_log_names (FILE *st, DEVICE *dptr, UNIT *uptr, int32 flag, char *cptr);
t_stat show_dev_radix (FILE *st, DEVICE *dptr, UNIT *uptr, int32 flag, char *cptr);
t_stat show_dev_debug (FILE *st, DEVICE *dptr, UNIT *uptr, int32 flag, char *cptr);
t_stat show_dev_logicals (FILE *st, DEVICE *dptr, UNIT *uptr, int32 flag, char *cptr);
t_stat show_dev_modifiers (FILE *st, DEVICE *dptr, UNIT *uptr, int32 flag, char *cptr);
t_stat show_dev_show_commands (FILE *st, DEVICE *dptr, UNIT *uptr, int32 flag, char *cptr);
t_stat show_version (FILE *st, DEVICE *dptr, UNIT *uptr, int32 flag, char *cptr);
t_stat show_break (FILE *st, DEVICE *dptr, UNIT *uptr, int32 flag, char *cptr);
t_stat show_on (FILE *st, DEVICE *dptr, UNIT *uptr, int32 flag, char *cptr);
t_stat show_device (FILE *st, DEVICE *dptr, int32 flag);
t_stat show_unit (FILE *st, DEVICE *dptr, UNIT *uptr, int32 flag);
t_stat show_all_mods (FILE *st, DEVICE *dptr, UNIT *uptr, int32 flg);
t_stat show_one_mod (FILE *st, DEVICE *dptr, UNIT *uptr, MTAB *mptr, char *cptr, int32 flag);
t_stat sim_check_console (int32 sec);
t_stat sim_save (FILE *sfile);
t_stat sim_rest (FILE *rfile);

/* Breakpoint package */

t_stat sim_brk_init (void);
t_stat sim_brk_set (t_addr loc, int32 sw, int32 ncnt, char *act);
t_stat sim_brk_clr (t_addr loc, int32 sw);
t_stat sim_brk_clrall (int32 sw);
t_stat sim_brk_show (FILE *st, t_addr loc, int32 sw);
t_stat sim_brk_showall (FILE *st, int32 sw);
char *sim_brk_getact (char *buf, int32 size);
void sim_brk_clract (void);
void sim_brk_npc (uint32 cnt);
BRKTAB *sim_brk_new (t_addr loc);

/* Commands support routines */

SCHTAB *get_search (char *cptr, int32 radix, SCHTAB *schptr);
int32 test_search (t_value val, SCHTAB *schptr);
char *get_glyph_gen (char *iptr, char *optr, char mchar, t_bool uc);
int32 get_switches (char *cptr);
char *get_sim_sw (char *cptr);
t_stat get_aval (t_addr addr, DEVICE *dptr, UNIT *uptr);
t_value get_rval (REG *rptr, uint32 idx);
void put_rval (REG *rptr, uint32 idx, t_value val);
t_value strtotv (char *inptr, char **endptr, uint32 radix);
void fprint_help (FILE *st);
void fprint_stopped (FILE *st, t_stat r);
void fprint_capac (FILE *st, DEVICE *dptr, UNIT *uptr);
char *read_line (char *ptr, int32 size, FILE *stream);
char *read_line_p (char *prompt, char *ptr, int32 size, FILE *stream);
REG *find_reg_glob (char *ptr, char **optr, DEVICE **gdptr);
char *sim_trim_endspc (char *cptr);

/* Forward references */

t_stat scp_attach_unit (DEVICE *dptr, UNIT *uptr, char *cptr);
t_stat scp_detach_unit (DEVICE *dptr, UNIT *uptr);
t_bool qdisable (DEVICE *dptr);
t_stat attach_err (UNIT *uptr, t_stat stat);
t_stat detach_all (int32 start_device, t_bool shutdown);
t_stat assign_device (DEVICE *dptr, char *cptr);
t_stat deassign_device (DEVICE *dptr);
t_stat ssh_break_one (FILE *st, int32 flg, t_addr lo, int32 cnt, char *aptr);
t_stat run_boot_prep (void);
t_stat exdep_reg_loop (FILE *ofile, SCHTAB *schptr, int32 flag, char *cptr,
    REG *lowr, REG *highr, uint32 lows, uint32 highs);
t_stat ex_reg (FILE *ofile, t_value val, int32 flag, REG *rptr, uint32 idx);
t_stat dep_reg (int32 flag, char *cptr, REG *rptr, uint32 idx);
t_stat exdep_addr_loop (FILE *ofile, SCHTAB *schptr, int32 flag, char *cptr,
    t_addr low, t_addr high, DEVICE *dptr, UNIT *uptr);
t_stat ex_addr (FILE *ofile, int32 flag, t_addr addr, DEVICE *dptr, UNIT *uptr);
t_stat dep_addr (int32 flag, char *cptr, t_addr addr, DEVICE *dptr,
    UNIT *uptr, int32 dfltinc);
t_stat step_svc (UNIT *ptr);
void sub_args (char *instr, char *tmpbuf, int32 maxstr, char *do_arg[]);
t_stat set_on (int32 flag, char *cptr);


/* Global data */

DEVICE *sim_dflt_dev = NULL;
UNIT *sim_clock_queue = NULL;
int32 sim_interval = 0;
int32 sim_switches = 0;
FILE *sim_ofile = NULL;
SCHTAB *sim_schptr = FALSE;
DEVICE *sim_dfdev = NULL;
UNIT *sim_dfunit = NULL;
int32 sim_opt_out = 0;
int32 sim_is_running = 0;
uint32 sim_brk_summ = 0;
uint32 sim_brk_types = 0;
uint32 sim_brk_dflt = 0;
char *sim_brk_act[MAX_DO_NEST_LVL];
BRKTAB *sim_brk_tab = NULL;
int32 sim_brk_ent = 0;
int32 sim_brk_lnt = 0;
int32 sim_brk_ins = 0;
t_bool sim_brk_pend[SIM_BKPT_N_SPC] = { FALSE };
t_addr sim_brk_ploc[SIM_BKPT_N_SPC] = { 0 };
int32 sim_quiet = 0;
int32 sim_step = 0;
static double sim_time;
static uint32 sim_rtime;
static int32 noqueue_time;
volatile int32 stop_cpu = 0;
t_value *sim_eval = NULL;
int32 sim_deb_close = 0;                                /* 1 = close debug */
FILE *sim_log = NULL;                                   /* log file */
FILE *sim_deb = NULL;                                   /* debug file */

static FILE *sim_gotofile;
static int32 sim_do_depth = 0;

static int32 sim_on_check[MAX_DO_NEST_LVL+1];
static char *sim_on_actions[MAX_DO_NEST_LVL+1][SCPE_MAX_ERR+1];

static SCHTAB sim_stab;

static UNIT sim_step_unit = { UDATA (&step_svc, 0, 0)  };
#if defined USE_INT64
static const char *sim_si64 = "64b data";
#else
static const char *sim_si64 = "32b data";
#endif
#if defined USE_ADDR64
static const char *sim_sa64 = "64b addresses";
#else
static const char *sim_sa64 = "32b addresses";
#endif
<<<<<<< HEAD
#if defined (USE_NETWORK) || defined (USE_SHARED)
=======
#if defined USE_NETWORK || defined USE_SHARED
>>>>>>> 766e7058
static const char *sim_snet = "Ethernet support";
#else
static const char *sim_snet = "no Ethernet";
#endif

/* Tables and strings */

const char save_vercur[] = "V3.5";
const char save_ver32[] = "V3.2";
const char save_ver30[] = "V3.0";
const struct scp_error {
    char *code;
    char *message;
    } scp_errors[1+SCPE_MAX_ERR-SCPE_BASE] =
        {{"NXM",     "Address space exceeded"},
         {"UNATT",   "Unit not attached"},
         {"IOERR",   "I/O error"},
         {"CSUM",    "Checksum error"},
         {"FMT",     "Format error"},
         {"NOATT",   "Unit not attachable"},
         {"OPENERR", "File open error"},
         {"MEM",     "Memory exhausted"},
         {"ARG",     "Invalid argument"},
         {"STEP",    "Step expired"},
         {"UNK",     "Unknown command"},
         {"RO",      "Read only argument"},
         {"INCOMP",  "Command not completed"},
         {"STOP",    "Simulation stopped"},
         {"EXIT",    "Goodbye"},
         {"TTIERR",  "Console input I/O error"},
         {"TTOERR",  "Console output I/O error"},
         {"EOF",     "End of file"},
         {"REL",     "Relocation error"},
         {"NOPARAM", "No settable parameters"},
         {"ALATT",   "Unit already attached"},
         {"TIMER",   "Hardware timer error"},
         {"SIGERR",  "SIGINT handler setup error"},
         {"TTYERR",  "Console terminal setup error"},
         {"SUB",     "Subscript out of range"},
         {"NOFNC",   "Command not allowed"},
         {"UDIS",    "Unit disabled"},
         {"NORO",    "Read only operation not allowed"},
         {"INVSW",   "Invalid switch"},
         {"MISVAL",  "Missing value"},
         {"2FARG",   "Too few arguments"},
         {"2MARG",   "Too many arguments"},
         {"NXDEV",   "Non-existent device"},
         {"NXUN",    "Non-existent unit"},
         {"NXREG",   "Non-existent register"},
         {"NXPAR",   "Non-existent parameter"},
         {"NEST",    "Nested DO command limit exceeded"},
         {"IERR",    "Internal error"},
         {"MTRLNT",  "Invalid magtape record length"},
         {"LOST",    "Console Telnet connection lost"},
         {"TTMO",    "Console Telnet connection timed out"},
         {"STALL",   "Console Telnet output stall"},
         {"AFAIL",   "Assertion failed"},
};

const size_t size_map[] = { sizeof (int8),
    sizeof (int8), sizeof (int16), sizeof (int32), sizeof (int32)
#if defined (USE_INT64)
    , sizeof (t_int64), sizeof (t_int64), sizeof (t_int64), sizeof (t_int64)
#endif
};

const t_value width_mask[] = { 0,
    0x1, 0x3, 0x7, 0xF,
    0x1F, 0x3F, 0x7F, 0xFF,
    0x1FF, 0x3FF, 0x7FF, 0xFFF,
    0x1FFF, 0x3FFF, 0x7FFF, 0xFFFF,
    0x1FFFF, 0x3FFFF, 0x7FFFF, 0xFFFFF,
    0x1FFFFF, 0x3FFFFF, 0x7FFFFF, 0xFFFFFF,
    0x1FFFFFF, 0x3FFFFFF, 0x7FFFFFF, 0xFFFFFFF,
    0x1FFFFFFF, 0x3FFFFFFF, 0x7FFFFFFF, 0xFFFFFFFF
#if defined (USE_INT64)
    , 0x1FFFFFFFF, 0x3FFFFFFFF, 0x7FFFFFFFF, 0xFFFFFFFFF,
    0x1FFFFFFFFF, 0x3FFFFFFFFF, 0x7FFFFFFFFF, 0xFFFFFFFFFF,
    0x1FFFFFFFFFF, 0x3FFFFFFFFFF, 0x7FFFFFFFFFF, 0xFFFFFFFFFFF,
    0x1FFFFFFFFFFF, 0x3FFFFFFFFFFF, 0x7FFFFFFFFFFF, 0xFFFFFFFFFFFF,
    0x1FFFFFFFFFFFF, 0x3FFFFFFFFFFFF, 0x7FFFFFFFFFFFF, 0xFFFFFFFFFFFFF,
    0x1FFFFFFFFFFFFF, 0x3FFFFFFFFFFFFF, 0x7FFFFFFFFFFFFF, 0xFFFFFFFFFFFFFF,
    0x1FFFFFFFFFFFFFF, 0x3FFFFFFFFFFFFFF,
    0x7FFFFFFFFFFFFFF, 0xFFFFFFFFFFFFFFF,
    0x1FFFFFFFFFFFFFFF, 0x3FFFFFFFFFFFFFFF,
    0x7FFFFFFFFFFFFFFF, 0xFFFFFFFFFFFFFFFF
#endif
    };

static CTAB cmd_table[] = {
    { "RESET", &reset_cmd, 0,
      "r{eset} {ALL|<device>}   reset simulator\n" },
    { "EXAMINE", &exdep_cmd, EX_E,
      "e{xamine} <list>         examine memory or registers\n" },
    { "IEXAMINE", &exdep_cmd, EX_E+EX_I,
      "ie{xamine} <list>        interactive examine memory or registers\n" },
    { "DEPOSIT", &exdep_cmd, EX_D,
      "d{eposit} <list> <val>   deposit in memory or registers\n" },
    { "IDEPOSIT", &exdep_cmd, EX_D+EX_I,
      "id{eposit} <list>        interactive deposit in memory or registers\n" },
    { "EVALUATE", &eval_cmd, 0,
      "ev{aluate} <expr>        evaluate symbolic expression\n" },
    { "RUN", &run_cmd, RU_RUN,
      "ru{n} {new PC}           reset and start simulation\n" },
    { "GO", &run_cmd, RU_GO,
      "go {new PC}              start simulation\n" }, 
    { "STEP", &run_cmd, RU_STEP,
      "s{tep} {n}               simulate n instructions\n" },
    { "CONT", &run_cmd, RU_CONT,
      "c{ont}                   continue simulation\n" },
    { "BOOT", &run_cmd, RU_BOOT,
      "b{oot} <unit>            bootstrap unit\n" },
    { "BREAK", &brk_cmd, SSH_ST,
      "br{eak} <list>           set breakpoints\n" },
    { "NOBREAK", &brk_cmd, SSH_CL,
      "nobr{eak} <list>         clear breakpoints\n" },
    { "ATTACH", &attach_cmd, 0,
      "at{tach} <unit> <file>   attach file to simulated unit\n" },
    { "DETACH", &detach_cmd, 0,
      "det{ach} <unit>          detach file from simulated unit\n" },
    { "ASSIGN", &assign_cmd, 0,
      "as{sign} <device> <name> assign logical name for device\n" },
    { "DEASSIGN", &deassign_cmd, 0,
      "dea{ssign} <device>      deassign logical name for device\n" },
    { "SAVE", &save_cmd, 0,
      "sa{ve} <file>            save simulator to file\n" },
    { "RESTORE", &restore_cmd, 0,
      "rest{ore}|ge{t} <file>   restore simulator from file\n" },
    { "GET", &restore_cmd, 0, NULL },
    { "LOAD", &load_cmd, 0,
      "l{oad} <file> {<args>}   load binary file\n" },
    { "DUMP", &load_cmd, 1,
      "du(mp) <file> {<args>}   dump binary file\n" },
    { "EXIT", &exit_cmd, 0,
      "exi{t}|q{uit}|by{e}      exit from simulation\n" },
    { "QUIT", &exit_cmd, 0, NULL },
    { "BYE", &exit_cmd, 0, NULL },
    { "SET", &set_cmd, 0,
      "set console arg{,arg...} set console options\n"
      "set break <list>         set breakpoints\n"
      "set nobreak <list>       clear breakpoints\n"
      "set throttle x{M|K|%%}    set simulation rate\n"
      "set nothrottle           set simulation rate to maximum\n"
      "set <dev> OCT|DEC|HEX    set device display radix\n"
      "set <dev> ENABLED        enable device\n"
      "set <dev> DISABLED       disable device\n"
      "set <dev> DEBUG{=arg}    set device debug flags\n"
      "set <dev> NODEBUG={arg}  clear device debug flags\n"
      "set <dev> arg{,arg...}   set device parameters (see show modifiers)\n"
      "set <unit> ENABLED       enable unit\n"
      "set <unit> DISABLED      disable unit\n"
<<<<<<< HEAD
      "set <unit> arg{,arg...}  set unit parameters (see show modifiers)\n"
=======
      "set <unit> arg{,arg...}  set unit parameters\n"
      "set on                   enables error checking after command execution\n"
      "set noon                 disables error checking after command execution\n"
>>>>>>> 766e7058
      },
    { "SHOW", &show_cmd, 0,
      "sh{ow} br{eak} <list>    show breakpoints\n"
      "sh{ow} con{figuration}   show configuration\n"
      "sh{ow} cons{ole} {arg}   show console options\n"
      "sh{ow} dev{ices}         show devices\n"  
      "sh{ow} m{odifiers}       show modifiers for all devices\n" 
      "sh{ow} s{how}            show SHOW commands for all devices\n" 
      "sh{ow} n{ames}           show logical names\n" 
      "sh{ow} q{ueue}           show event queue\n"  
      "sh{ow} ti{me}            show simulated time\n"
      "sh{ow} th{rottle}        show simulation rate\n" 
      "sh{ow} ve{rsion}         show simulator version\n" 
      "sh{ow} <dev> RADIX       show device display radix\n"
      "sh{ow} <dev> DEBUG       show device debug flags\n"
      "sh{ow} <dev> MODIFIERS   show device modifiers\n"
      "sh{ow} <dev> NAMES       show device logical name\n"
      "sh{ow} <dev> SHOW        show device SHOW commands\n"
      "sh{ow} <dev> {arg,...}   show device parameters\n"
      "sh{ow} <unit> {arg,...}  show unit parameters\n"
      "sh{ow} on                show on condition actions\n"  },
    { "DO", &do_cmd, 1,
      "do <file> {arg,arg...}   process command file\n" },
    { "GOTO", &goto_cmd, 1,
      "goto <label>             goto label in command file\n" },
    { "RETURN", &return_cmd, 0,
      "return                   return from command file with last command status\n"
      "return <status>          return from command file with specific status\n" },
    { "ON", &on_cmd, 0,
      "on <condition> <action>  perform action after condition\n"
      "on <condition>           clear action for specific condition\n" },
    { "ECHO", &echo_cmd, 0,
      "echo <string>            display <string>\n" },
    { "ASSERT", &assert_cmd, 0,
      "assert {<dev>} <cond>    test simulator state against condition\n" },
    { "HELP", &help_cmd, 0,
      "h{elp}                   type this message\n"
      "h{elp} <command>         type help for command\n" },
    { "!", &spawn_cmd, 0,
      "!                        execute local command interpreter\n"
      "! <command>              execute local host command\n" },
    { NULL, NULL, 0 }
    };

/* Main command loop */

int main (int argc, char *argv[])
{
char cbuf[CBUFSIZE], gbuf[CBUFSIZE], *cptr;
int32 i, sw;
t_bool lookswitch;
t_stat stat;
CTAB *cmdp;

#if defined (__MWERKS__) && defined (macintosh)
argc = ccommand (&argv);
#endif

*cbuf = 0;                                              /* init arg buffer */
sim_switches = 0;                                       /* init switches */
lookswitch = TRUE;
for (i = 1; i < argc; i++) {                            /* loop thru args */
    if (argv[i] == NULL)                                /* paranoia */
        continue;
    if ((*argv[i] == '-') && lookswitch) {              /* switch? */
        if ((sw = get_switches (argv[i])) < 0) {
            fprintf (stderr, "Invalid switch %s\n", argv[i]);
            return 0;
            }
        sim_switches = sim_switches | sw;
        }
    else {
        if ((strlen (argv[i]) + strlen (cbuf) + 1) >= CBUFSIZE) {
            fprintf (stderr, "Argument string too long\n");
            return 0;
            }
        if (*cbuf)                                      /* concat args */
            strcat (cbuf, " "); 
        strcat (cbuf, argv[i]);
        lookswitch = FALSE;                             /* no more switches */
        }
    }                                                   /* end for */
sim_quiet = sim_switches & SWMASK ('Q');                /* -q means quiet */

if (sim_vm_init != NULL)                                /* call once only */
    (*sim_vm_init)();
sim_finit ();                                           /* init fio package */
stop_cpu = 0;
sim_interval = 0;
sim_time = sim_rtime = 0;
noqueue_time = 0;
sim_clock_queue = NULL;
sim_is_running = 0;
sim_log = NULL;
if (sim_emax <= 0)
    sim_emax = 1;
sim_timer_init ();

if ((stat = sim_ttinit ()) != SCPE_OK) {
    fprintf (stderr, "Fatal terminal initialization error\n%s\n",
        sim_error_text (stat));
    return 0;
    }
if ((sim_eval = (t_value *) calloc (sim_emax, sizeof (t_value))) == NULL) {
    fprintf (stderr, "Unable to allocate examine buffer\n");
    return 0;
    };
if ((stat = reset_all_p (0)) != SCPE_OK) {
    fprintf (stderr, "Fatal simulator initialization error\n%s\n",
        sim_error_text (stat));
    return 0;
    }
if ((stat = sim_brk_init ()) != SCPE_OK) {
    fprintf (stderr, "Fatal breakpoint table initialization error\n%s\n",
        sim_error_text (stat));
    return 0;
    }
if (!sim_quiet) {
    printf ("\n");
    show_version (stdout, NULL, NULL, 0, NULL);
    }
if (sim_dflt_dev == NULL)                               /* if no default */
    sim_dflt_dev = sim_devices[0];

if (*cbuf)                                              /* cmd file arg? */
    stat = do_cmd (0, cbuf);                            /* proc cmd file */
else if (*argv[0]) {                                    /* sim name arg? */
    char nbuf[PATH_MAX + 7], *np;                       /* "path.ini" */
    nbuf[0] = '"';                                      /* starting " */
    strncpy (nbuf + 1, argv[0], PATH_MAX + 1);          /* copy sim name */
    if (np = match_ext (nbuf, "EXE"))                   /* remove .exe */
        *np = 0;
    strcat (nbuf, ".ini\"");                            /* add .ini" */
    stat = do_cmd (-1, nbuf);                           /* proc cmd file */
    }

while (stat != SCPE_EXIT) {                             /* in case exit */
    if (cptr = sim_brk_getact (cbuf, CBUFSIZE))         /* pending action? */
        printf ("sim> %s\n", cptr);                     /* echo */
    else if (sim_vm_read != NULL) {                     /* sim routine? */
        printf ("sim> ");                               /* prompt */
        cptr = (*sim_vm_read) (cbuf, CBUFSIZE, stdin);
        }
    else cptr = read_line_p ("sim> ", cbuf, CBUFSIZE, stdin);/* read with prmopt*/
    if (cptr == NULL)                                   /* ignore EOF */
        continue;
    if (*cptr == 0)                                     /* ignore blank */
        continue;
    if (sim_log)                                        /* log cmd */
        fprintf (sim_log, "sim> %s\n", cptr);
    cptr = get_glyph (cptr, gbuf, 0);                   /* get command glyph */
    sim_switches = 0;                                   /* init switches */
    if (cmdp = find_cmd (gbuf))                         /* lookup command */
        stat = cmdp->action (cmdp->arg, cptr);          /* if found, exec */
    else stat = SCPE_UNK;
    if (stat >= SCPE_BASE) {                            /* error? */
        printf ("%s\n", sim_error_text (stat));
        if (sim_log)
            fprintf (sim_log, "%s\n", sim_error_text (stat));
        }
    if (sim_vm_post != NULL)
        (*sim_vm_post) (TRUE);
    }                                                   /* end while */

detach_all (0, TRUE);                                   /* close files */
sim_set_deboff (0, NULL);                               /* close debug */
sim_set_logoff (0, NULL);                               /* close log */
sim_set_notelnet (0, NULL);                             /* close Telnet */
sim_ttclose ();                                         /* close console */
return 0;
}

/* Find command routine */

CTAB *find_cmd (char *gbuf)
{
CTAB *cmdp = NULL;

if (sim_vm_cmd)                                         /* try ext commands */
    cmdp = find_ctab (sim_vm_cmd, gbuf);
if (cmdp == NULL)                                       /* try regular cmds */
    cmdp = find_ctab (cmd_table, gbuf);
return cmdp;
}

/* Exit command */

t_stat exit_cmd (int32 flag, char *cptr)
{
return SCPE_EXIT;
}

/* Help command */

void fprint_help (FILE *st)
{
CTAB *cmdp;

for (cmdp = sim_vm_cmd; cmdp && (cmdp->name != NULL); cmdp++) {
    if (cmdp->help)
        fputs (cmdp->help, st);
    }
for (cmdp = cmd_table; cmdp && (cmdp->name != NULL); cmdp++) {
    if (cmdp->help && (!sim_vm_cmd || !find_ctab (sim_vm_cmd, cmdp->name)))
        fputs (cmdp->help, st);
    }
return;
}

t_stat help_cmd (int32 flag, char *cptr)
{
char gbuf[CBUFSIZE];
CTAB *cmdp;

GET_SWITCHES (cptr);
if (*cptr) {
    cptr = get_glyph (cptr, gbuf, 0);
    if (*cptr)
        return SCPE_2MARG;
    if (cmdp = find_cmd (gbuf)) {
        fputs (cmdp->help, stdout);
        if (sim_log)
            fputs (cmdp->help, sim_log);
        }
    else return SCPE_ARG;
    }
else {
    fprint_help (stdout);
    if (sim_log)
        fprint_help (sim_log);
    }
return SCPE_OK;
}

/* Spawn command */

t_stat spawn_cmd (int32 flag, char *cptr)
{
t_stat status;
if ((cptr == NULL) || (strlen (cptr) == 0))
    cptr = getenv("SHELL");
if ((cptr == NULL) || (strlen (cptr) == 0))
    cptr = getenv("ComSpec");
#if defined (VMS)
if ((cptr == NULL) || (strlen (cptr) == 0))
    cptr = "SPAWN/INPUT=SYS$COMMAND:";
#endif
fflush(stdout);                                         /* flush stdout */
if (sim_log)                                            /* flush log if enabled */
    fflush (sim_log);
status = system (cptr);
#if defined (VMS)
printf ("\n");
#endif

return status;
}

/* Echo command */

t_stat echo_cmd (int32 flag, char *cptr)
{
puts (cptr);
if (sim_log)
    fprintf (sim_log, "%s\n", cptr);
return SCPE_OK;
}

/* Do command

   Syntax: DO {-E} {-V} <filename> {<arguments>...}

   -E causes all command errors to be fatal; without it, only EXIT and ASSERT
   failure will stop a command file.

   -V causes commands to be echoed before execution.

   Note that SCPE_STEP ("Step expired") is considered a note and not an error
   and so does not abort command execution when using -E.
   
   Inputs:
        flag    =   caller and nesting level indicator
        fcptr   =   filename and optional arguments, space-separated
   Outputs:
        status  =   error status

   The "flag" input value indicates the source of the call, as follows:

        -1      =   initialization file (no error if not found)
         0      =   command line file
         1      =   "DO" command
        >1      =   nested "DO" command
*/

#define SCPE_DOFAILED   0040000                         /* fail in DO, not subproc */

t_stat do_cmd (int32 flag, char *fcptr)
{
char *cptr, cbuf[CBUFSIZE], gbuf[CBUFSIZE], *c, quote, *do_arg[10];
FILE *fpin;
CTAB *cmdp;
int32 echo, nargs, errabort, i;
t_bool interactive, isdo, staying;
t_stat stat;
char *ocptr;

stat = SCPE_OK;
staying = TRUE;
interactive = (flag > 0);                               /* issued interactively? */
if (interactive) {                                      /* get switches */
    GET_SWITCHES (fcptr);
    }
echo = sim_switches & SWMASK ('V');                     /* -v means echo */
errabort = sim_switches & SWMASK ('E');                 /* -e means abort on error */

c = fcptr;
for (nargs = 0; nargs < 10; ) {                         /* extract arguments */
    while (isspace (*c))                                /* skip blanks */
        c++;
    if (*c == 0)                                        /* all done? */
        do_arg [nargs++] = NULL;                        /* null argument */
    else {
        if (*c == '\'' || *c == '"')                    /* quoted string? */
            quote = *c++;
        else quote = 0;
        do_arg[nargs++] = c;                            /* save start */
        while (*c && (quote ? (*c != quote) : !isspace (*c)))
            c++;
        if (*c)                                         /* term at quote/spc */
            *c++ = 0;
        }
    }                                                   /* end for */

if ((nargs <= 0) || (do_arg [0] == NULL))               /* need at least 1 */
    return SCPE_2FARG;
if ((fpin = fopen (do_arg[0], "r")) == NULL) {          /* file failed to open? */
    if (flag == 0)                                      /* cmd line file? */
         fprintf (stderr, "Can't open file %s\n", do_arg[0]);
    if (flag > 1)
        return SCPE_OPENERR | SCPE_DOFAILED;            /* return failure with flag */
    else
        return SCPE_OPENERR;                            /* return failure */
    }
if (flag < 1)                                           /* start at level 1 */
    flag = 1;
++sim_do_depth;
if (errabort)                                           /* -e flag? */
    set_on (1, NULL);                                   /* equivalent to ON ERROR RETURN */

do {
    ocptr = cptr = sim_brk_getact (cbuf, CBUFSIZE);     /* get bkpt action */
    if (!ocptr)                                         /* no pending action? */
         ocptr = cptr = read_line (cbuf, CBUFSIZE, fpin); /* get cmd line */
    sub_args (cbuf, gbuf, CBUFSIZE, do_arg);            /* substitute args */
    if (cptr == NULL) {                                 /* EOF? */
        stat = SCPE_OK;                                 /* set good return */
        break;
        }
    if (*cptr == 0)                                     /* ignore blank */
        continue;
    if (echo)                                           /* echo if -v */
        printf("do> %s\n", cptr);
    if (echo && sim_log)
        fprintf (sim_log, "do> %s\n", cptr);
    if (*cptr == ':')                                   /* ignore label */
        continue;
    cptr = get_glyph (cptr, gbuf, 0);                   /* get command glyph */
    sim_switches = 0;                                   /* init switches */
    isdo = FALSE;
    sim_gotofile = fpin;
    if (cmdp = find_cmd (gbuf)) {                       /* lookup command */
        if ((cmdp->action == &return_cmd))              /* RETURN command? */
            break;                                      /*    done! */
        isdo = (cmdp->action == &do_cmd);
        if (isdo) {                                     /* DO command? */
            if (flag >= MAX_DO_NEST_LVL)                /* nest too deep? */
                stat = SCPE_NEST;
            else stat = do_cmd (flag + 1, cptr);        /* exec DO cmd */
            }
        else stat = cmdp->action (cmdp->arg, cptr);     /* exec other cmd */
        }
    else stat = SCPE_UNK;                               /* bad cmd given */
    staying = (stat != SCPE_EXIT) &&                    /* decide if staying */
              (stat != SCPE_AFAIL) &&
              (!errabort || (stat < SCPE_BASE) || (stat == SCPE_STEP));
    if ((stat == SCPE_AFAIL) &&                         /* handle special case AFAIL */
        sim_on_check[sim_do_depth] &&                   /* and use trap action if defined */
        sim_on_actions[sim_do_depth][stat])             /* otherwise exit */
        staying = TRUE;
    if ((stat >= SCPE_BASE) && (stat != SCPE_EXIT) &&   /* error from cmd? */
        (stat != SCPE_STEP)) {
        if (!echo && !sim_quiet &&                      /* report if not echoing */
            (!isdo || (stat & SCPE_DOFAILED))) {        /* and not from DO return */
            printf("%s> %s\n", do_arg[0], ocptr);
            if (sim_log)
                fprintf (sim_log, "%s> %s\n", do_arg[0], ocptr);
            }
        stat = stat & ~SCPE_DOFAILED;                   /* remove possible flag */
        }
    if ((staying || !interactive) &&                    /* report error if staying */
        (stat >= SCPE_BASE)) {                          /* or in cmdline file */
        printf ("%s\n", sim_error_text (stat));
        if (sim_log)
            fprintf (sim_log, "%s\n", sim_error_text (stat));
        }
    if (staying &&
        (sim_on_check[sim_do_depth]) && 
        (stat != SCPE_OK) &&
        (stat != SCPE_STEP))
        if (sim_on_actions[sim_do_depth][stat])
            sim_brk_act[sim_do_depth] = sim_on_actions[sim_do_depth][stat];
        else
            sim_brk_act[sim_do_depth] = sim_on_actions[sim_do_depth][0];
    if (sim_vm_post != NULL)
        (*sim_vm_post) (TRUE);
    } while (staying);

fclose (fpin);                                          /* close file */
sim_gotofile = NULL;
for (i=0; i<SCPE_MAX_ERR; i++) {                        /* release any on commands */
    free (sim_on_actions[sim_do_depth][i]);
    sim_on_actions[sim_do_depth][i] = NULL;
    }
sim_on_check[sim_do_depth] = 0;                         /* clear on mode */
sim_brk_clract ();                                      /* defang breakpoint actions */
--sim_do_depth;                                         /* unwind nesting */
if (cmdp && (cmdp->action == &return_cmd)) {            /* return command? */
    if (0 == *cptr)
        return stat;                                    /* return with last command status */
    sim_string_to_stat (cptr, &stat);
    return stat;                                        /* return with explicit return status */
    }
return (stat == SCPE_EXIT) ? SCPE_EXIT : SCPE_OK;
}

/* Substitute_args - replace %n tokens in 'instr' with the do command's arguments
                     and other enviroment variables

   Calling sequence
   instr        =       input string
   tmpbuf       =       temp buffer
   maxstr       =       min (len (instr), len (tmpbuf))
   do_arg[10]   =       arguments

   Token "%0" represents the command file name.

   The input sequence "\%" represents a literal "%", and "\\" represents a
   literal "\".  All other character combinations are rendered literally.

   Omitted parameters result in null-string substitutions.
*/

void sub_args (char *instr, char *tmpbuf, int32 maxstr, char *do_arg[])
{
char *ip, *op, *ap, *oend = tmpbuf + maxstr - 2;

for (ip = instr, op = tmpbuf; *ip && (op < oend); ) {
    if ((ip [0] == '\\') &&                             /* literal escape? */
        ((ip [1] == '%') || (ip [1] == '\\'))) {        /*   and followed by '%' or '\'? */
        ip++;                                           /* skip '\' */
        *op++ = *ip++;                                  /* copy escaped char */
        }
    else
        if (*ip == '%') {                               /* sub? */
            if ((ip[1] >= '0') && (ip[1] <= ('9'))) {   /* %n = sub */
                ap = do_arg[ip[1] - '0'];
                ip = ip + 2;
                }
            else {                                      /* environment variable */
                char gbuf[CBUFSIZE];

                ap = NULL;
                get_glyph_gen (ip+1, gbuf, '%', FALSE);
                ip += 1 + strlen (gbuf);
                if (*ip == '%') ++ip;
                ap = getenv(gbuf);
                if (!ap) {
                    static char rbuf[CBUFSIZE];
                    time_t now;
                    struct tm *tmnow;

                    time(&now);
                    tmnow = localtime(&now);
                    if (!strcmp ("DATE", gbuf)) {
                        sprintf (rbuf, "%4d/%02d/%02d", tmnow->tm_year+1900, tmnow->tm_mon+1, tmnow->tm_mday);
                        ap = rbuf;
                        }
                    else if (!strcmp ("TIME", gbuf)) {
                        sprintf (rbuf, "%02d:%02d:%02d", tmnow->tm_hour, tmnow->tm_min, tmnow->tm_sec);
                        ap = rbuf;
                        }
                    else if (!strcmp ("CTIME", gbuf)) {
                        strcpy (rbuf, ctime(&now));
                        rbuf[strlen (rbuf)-1] = '\0';    /* remove trailing \n */
                        ap = rbuf;
                        }
                    }
                }
            if (ap) {                                   /* non-null arg? */
                while (*ap && (op < oend))              /* copy the argument */
                    *op++ = *ap++;
                }
            }
        else
            *op++ = *ip++;                              /* literal character */
    }
*op = 0;                                                /* term buffer */
strcpy (instr, tmpbuf);
return;
}

/* Assert command
   
   Syntax: ASSERT {<dev>} <reg>{<logical-op><value>}<conditional-op><value>

   If <dev> is not specified, CPU is assumed.  <value> is expressed in the radix
   specified for <reg>.  <logical-op> and <conditional-op> are the same as that
   allowed for examine and deposit search specifications. */

t_stat assert_cmd (int32 flag, char *cptr)
{
char gbuf[CBUFSIZE], *gptr, *aptr, *tptr;
REG *rptr;
uint32 idx;
t_value val;
t_stat r;

aptr = cptr;                                            /* save assertion */
cptr = get_sim_opt (CMD_OPT_SW|CMD_OPT_DFT, cptr, &r);  /* get sw, default */
if (*cptr == 0)                                         /* must be more */
    return SCPE_2FARG;
cptr = get_glyph (cptr, gbuf, 0);                       /* get register */
rptr = find_reg (gbuf, &gptr, sim_dfdev);               /* parse register */
if (!rptr)                                              /* not there */
    return SCPE_NXREG;
if (*gptr == '[') {                                     /* subscript? */
    if (rptr->depth <= 1)                               /* array register? */
        return SCPE_ARG;
    idx = (uint32) strtotv (++gptr, &tptr, 10);         /* convert index */
    if ((gptr == tptr) || (*tptr++ != ']'))
        return SCPE_ARG;
    gptr = tptr;                                        /* update */
    }
else idx = 0;                                           /* not array */
if (idx >= rptr->depth)                                 /* validate subscript */
    return SCPE_SUB;
if (*gptr != 0)                                         /* more? must be search */
    get_glyph (gptr, gbuf, 0);
else {
    if (*cptr == 0)                                     /* must be more */
            return SCPE_2FARG;
    cptr = get_glyph (cptr, gbuf, 0);                   /* get search cond */
    }
if (*cptr != 0)                                         /* must be done */
    return SCPE_2MARG;
if (!get_search (gbuf, rptr->radix, &sim_stab))         /* parse condition */
    return SCPE_MISVAL;
val = get_rval (rptr, idx);                             /* get register value */
if (test_search (val, &sim_stab))                       /* test condition */
    return SCPE_OK;
return SCPE_AFAIL;                                      /* condition fails */
}


/* Goto command */

t_stat goto_cmd (int32 flag, char *fcptr)
{
char *cptr, cbuf[CBUFSIZE], gbuf[CBUFSIZE], gbuf1[CBUFSIZE];
long fpos;

if (NULL == sim_gotofile) return SCPE_UNK;		/* only valid inside of do_cmd */
get_glyph (fcptr, gbuf1, 0);
if ('\0' == gbuf1[0]) return SCPE_ARG;                  /* unspecified goto target */
fpos = ftell(sim_gotofile);                             /* Save start position */
rewind(sim_gotofile);                                   /* start search for label */
while (1) {
    cptr = read_line (cbuf, CBUFSIZE, sim_gotofile);    /* get cmd line */
    if (cptr == NULL) break;                            /* exit on eof */
    if (*cptr == 0) continue;                           /* ignore blank */
    if (*cptr != ':') continue;                         /* ignore non-labels */
    ++cptr;                                             /* skip : */
    while (isspace (*cptr)) ++cptr;                     /* skip blanks */
    cptr = get_glyph (cptr, gbuf, 0);                   /* get label glyph */
    if (0 == strcmp(gbuf, gbuf1)) {
        sim_brk_clract ();                              /* goto defangs current actions */
        return SCPE_OK;
        }
    }
fseek(sim_gotofile, fpos, SEEK_SET);                    /* resture start position */
return SCPE_ARG;
}

/* Return command */
/* The return command is invalid unless encountered in a do_cmd context, */
/* and in that context, it is handled as a special case inside of do_cmd() */
/* and not dispatched here, so if we get here a return has been issued from */
/* interactive input */

t_stat return_cmd (int32 flag, char *fcptr)
{
return SCPE_UNK;                                        /* only valid inside of do_cmd */
}

/* On command */

t_stat on_cmd (int32 flag, char *cptr)
{
char gbuf[CBUFSIZE];
int32 cond;

cptr = get_glyph (cptr, gbuf, 0);
if ('\0' == gbuf[0]) return SCPE_ARG;                   /* unspecified condition */
if (0 == strcmp("ERROR", gbuf))
    cond = 0;
else
    if (SCPE_OK != sim_string_to_stat (gbuf, &cond))
        return SCPE_ARG;
if ((NULL == cptr) || ('\0' == *cptr)) {                /* Empty Action */
    free(sim_on_actions[sim_do_depth][cond]);           /* Clear existing condition */
    sim_on_actions[sim_do_depth][cond] = NULL; }
else {
    sim_on_actions[sim_do_depth][cond] = 
        realloc(sim_on_actions[sim_do_depth][cond], 1+strlen(cptr));
    strcpy(sim_on_actions[sim_do_depth][cond], cptr);
    }
return SCPE_OK;
}

t_stat set_on (int32 flag, char *cptr)
{
if (cptr && (*cptr != 0))                               /* now eol? */
    return SCPE_2MARG;
sim_on_check[sim_do_depth] = flag;
if ((sim_do_depth != 0) && 
    (NULL == sim_on_actions[sim_do_depth][0])) {        /* default handler set? */
    sim_on_actions[sim_do_depth][0] =                   /* No, so make "RETURN" */
        malloc(1+strlen("RETURN"));                     /* be the default action */
    strcpy(sim_on_actions[sim_do_depth][0], "RETURN");
    }
if ((sim_do_depth != 0) && 
    (NULL == sim_on_actions[sim_do_depth][SCPE_AFAIL])) {/* handler set for AFAIL? */
    sim_on_actions[sim_do_depth][SCPE_AFAIL] =          /* No, so make "RETURN" */
        malloc(1+strlen("RETURN"));                     /* be the action */
    strcpy(sim_on_actions[sim_do_depth][SCPE_AFAIL], "RETURN");
    }
return SCPE_OK;
}

/* Set command */

t_stat set_cmd (int32 flag, char *cptr)
{
int32 lvl;
t_stat r;
char gbuf[CBUFSIZE], *cvptr, *svptr;
DEVICE *dptr;
UNIT *uptr;
MTAB *mptr;
CTAB *gcmdp;
C1TAB *ctbr, *glbr;

static CTAB set_glob_tab[] = {
    { "CONSOLE", &sim_set_console, 0 },
    { "BREAK", &brk_cmd, SSH_ST },
    { "TELNET", &sim_set_telnet, 0 },                   /* deprecated */
    { "NOTELNET", &sim_set_notelnet, 0 },               /* deprecated */
    { "LOG", &sim_set_logon, 0 },                       /* deprecated */
    { "NOLOG", &sim_set_logoff, 0 },                    /* deprecated */
    { "DEBUG", &sim_set_debon, 0 },                     /* deprecated */
    { "NODEBUG", &sim_set_deboff, 0 },                  /* deprecated */
    { "THROTTLE", &sim_set_throt, 1 },
    { "NOTHROTTLE", &sim_set_throt, 0 },
    { "ON", &set_on, 1 },
    { "NOON", &set_on, 0 },
    { NULL, NULL, 0 }
    };

static C1TAB set_dev_tab[] = {
    { "OCTAL", &set_dev_radix, 8 },
    { "DECIMAL", &set_dev_radix, 10 },
    { "HEX", &set_dev_radix, 16 },
    { "ENABLED", &set_dev_enbdis, 1 },
    { "DISABLED", &set_dev_enbdis, 0 },
    { "DEBUG", &set_dev_debug, 1 },
    { "NODEBUG", &set_dev_debug, 0 },
    { NULL, NULL, 0 }
    };

static C1TAB set_unit_tab[] = {
    { "ENABLED", &set_unit_enbdis, 1 },
    { "DISABLED", &set_unit_enbdis, 0 },
    { NULL, NULL, 0 }
    };

GET_SWITCHES (cptr);                                    /* get switches */
if (*cptr == 0)                                         /* must be more */
    return SCPE_2FARG;
cptr = get_glyph (cptr, gbuf, 0);                       /* get glob/dev/unit */

if (dptr = find_dev (gbuf)) {                           /* device match? */
    uptr = dptr->units;                                 /* first unit */
    ctbr = set_dev_tab;                                 /* global table */
    lvl = MTAB_VDV;                                     /* device match */
    }
else if (dptr = find_unit (gbuf, &uptr)) {              /* unit match? */
    if (uptr == NULL)                                   /* invalid unit */
        return SCPE_NXUN;
    ctbr = set_unit_tab;                                /* global table */
    lvl = MTAB_VUN;                                     /* unit match */
    }
else if (gcmdp = find_ctab (set_glob_tab, gbuf))        /* global? */
    return gcmdp->action (gcmdp->arg, cptr);            /* do the rest */
else return SCPE_NXDEV;                                 /* no match */
if (*cptr == 0)                                         /* must be more */
    return SCPE_2FARG;

while (*cptr != 0) {                                    /* do all mods */
    cptr = get_glyph (svptr = cptr, gbuf, ',');         /* get modifier */
    if (cvptr = strchr (gbuf, '='))                     /* = value? */
        *cvptr++ = 0;
    for (mptr = dptr->modifiers; mptr && (mptr->mask != 0); mptr++) {
        if ((mptr->mstring) &&                          /* match string */
            (MATCH_CMD (gbuf, mptr->mstring) == 0)) {   /* matches option? */
            if (mptr->mask & MTAB_XTD) {                /* extended? */
                if ((lvl & mptr->mask) == 0)
                    return SCPE_ARG;
                if ((lvl & MTAB_VUN) && (uptr->flags & UNIT_DIS))
                    return SCPE_UDIS;                   /* unit disabled? */
                if (mptr->valid) {                      /* validation rtn? */
                    if (cvptr && (mptr->mask & MTAB_NC)) {
                        get_glyph_nc (svptr, gbuf, ',');
                        if (cvptr = strchr (gbuf, '='))
                            *cvptr++ = 0;
                        }
                    r = mptr->valid (uptr, mptr->match, cvptr, mptr->desc);
                    if (r != SCPE_OK)
                        return r;
                    }
                else if (!mptr->desc)                   /* value desc? */
                    break;
//                else if (mptr->mask & MTAB_VAL) {       /* take a value? */
//                    if (!cvptr) return SCPE_MISVAL;     /* none? error */
//                    r = dep_reg (0, cvptr, (REG *) mptr->desc, 0);
//                    if (r != SCPE_OK) return r;
//                    }
                else if (cvptr)                         /* = value? */
                    return SCPE_ARG;
                else *((int32 *) mptr->desc) = mptr->match;
                }                                       /* end if xtd */
            else {                                      /* old style */
                if (cvptr)                              /* = value? */
                    return SCPE_ARG;
                if (uptr->flags & UNIT_DIS)             /* disabled? */
                     return SCPE_UDIS;
                if ((mptr->valid) &&                    /* invalid? */
                    ((r = mptr->valid (uptr, mptr->match, cvptr, mptr->desc)) != SCPE_OK))
                    return r;
                uptr->flags = (uptr->flags & ~(mptr->mask)) |
                    (mptr->match & mptr->mask);         /* set new value */
                }                                       /* end else xtd */
            break;                                      /* terminate for */
            }                                           /* end if match */
        }                                               /* end for */
    if (!mptr || (mptr->mask == 0)) {                   /* no match? */
        if (glbr = find_c1tab (ctbr, gbuf)) {           /* global match? */
            r = glbr->action (dptr, uptr, glbr->arg, cvptr);    /* do global */
            if (r != SCPE_OK)
                return r;
            }
        else if (!dptr->modifiers)                      /* no modifiers? */
            return SCPE_NOPARAM;
        else return SCPE_NXPAR;
        }                                               /* end if no mat */
    }                                                   /* end while */
return SCPE_OK;                                         /* done all */
}

/* Match CTAB/CTAB1 name */

CTAB *find_ctab (CTAB *tab, char *gbuf)
{
for (; tab->name != NULL; tab++) {
    if (MATCH_CMD (gbuf, tab->name) == 0)
        return tab;
    }
return NULL;
}

C1TAB *find_c1tab (C1TAB *tab, char *gbuf)
{
for (; tab->name != NULL; tab++) {
    if (MATCH_CMD (gbuf, tab->name) == 0)
        return tab;
    }
return NULL;
}

/* Set device data radix routine */

t_stat set_dev_radix (DEVICE *dptr, UNIT *uptr, int32 flag, char *cptr)
{
if (cptr)
    return SCPE_ARG;
dptr->dradix = flag & 037;
return SCPE_OK;
}

/* Set device enabled/disabled routine */

t_stat set_dev_enbdis (DEVICE *dptr, UNIT *uptr, int32 flag, char *cptr)
{
UNIT *up;
uint32 i;

if (cptr)
    return SCPE_ARG;
if ((dptr->flags & DEV_DISABLE) == 0)                   /* allowed? */
    return SCPE_NOFNC;
if (flag) {                                             /* enable? */
    if ((dptr->flags & DEV_DIS) == 0)                   /* already enb? ok */
        return SCPE_OK;
    dptr->flags = dptr->flags & ~DEV_DIS;               /* no, enable */
    }
else {
    if (dptr->flags & DEV_DIS)                          /* already dsb? ok */
        return SCPE_OK;
    for (i = 0; i < dptr->numunits; i++) {              /* check units */
        up = (dptr->units) + i;                         /* att or active? */
        if ((up->flags & UNIT_ATT) || sim_is_active (up))
            return SCPE_NOFNC;                          /* can't do it */
        }
    dptr->flags = dptr->flags | DEV_DIS;                /* disable */
    }
if (dptr->reset)                                        /* reset device */
    return dptr->reset (dptr);
else return SCPE_OK;
}

/* Set unit enabled/disabled routine */

t_stat set_unit_enbdis (DEVICE *dptr, UNIT *uptr, int32 flag, char *cptr)
{
if (cptr)
    return SCPE_ARG;
if (!(uptr->flags & UNIT_DISABLE))                      /* allowed? */
    return SCPE_NOFNC;
if (flag)                                               /* enb? enable */
    uptr->flags = uptr->flags & ~UNIT_DIS;
else {
    if ((uptr->flags & UNIT_ATT) ||                     /* dsb */
        sim_is_active (uptr))                           /* more tests */
        return SCPE_NOFNC;
    uptr->flags = uptr->flags | UNIT_DIS;               /* disable */
    }
return SCPE_OK;
}

/* Set device debug enabled/disabled routine */

t_stat set_dev_debug (DEVICE *dptr, UNIT *uptr, int32 flag, char *cptr)
{
char gbuf[CBUFSIZE];
DEBTAB *dep;

if ((dptr->flags & DEV_DEBUG) == 0)
    return SCPE_NOFNC;
if (cptr == NULL) {                                     /* no arguments? */
    dptr->dctrl = flag;                                 /* disable/enable w/o table */
    if (flag && dptr->debflags) {                       /* enable with table? */
        for (dep = dptr->debflags; dep->name != NULL; dep++)
            dptr->dctrl = dptr->dctrl | dep->mask;      /* set all */
        }
    return SCPE_OK;
    }
if (dptr->debflags == NULL)                             /* must have table */
    return SCPE_ARG;
while (*cptr) {
    cptr = get_glyph (cptr, gbuf, ';');                 /* get debug flag */
    for (dep = dptr->debflags; dep->name != NULL; dep++) {
        if (strcmp (dep->name, gbuf) == 0) {            /* match? */
            if (flag)
                dptr->dctrl = dptr->dctrl | dep->mask;
            else dptr->dctrl = dptr->dctrl & ~dep->mask;
            break;
            }
        }                                               /* end for */
    if (dep->mask == 0)                                 /* no match? */
        return SCPE_ARG;
    }                                                   /* end while */
return SCPE_OK;
}

/* Show command */

t_stat show_cmd (int32 flag, char *cptr)
{
t_stat r;

cptr = get_sim_opt (CMD_OPT_SW|CMD_OPT_OF, cptr, &r);   /* get sw, ofile */
if (!cptr)                                              /* error? */
    return r;
if (sim_ofile) {                                        /* output file? */
    r = show_cmd_fi (sim_ofile, flag, cptr);            /* do show */
    fclose (sim_ofile);
    }
else {
    r = show_cmd_fi (stdout, flag, cptr);               /* no, stdout, log */
    if (sim_log)
        show_cmd_fi (sim_log, flag, cptr);
    }
return r;
}

t_stat show_cmd_fi (FILE *ofile, int32 flag, char *cptr)
{
int32 lvl;
char gbuf[CBUFSIZE], *cvptr;
DEVICE *dptr;
UNIT *uptr;
MTAB *mptr;
SHTAB *shtb, *shptr;

static SHTAB show_glob_tab[] = {
    { "CONFIGURATION", &show_config, 0 },
    { "DEVICES", &show_config, 1 },
    { "QUEUE", &show_queue, 0 },
    { "TIME", &show_time, 0 },
    { "MODIFIERS", &show_mod_names, 0 },
    { "NAMES", &show_log_names, 0 },
    { "SHOW", &show_show_commands, 0 },
    { "VERSION", &show_version, 1 },
    { "CONSOLE", &sim_show_console, 0 },
    { "BREAK", &show_break, 0 },
    { "LOG", &sim_show_log, 0 },                        /* deprecated */
    { "TELNET", &sim_show_telnet, 0 },                  /* deprecated */
    { "DEBUG", &sim_show_debug, 0 },                    /* deprecated */
    { "THROTTLE", &sim_show_throt, 0 },
    { "ON", &show_on, 0 },
    { NULL, NULL, 0 }
    };

static SHTAB show_dev_tab[] = {
    { "RADIX", &show_dev_radix, 0 },
    { "DEBUG", &show_dev_debug, 0 },
    { "MODIFIERS", &show_dev_modifiers, 0 },
    { "NAMES", &show_dev_logicals, 0 },
    { "SHOW", &show_dev_show_commands, 0 },
    { NULL, NULL, 0 }
    };

static SHTAB show_unit_tab[] = {
    { NULL, NULL, 0 }
    };

GET_SWITCHES (cptr);                                    /* get switches */
if (*cptr == 0)                                         /* must be more */
    return SCPE_2FARG;
cptr = get_glyph (cptr, gbuf, 0);                       /* get next glyph */
if (shptr = find_shtab (show_glob_tab, gbuf))           /* global? */
    return shptr->action (ofile, NULL, NULL, shptr->arg, cptr);

if (dptr = find_dev (gbuf)) {                           /* device match? */
    uptr = dptr->units;                                 /* first unit */
    shtb = show_dev_tab;                                /* global table */
    lvl = MTAB_VDV;                                     /* device match */
    }
else if (dptr = find_unit (gbuf, &uptr)) {              /* unit match? */
    if (uptr == NULL)                                   /* invalid unit */
        return SCPE_NXUN;
    if (uptr->flags & UNIT_DIS)                         /* disabled? */
        return SCPE_UDIS;
    shtb = show_unit_tab;                               /* global table */
    lvl = MTAB_VUN;                                     /* unit match */
    }
else return SCPE_NXDEV;                                 /* no match */

if (*cptr == 0) {                                       /* now eol? */
    return (lvl == MTAB_VDV)?
        show_device (ofile, dptr, 0):
        show_unit (ofile, dptr, uptr, -1);
    }
if (dptr->modifiers == NULL)                            /* any modifiers? */
    return SCPE_NOPARAM;

while (*cptr != 0) {                                    /* do all mods */
    cptr = get_glyph (cptr, gbuf, ',');                 /* get modifier */
    if (cvptr = strchr (gbuf, '='))                     /* = value? */
        *cvptr++ = 0;
    for (mptr = dptr->modifiers; mptr->mask != 0; mptr++) {
        if (((mptr->mask & MTAB_XTD)?                   /* right level? */
            (mptr->mask & lvl): (MTAB_VUN & lvl)) && 
            ((mptr->disp && mptr->pstring &&            /* named disp? */
            (MATCH_CMD (gbuf, mptr->pstring) == 0))
 //           ||
 //           ((mptr->mask & MTAB_VAL) &&                 /* named value? */
 //           mptr->mstring &&
 //           (MATCH_CMD (gbuf, mptr->mstring) == 0)))
            )) {
            if (cvptr && !(mptr->mask & MTAB_SHP))
                return SCPE_ARG;
            show_one_mod (ofile, dptr, uptr, mptr, cvptr, 1);
            break;
            }                                           /* end if */
        }                                               /* end for */
    if (mptr->mask == 0) {                              /* no match? */
        if (shptr = find_shtab (shtb, gbuf))            /* global match? */
            shptr->action (ofile, dptr, uptr, shptr->arg, cptr);
        else return SCPE_ARG;
        }                                               /* end if */
    }                                                   /* end while */
return SCPE_OK;
}

SHTAB *find_shtab (SHTAB *tab, char *gbuf)
{
for (; tab->name != NULL; tab++) {
    if (MATCH_CMD (gbuf, tab->name) == 0)
        return tab;
    }
return NULL;
}

/* Show device and unit */

t_stat show_device (FILE *st, DEVICE *dptr, int32 flag)
{
uint32 j, udbl, ucnt;
UNIT *uptr;

fprintf (st, "%s", sim_dname (dptr));                   /* print dev name */
if (qdisable (dptr)) {                                  /* disabled? */
    fprintf (st, ", disabled\n");
    return SCPE_OK;
    }
for (j = ucnt = udbl = 0; j < dptr->numunits; j++) {    /* count units */
    uptr = dptr->units + j;
    if (uptr->flags & UNIT_DISABLE)
        udbl++;
    if (!(uptr->flags & UNIT_DIS))
        ucnt++;
    }
show_all_mods (st, dptr, dptr->units, MTAB_VDV);        /* show dev mods */
if (dptr->numunits == 0)
    fprintf (st, "\n");
else {
    if (udbl && (ucnt == 0))
        fprintf (st, ", all units disabled\n");
    else if (ucnt > 1)
        fprintf (st, ", %d units\n", ucnt);
    else if (flag)
        fprintf (st, "\n");
    }
if (flag)                                               /* dev only? */
    return SCPE_OK;
for (j = 0; j < dptr->numunits; j++) {                  /* loop thru units */
    uptr = dptr->units + j;
    if ((uptr->flags & UNIT_DIS) == 0)
        show_unit (st, dptr, uptr, ucnt);
    }
return SCPE_OK;
}

t_stat show_unit (FILE *st, DEVICE *dptr, UNIT *uptr, int32 flag)
{
int32 u = uptr - dptr->units;

if (flag > 1)
    fprintf (st, "  %s%d", sim_dname (dptr), u);
else if (flag < 0)
    fprintf (st, "%s%d", sim_dname (dptr), u);
if (uptr->flags & UNIT_FIX) {
    fprintf (st, ", ");
    fprint_capac (st, dptr, uptr);
    }
if (uptr->flags & UNIT_ATT) {
    fprintf (st, ", attached to %s", uptr->filename);
    if (uptr->flags & UNIT_RO)
        fprintf (st, ", read only");
    }
else if (uptr->flags & UNIT_ATTABLE)
    fprintf (st, ", not attached");
show_all_mods (st, dptr, uptr, MTAB_VUN);               /* show unit mods */ 
fprintf (st, "\n");
return SCPE_OK;
}

void fprint_capac (FILE *st, DEVICE *dptr, UNIT *uptr)
{
t_addr kval = (uptr->flags & UNIT_BINK)? 1024: 1000;
t_addr mval = kval * kval;
t_addr psize = uptr->capac;
char scale, width;

if ((dptr->dwidth / dptr->aincr) > 8)
    width = 'W';
else width = 'B';
if (uptr->capac < (kval * 10))
    scale = 0;
else if (uptr->capac < (mval * 10)) {
    scale = 'K';
    psize = psize / kval;
    }
else {
    scale = 'M';
    psize = psize / mval;
    }
fprint_val (st, (t_value) psize, 10, T_ADDR_W, PV_LEFT);
if (scale)
    fputc (scale, st);
fputc (width, st);
return;
}

/* Show <global name> processors  */

t_stat show_version (FILE *st, DEVICE *dptr, UNIT *uptr, int32 flag, char *cptr)
{
int32 vmaj = SIM_MAJOR, vmin = SIM_MINOR, vpat = SIM_PATCH, vdelt = SIM_DELTA;

if (cptr && (*cptr != 0))
    return SCPE_2MARG;
fprintf (st, "%s simulator V%d.%d-%d", sim_name, vmaj, vmin, vpat);
if (vdelt)
    fprintf (st, "(%d)", vdelt);
if (flag)
    fprintf (st, " [%s, %s, %s]", sim_si64, sim_sa64, sim_snet);
fprintf (st, "\n");
return SCPE_OK;
}

t_stat show_config (FILE *st, DEVICE *dnotused, UNIT *unotused, int32 flag, char *cptr)
{
int32 i;
DEVICE *dptr;

if (cptr && (*cptr != 0))
    return SCPE_2MARG;
fprintf (st, "%s simulator configuration\n\n", sim_name);
for (i = 0; (dptr = sim_devices[i]) != NULL; i++)
    show_device (st, dptr, flag);
return SCPE_OK;
}

t_stat show_log_names (FILE *st, DEVICE *dnotused, UNIT *unotused, int32 flag, char *cptr)
{
int32 i;
DEVICE *dptr;

if (cptr && (*cptr != 0))
    return SCPE_2MARG;
for (i = 0; (dptr = sim_devices[i]) != NULL; i++)
    show_dev_logicals (st, dptr, NULL, 1, cptr);
return SCPE_OK;
}

t_stat show_dev_logicals (FILE *st, DEVICE *dptr, UNIT *uptr, int32 flag, char *cptr)
{
if (dptr->lname)
    fprintf (st, "%s -> %s\n", dptr->lname, dptr->name);
else if (!flag)
    fputs ("no logical name assigned\n", st);
return SCPE_OK;
}

t_stat show_queue (FILE *st, DEVICE *dnotused, UNIT *unotused, int32 flag, char *cptr)
{
DEVICE *dptr;
UNIT *uptr;
int32 accum;

if (cptr && (*cptr != 0))
    return SCPE_2MARG;
if (sim_clock_queue == NULL) {
    fprintf (st, "%s event queue empty, time = %.0f\n",
        sim_name, sim_time);
    return SCPE_OK;
    }
fprintf (st, "%s event queue status, time = %.0f\n",
     sim_name, sim_time);
accum = 0;
for (uptr = sim_clock_queue; uptr != NULL; uptr = uptr->next) {
    if (uptr == &sim_step_unit)
        fprintf (st, "  Step timer");
    else if ((dptr = find_dev_from_unit (uptr)) != NULL) {
        fprintf (st, "  %s", sim_dname (dptr));
        if (dptr->numunits > 1) fprintf (st, " unit %d",
            (int32) (uptr - dptr->units));
        }
    else fprintf (st, "  Unknown");
    fprintf (st, " at %d\n", accum + uptr->time);
    accum = accum + uptr->time;
    }
return SCPE_OK;
}

t_stat show_time (FILE *st, DEVICE *dptr, UNIT *uptr, int32 flag, char *cptr)
{
if (cptr && (*cptr != 0))
    return SCPE_2MARG;
fprintf (st, "Time:\t%.0f\n", sim_time);
return SCPE_OK;
}

t_stat show_break (FILE *st, DEVICE *dptr, UNIT *uptr, int32 flag, char *cptr)
{
t_stat r;

if (cptr && (*cptr != 0))
    r = ssh_break (st, cptr, 1);  /* more? */
else r = sim_brk_showall (st, sim_switches);
return r;
}

t_stat show_dev_radix (FILE *st, DEVICE *dptr, UNIT *uptr, int32 flag, char *cptr)
{
fprintf (st, "Radix=%d\n", dptr->dradix);
return SCPE_OK;
}

t_stat show_dev_debug (FILE *st, DEVICE *dptr, UNIT *uptr, int32 flag, char *cptr)
{
int32 any = 0;
DEBTAB *dep;

if (dptr->flags & DEV_DEBUG) {
    if (dptr->dctrl == 0)
        fputs ("Debugging disabled", st);
    else if (dptr->debflags == NULL)
        fputs ("Debugging enabled", st);
    else {
        fputs ("Debug=", st);
        for (dep = dptr->debflags; dep->name != NULL; dep++) {
            if (dptr->dctrl & dep->mask) {
                if (any)
                    fputc (';', st);
                fputs (dep->name, st);
                any = 1;
                }
            }
        }
    fputc ('\n', st);
    return SCPE_OK;
    }
else return SCPE_NOFNC;
}

/* Show On actions */

t_stat show_on (FILE *st, DEVICE *dptr, UNIT *uptr, int32 flag, char *cptr)
{
int32 lvl, i;
if (cptr && (*cptr != 0)) return SCPE_2MARG;            /* now eol? */
for (lvl=sim_do_depth; lvl >= 0; --lvl) {
    if (lvl > 0)
        fprintf(st, "On Processing at Do Nest Level: %d", lvl);
    else
        fprintf(st, "On Processing for input commands");
    fprintf(st, " is %s\n", (sim_on_check[lvl]) ? "enabled" : "disabled");
    for (i=1; i<SCPE_BASE; ++i) {
        if (sim_on_actions[lvl][i])
            fprintf(st, "    on %5d    %s\n", i, sim_on_actions[lvl][i]); }
    for (i=SCPE_BASE; i<=SCPE_MAX_ERR; ++i) {
        if (sim_on_actions[lvl][i])
            fprintf(st, "    on %-5s    %s\n", scp_errors[i-SCPE_BASE].code, sim_on_actions[lvl][i]); }
    if (sim_on_actions[lvl][0])
        fprintf(st, "    on ERROR    %s\n", sim_on_actions[lvl][0]);
    fprintf(st, "\n");
    }
return SCPE_OK;
}

/* Show modifiers */

t_stat show_mod_names (FILE *st, DEVICE *dnotused, UNIT *unotused, int32 flag, char *cptr)
{
int32 i;
DEVICE *dptr;

if (cptr && (*cptr != 0))                               /* now eol? */
    return SCPE_2MARG;
for (i = 0; (dptr = sim_devices[i]) != NULL; i++) 
    show_dev_modifiers (st, dptr, NULL, flag, cptr);
return SCPE_OK;
}

t_stat show_dev_modifiers (FILE *st, DEVICE *dptr, UNIT *uptr, int32 flag, char *cptr)
{
int32 any, enb;
MTAB *mptr;
DEBTAB *dep;

any = enb = 0;
if (dptr->modifiers) {
    for (mptr = dptr->modifiers; mptr->mask != 0; mptr++) {
        if (mptr->mstring) {
            if (strcmp (mptr->mstring, "ENABLED") == 0)
                enb = 1;
            if (any++)
                fprintf (st, ", %s", mptr->mstring);
            else fprintf (st, "%s\t%s", sim_dname (dptr), mptr->mstring);
            }
        }
    }
if (dptr->flags & DEV_DEBUG) {
    if (any++)
        fprintf (st, ", DEBUG, NODEBUG");
    else fprintf (st, "%s\tDEBUG, NODEBUG", sim_dname (dptr));
    }
if (!enb && (dptr->flags & DEV_DISABLE)) {
    if (any++)
        fprintf (st, ", ENABLED, DISABLED");
    else fprintf (st, "%s\tENABLED, DISABLED", sim_dname (dptr));
    }
if (any)
    fprintf (st, "\n");
if ((dptr->flags & DEV_DEBUG) && dptr->debflags) {
    fprintf (st, "%s\tDEBUG=", sim_dname (dptr));
    for (dep = dptr->debflags; dep->name != NULL; dep++)
        fprintf (st, "%s%s", ((dep == dptr->debflags) ? "" : ";"), dep->name);
    fprintf (st, "\n");
    }
return SCPE_OK;
}

t_stat show_all_mods (FILE *st, DEVICE *dptr, UNIT *uptr, int32 flag)
{
MTAB *mptr;

if (dptr->modifiers == NULL)
    return SCPE_OK;
for (mptr = dptr->modifiers; mptr->mask != 0; mptr++) {
    if (mptr->pstring && ((mptr->mask & MTAB_XTD)?
        ((mptr->mask & flag) && !(mptr->mask & MTAB_NMO)): 
        ((MTAB_VUN & flag) && ((uptr->flags & mptr->mask) == mptr->match)))) {
        fputs (", ", st);
        show_one_mod (st, dptr, uptr, mptr, NULL, 0);
        }
    }
return SCPE_OK;
}

t_stat show_one_mod (FILE *st, DEVICE *dptr, UNIT *uptr, MTAB *mptr,
    char *cptr, int32 flag)
{
//t_value val;

if (mptr->disp)
    mptr->disp (st, uptr, mptr->match, cptr? cptr: mptr->desc);
//else if ((mptr->mask & MTAB_XTD) && (mptr->mask & MTAB_VAL)) {
//    REG *rptr = (REG *) mptr->desc;
//    fprintf (st, "%s=", mptr->pstring);
//    val = get_rval (rptr, 0);
//    fprint_val (st, val, rptr->radix, rptr->width,
//        rptr->flags & REG_FMT);
//    }
else fputs (mptr->pstring, st);
if (flag && !((mptr->mask & MTAB_XTD) && (mptr->mask & MTAB_NMO)))
    fputc ('\n', st);
return SCPE_OK;
}

/* Show show commands */

t_stat show_show_commands (FILE *st, DEVICE *dnotused, UNIT *unotused, int32 flag, char *cptr)
{
int32 i;
DEVICE *dptr;

if (cptr && (*cptr != 0))                               /* now eol? */
    return SCPE_2MARG;
for (i = 0; (dptr = sim_devices[i]) != NULL; i++) 
    show_dev_show_commands (st, dptr, NULL, flag, cptr);
return SCPE_OK;
}

t_stat show_dev_show_commands (FILE *st, DEVICE *dptr, UNIT *uptr, int32 flag, char *cptr)
{
int32 any, enb;
MTAB *mptr;

any = enb = 0;
if (dptr->modifiers) {
    for (mptr = dptr->modifiers; mptr->mask != 0; mptr++) {
        if ((!mptr->disp) || (!mptr->pstring))
            continue;
        if (any++)
            fprintf (st, ", %s", mptr->pstring);
        else fprintf (st, "SHOW %s\t%s", sim_dname (dptr), mptr->pstring);
        }
    }
if (any)
    fprintf (st, "\n");
return SCPE_OK;
}

/* Breakpoint commands */

t_stat brk_cmd (int32 flg, char *cptr)
{
GET_SWITCHES (cptr);                                    /* get switches */
return ssh_break (NULL, cptr, flg);                     /* call common code */
}

t_stat ssh_break (FILE *st, char *cptr, int32 flg)
{
char gbuf[CBUFSIZE], *tptr, *t1ptr, *aptr;
DEVICE *dptr = sim_dflt_dev;
UNIT *uptr = dptr->units;
t_stat r;
t_addr lo, hi, max = uptr->capac - 1;
int32 cnt;

if (sim_brk_types == 0) 
    return SCPE_NOFNC;
if ((dptr == NULL) || (uptr == NULL))
    return SCPE_IERR;
if (aptr = strchr (cptr, ';')) {                        /* ;action? */
    if (flg != SSH_ST)                                  /* only on SET */
        return SCPE_ARG;
    *aptr++ = 0;                                        /* separate strings */
    }
if (*cptr == 0) {                                       /* no argument? */
    lo = (t_addr) get_rval (sim_PC, 0);                 /* use PC */
    return ssh_break_one (st, flg, lo, 0, aptr);
    }
while (*cptr) {
    cptr = get_glyph (cptr, gbuf, ',');
    tptr = get_range (dptr, gbuf, &lo, &hi, dptr->aradix, max, 0);
    if (tptr == NULL)
        return SCPE_ARG;
    if (*tptr == '[') {
        cnt = (int32) strtotv (tptr + 1, &t1ptr, 10);
        if ((tptr == t1ptr) || (*t1ptr != ']') || (flg != SSH_ST))
            return SCPE_ARG;
        tptr = t1ptr + 1;
        }
    else cnt = 0;
    if (*tptr != 0)
        return SCPE_ARG;
    if ((lo == 0) && (hi == max)) {
        if (flg == SSH_CL)
            sim_brk_clrall (sim_switches);
        else if (flg == SSH_SH)
            sim_brk_showall (st, sim_switches);
        else return SCPE_ARG;
        }
    else {      
        for ( ; lo <= hi; lo = lo + 1) {
            r = ssh_break_one (st, flg, lo, cnt, aptr);
            if (r != SCPE_OK)
                return r;
            }
        }
    }
return SCPE_OK;
}

t_stat ssh_break_one (FILE *st, int32 flg, t_addr lo, int32 cnt, char *aptr)
{
switch (flg) {

    case SSH_ST:
        return sim_brk_set (lo, sim_switches, cnt, aptr);
        break;

    case SSH_CL:
        return sim_brk_clr (lo, sim_switches);
        break;

    case SSH_SH:
        return sim_brk_show (st, lo, sim_switches);
        break;

    default:
        return SCPE_ARG;
    }
}

/* Reset command and routines

   re[set]              reset all devices
   re[set] all          reset all devices
   re[set] device       reset specific device
*/

t_stat reset_cmd (int32 flag, char *cptr)
{
char gbuf[CBUFSIZE];
DEVICE *dptr;

GET_SWITCHES (cptr);                                    /* get switches */
if (*cptr == 0)                                         /* reset(cr) */
    return (reset_all (0));
cptr = get_glyph (cptr, gbuf, 0);                       /* get next glyph */
if (*cptr != 0)                                         /* now eol? */
    return SCPE_2MARG;
if (strcmp (gbuf, "ALL") == 0)
    return (reset_all (0));
dptr = find_dev (gbuf);                                 /* locate device */
if (dptr == NULL)                                       /* found it? */
    return SCPE_NXDEV;
if (dptr->reset != NULL)
    return dptr->reset (dptr);
else return SCPE_OK;
}

/* Reset devices start..end

   Inputs:
        start   =       number of starting device
   Outputs:
        status  =       error status
*/

t_stat reset_all (uint32 start)
{
DEVICE *dptr;
uint32 i;
t_stat reason;

for (i = 0; i < start; i++) {
    if (sim_devices[i] == NULL)
        return SCPE_IERR;
    }
for (i = start; (dptr = sim_devices[i]) != NULL; i++) {
    if (dptr->reset != NULL) {
        reason = dptr->reset (dptr);
        if (reason != SCPE_OK)
            return reason;
        }
    }
return SCPE_OK;
}

/* Reset to powerup state

   Inputs:
        start   =       number of starting device
   Outputs:
        status  =       error status
*/

t_stat reset_all_p (uint32 start)
{
t_stat r;
int32 old_sw = sim_switches;

sim_switches = SWMASK ('P');
r = reset_all (start);
sim_switches = old_sw;
return r;
}

/* Load and dump commands

   lo[ad] filename {arg}        load specified file
   du[mp] filename {arg}        dump to specified file
*/

t_stat load_cmd (int32 flag, char *cptr)
{
char gbuf[CBUFSIZE];
FILE *loadfile;
t_stat reason;

GET_SWITCHES (cptr);                                    /* get switches */
if (*cptr == 0)                                         /* must be more */
    return SCPE_2FARG;
cptr = get_glyph_nc (cptr, gbuf, 0);                    /* get file name */
loadfile = sim_fopen (gbuf, flag? "wb": "rb");          /* open for wr/rd */
if (loadfile == NULL)
    return SCPE_OPENERR;
GET_SWITCHES (cptr);                                    /* get switches */
reason = sim_load (loadfile, cptr, gbuf, flag);         /* load or dump */
fclose (loadfile);
return reason;
}

/* Attach command

   at[tach] unit file   attach specified unit to file
*/

t_stat attach_cmd (int32 flag, char *cptr)
{
char gbuf[CBUFSIZE];
DEVICE *dptr;
UNIT *uptr;
t_stat r;

GET_SWITCHES (cptr);                                    /* get switches */
if (*cptr == 0)                                         /* must be more */
    return SCPE_2FARG;
cptr = get_glyph (cptr, gbuf, 0);                       /* get next glyph */
GET_SWITCHES (cptr);                                    /* get switches */
if (*cptr == 0)                                         /* now eol? */
    return SCPE_2FARG;
dptr = find_unit (gbuf, &uptr);                         /* locate unit */
if (dptr == NULL)                                       /* found dev? */
    return SCPE_NXDEV;
if (uptr == NULL)                                       /* valid unit? */
    return SCPE_NXUN;
if (uptr->flags & UNIT_ATT) {                           /* already attached? */
    r = scp_detach_unit (dptr, uptr);                   /* detach it */
    if (r != SCPE_OK)                                   /* error? */
        return r;
    }
sim_trim_endspc (cptr);                                 /* trim trailing spc */
return scp_attach_unit (dptr, uptr, cptr);              /* attach */
}

/* Call device-specific or file-oriented attach unit routine */

t_stat scp_attach_unit (DEVICE *dptr, UNIT *uptr, char *cptr)
{
if (dptr->attach != NULL)                               /* device routine? */
    return dptr->attach (uptr, cptr);                   /* call it */
return attach_unit (uptr, cptr);                        /* no, std routine */
}

/* Attach unit to file */

t_stat attach_unit (UNIT *uptr, char *cptr)
{
DEVICE *dptr;

if (uptr->flags & UNIT_DIS)                             /* disabled? */
    return SCPE_UDIS;
if (!(uptr->flags & UNIT_ATTABLE))                      /* not attachable? */
    return SCPE_NOATT;
if ((dptr = find_dev_from_unit (uptr)) == NULL)
    return SCPE_NOATT;
if (dptr->flags & DEV_RAWONLY)                          /* raw mode only? */
    return SCPE_NOFNC;
uptr->filename = (char *) calloc (CBUFSIZE, sizeof (char)); /* alloc name buf */
if (uptr->filename == NULL)
    return SCPE_MEM;
strncpy (uptr->filename, cptr, CBUFSIZE);               /* save name */
if (sim_switches & SWMASK ('R')) {                      /* read only? */
    if ((uptr->flags & UNIT_ROABLE) == 0)               /* allowed? */
        return attach_err (uptr, SCPE_NORO);            /* no, error */
    uptr->fileref = sim_fopen (cptr, "rb");             /* open rd only */
    if (uptr->fileref == NULL)                          /* open fail? */
        return attach_err (uptr, SCPE_OPENERR);         /* yes, error */
    uptr->flags = uptr->flags | UNIT_RO;                /* set rd only */
    if (!sim_quiet)
        printf ("%s: unit is read only\n", sim_dname (dptr));
    }
else {                                                  /* normal */
    uptr->fileref = sim_fopen (cptr, "rb+");            /* open r/w */
    if (uptr->fileref == NULL) {                        /* open fail? */
        if ((errno == EROFS) || (errno == EACCES)) {    /* read only? */
            if ((uptr->flags & UNIT_ROABLE) == 0)       /* allowed? */
                return attach_err (uptr, SCPE_NORO);    /* no error */
            uptr->fileref = sim_fopen (cptr, "rb");     /* open rd only */
            if (uptr->fileref == NULL)                  /* open fail? */
                return attach_err (uptr, SCPE_OPENERR); /* yes, error */
            uptr->flags = uptr->flags | UNIT_RO;        /* set rd only */
            if (!sim_quiet)
                printf ("%s: unit is read only\n", sim_dname (dptr));
            }
        else {                                          /* doesn't exist */
            if (sim_switches & SWMASK ('E'))            /* must exist? */
                return attach_err (uptr, SCPE_OPENERR); /* yes, error */
            uptr->fileref = sim_fopen (cptr, "wb+");    /* open new file */
            if (uptr->fileref == NULL)                  /* open fail? */
                return attach_err (uptr, SCPE_OPENERR); /* yes, error */
            if (!sim_quiet) printf ("%s: creating new file\n", sim_dname (dptr));
            }
        }                                               /* end if null */
    }                                                   /* end else */
if (uptr->flags & UNIT_BUFABLE) {                       /* buffer? */
    uint32 cap = ((uint32) uptr->capac) / dptr->aincr;  /* effective size */
    if (uptr->flags & UNIT_MUSTBUF)                     /* dyn alloc? */
        uptr->filebuf = calloc (cap, SZ_D (dptr));      /* allocate */
    if (uptr->filebuf == NULL)                          /* no buffer? */
        return attach_err (uptr, SCPE_MEM);             /* error */
    if (!sim_quiet) printf ("%s: buffering file in memory\n", sim_dname (dptr));
    uptr->hwmark = sim_fread (uptr->filebuf,            /* read file */
        SZ_D (dptr), cap, uptr->fileref);
    uptr->flags = uptr->flags | UNIT_BUF;               /* set buffered */
    }
uptr->flags = uptr->flags | UNIT_ATT;
uptr->pos = 0;
return SCPE_OK;
}

t_stat attach_err (UNIT *uptr, t_stat stat)
{
free (uptr->filename);
uptr->filename = NULL;
return stat;
}

/* Detach command

   det[ach] all         detach all units
   det[ach] unit        detach specified unit
*/

t_stat detach_cmd (int32 flag, char *cptr)
{
char gbuf[CBUFSIZE];
DEVICE *dptr;
UNIT *uptr;

GET_SWITCHES (cptr);                                    /* get switches */
if (*cptr == 0)                                         /* must be more */
    return SCPE_2FARG;
cptr = get_glyph (cptr, gbuf, 0);                       /* get next glyph */
if (*cptr != 0)                                         /* now eol? */
    return SCPE_2MARG;
if (strcmp (gbuf, "ALL") == 0)
    return (detach_all (0, FALSE));
dptr = find_unit (gbuf, &uptr);                         /* locate unit */
if (dptr == NULL)                                       /* found dev? */
    return SCPE_NXDEV;
if (uptr == NULL)                                        /* valid unit? */
    return SCPE_NXUN;
return scp_detach_unit (dptr, uptr);                    /* detach */
}

/* Detach devices start..end

   Inputs:
        start   =       number of starting device
        shutdown =      TRUE if simulator shutting down
   Outputs:
        status  =       error status

   Note that during shutdown, detach routines for non-attachable devices
   will be called.  These routines can implement simulator shutdown.  Error
   returns during shutdown are ignored.
*/

t_stat detach_all (int32 start, t_bool shutdown)
{
uint32 i, j;
DEVICE *dptr;
UNIT *uptr;
t_stat r;

if ((start < 0) || (start > 1))
    return SCPE_IERR;
for (i = start; (dptr = sim_devices[i]) != NULL; i++) { /* loop thru dev */
    for (j = 0; j < dptr->numunits; j++) {              /* loop thru units */
        uptr = (dptr->units) + j;
        if ((uptr->flags & UNIT_ATT) ||                 /* attached? */
            (shutdown && dptr->detach &&                /* shutdown, spec rtn, */
            !(uptr->flags & UNIT_ATTABLE))) {           /* !attachable? */
            r = scp_detach_unit (dptr, uptr);           /* detach unit */

            if ((r != SCPE_OK) && !shutdown)            /* error and not shutting down? */
                return r;                               /* bail out now with error status */
            }
        }
    }
return SCPE_OK;
}

/* Call device-specific or file-oriented detach unit routine */

t_stat scp_detach_unit (DEVICE *dptr, UNIT *uptr)
{
if (dptr->detach != NULL)                               /* device routine? */
    return dptr->detach (uptr);
return detach_unit (uptr);                              /* no, standard */
}

/* Detach unit from file */

t_stat detach_unit (UNIT *uptr)
{
DEVICE *dptr;

if (uptr == NULL)
    return SCPE_IERR;
if (!(uptr->flags & UNIT_ATTABLE))                      /* attachable? */
    return SCPE_NOATT;
if (!(uptr->flags & UNIT_ATT))                          /* attached? */
    return SCPE_OK;
if ((dptr = find_dev_from_unit (uptr)) == NULL)
    return SCPE_OK;
if (uptr->flags & UNIT_BUF) {
    uint32 cap = (uptr->hwmark + dptr->aincr - 1) / dptr->aincr;
    if (uptr->hwmark && ((uptr->flags & UNIT_RO) == 0)) {
        if (!sim_quiet)
            printf ("%s: writing buffer to file\n", sim_dname (dptr));
        rewind (uptr->fileref);
        sim_fwrite (uptr->filebuf, SZ_D (dptr), cap, uptr->fileref);
        if (ferror (uptr->fileref))
            perror ("I/O error");
        }
    if (uptr->flags & UNIT_MUSTBUF) {                   /* dyn alloc? */
        free (uptr->filebuf);                           /* free buf */
        uptr->filebuf = NULL;
        }
    uptr->flags = uptr->flags & ~UNIT_BUF;
    }
uptr->flags = uptr->flags & ~(UNIT_ATT | UNIT_RO);
free (uptr->filename);
uptr->filename = NULL;
if (fclose (uptr->fileref) == EOF)
    return SCPE_IOERR;
return SCPE_OK;
}

/* Assign command

   as[sign] device name assign logical name to device
*/

t_stat assign_cmd (int32 flag, char *cptr)
{
char gbuf[CBUFSIZE];
DEVICE *dptr;

GET_SWITCHES (cptr);                                    /* get switches */
if (*cptr == 0)                                         /* must be more */
    return SCPE_2FARG;
cptr = get_glyph (cptr, gbuf, 0);                       /* get next glyph */
GET_SWITCHES (cptr);                                    /* get switches */
if (*cptr == 0)                                         /* now eol? */
    return SCPE_2FARG;
dptr = find_dev (gbuf);                                 /* locate device */
if (dptr == NULL)                                       /* found dev? */
    return SCPE_NXDEV;
cptr = get_glyph (cptr, gbuf, 0);                       /* get next glyph */
if (*cptr != 0)                                         /* must be eol */
    return SCPE_2MARG;
if (find_dev (gbuf))                                    /* name in use */
    return SCPE_ARG;
deassign_device (dptr);                                 /* release current */
return assign_device (dptr, gbuf);
}

t_stat assign_device (DEVICE *dptr, char *cptr)
{
dptr->lname = (char *) calloc (CBUFSIZE, sizeof (char));
if (dptr->lname == NULL)
    return SCPE_MEM;
strncpy (dptr->lname, cptr, CBUFSIZE);
return SCPE_OK;
}

/* Deassign command

   dea[ssign] device    deassign logical name
*/

t_stat deassign_cmd (int32 flag, char *cptr)
{
char gbuf[CBUFSIZE];
DEVICE *dptr;

GET_SWITCHES (cptr);                                    /* get switches */
if (*cptr == 0)                                         /* must be more */
    return SCPE_2FARG;
cptr = get_glyph (cptr, gbuf, 0);                       /* get next glyph */
if (*cptr != 0)                                         /* now eol? */
    return SCPE_2MARG;
dptr = find_dev (gbuf);                                 /* locate device */
if (dptr == NULL)                                       /* found dev? */
    return SCPE_NXDEV;
return deassign_device (dptr);
}

t_stat deassign_device (DEVICE *dptr)
{
if (dptr->lname)
    free (dptr->lname);
dptr->lname = NULL;
return SCPE_OK;
}

/* Get device display name */

char *sim_dname (DEVICE *dptr)
{
return (dptr->lname? dptr->lname: dptr->name);
}

/* Save command

   sa[ve] filename              save state to specified file
*/

t_stat save_cmd (int32 flag, char *cptr)
{
FILE *sfile;
t_stat r;
GET_SWITCHES (cptr);                                    /* get switches */
if (*cptr == 0)                                         /* must be more */
    return SCPE_2FARG;
sim_trim_endspc (cptr);
if ((sfile = sim_fopen (cptr, "wb")) == NULL)
    return SCPE_OPENERR;
r = sim_save (sfile);
fclose (sfile);
return r;
}

t_stat sim_save (FILE *sfile)
{
void *mbuf;
int32 l, t;
uint32 i, j;
t_addr k, high;
t_value val;
t_stat r;
t_bool zeroflg;
size_t sz;
DEVICE *dptr;
UNIT *uptr;
REG *rptr;

#define WRITE_I(xx) sim_fwrite (&(xx), sizeof (xx), 1, sfile)

fprintf (sfile, "%s\n%s\n%s\n%s\n%s\n%.0f\n",
    save_vercur,                                        /* [V2.5] save format */
    sim_name,                                           /* sim name */
    sim_si64, sim_sa64, sim_snet,                       /* [V3.5] options */
    sim_time);                                          /* [V3.2] sim time */
WRITE_I (sim_rtime);                                    /* [V2.6] sim rel time */

for (i = 0; (dptr = sim_devices[i]) != NULL; i++) {     /* loop thru devices */
    fputs (dptr->name, sfile);                          /* device name */
    fputc ('\n', sfile);
    if (dptr->lname)                                    /* [V3.0] logical name */
        fputs (dptr->lname, sfile);
    fputc ('\n', sfile);
    WRITE_I (dptr->flags);                              /* [V2.10] flags */
    for (j = 0; j < dptr->numunits; j++) {
        uptr = dptr->units + j;
        t = sim_is_active (uptr);
        WRITE_I (j);                                    /* unit number */
        WRITE_I (t);                                    /* activation time */
        WRITE_I (uptr->u3);                             /* unit specific */
        WRITE_I (uptr->u4);
        WRITE_I (uptr->u5);                             /* [V3.0] more unit */
        WRITE_I (uptr->u6);
        WRITE_I (uptr->flags);                          /* [V2.10] flags */
        WRITE_I (uptr->capac);                          /* [V3.5] capacity */
        if (uptr->flags & UNIT_ATT)
            fputs (uptr->filename, sfile);
        fputc ('\n', sfile);
        if (((uptr->flags & (UNIT_FIX + UNIT_ATTABLE)) == UNIT_FIX) &&
             (dptr->examine != NULL) &&
             ((high = uptr->capac) != 0)) {             /* memory-like unit? */
            WRITE_I (high);                             /* [V2.5] write size */
            sz = SZ_D (dptr);
            if ((mbuf = calloc (SRBSIZ, sz)) == NULL) {
                fclose (sfile);
                return SCPE_MEM;
                }
            for (k = 0; k < high; ) {                   /* loop thru mem */
                zeroflg = TRUE;
                for (l = 0; (l < SRBSIZ) && (k < high); l++,
                     k = k + (dptr->aincr)) {           /* check for 0 block */
                    r = dptr->examine (&val, k, uptr, SIM_SW_REST);
                    if (r != SCPE_OK)
                        return r;
                    if (val) zeroflg = FALSE;
                    SZ_STORE (sz, val, mbuf, l);
                    }                                   /* end for l */
                if (zeroflg) {                          /* all zero's? */
                    l = -l;                             /* invert block count */
                    WRITE_I (l);                        /* write only count */
                    }
                else {
                    WRITE_I (l);                        /* block count */
                    sim_fwrite (mbuf, sz, l, sfile);
                    }
                }                                       /* end for k */
            free (mbuf);                                /* dealloc buffer */
            }                                           /* end if mem */
        else {                                          /* no memory */
            high = 0;                                   /* write 0 */
            WRITE_I (high);
            }                                           /* end else mem */
        }                                               /* end unit loop */
    t = -1;                                             /* end units */
    WRITE_I (t);                                        /* write marker */
    for (rptr = dptr->registers; (rptr != NULL) &&      /* loop thru regs */
         (rptr->name != NULL); rptr++) {
        fputs (rptr->name, sfile);                      /* name */
        fputc ('\n', sfile);
        WRITE_I (rptr->depth);                          /* [V2.10] depth */
        for (j = 0; j < rptr->depth; j++) {             /* loop thru values */
            val = get_rval (rptr, j);                   /* get value */
            WRITE_I (val);                              /* store */
            }
        }
    fputc ('\n', sfile);                                /* end registers */
    }
fputc ('\n', sfile);                                    /* end devices */
return (ferror (sfile))? SCPE_IOERR: SCPE_OK;           /* error during save? */
}

/* Restore command

   re[store] filename           restore state from specified file
*/

t_stat restore_cmd (int32 flag, char *cptr)
{
FILE *rfile;
t_stat r;

GET_SWITCHES (cptr);                                    /* get switches */
if (*cptr == 0)                                         /* must be more */
    return SCPE_2FARG;
sim_trim_endspc (cptr);
if ((rfile = sim_fopen (cptr, "rb")) == NULL)
    return SCPE_OPENERR;
r = sim_rest (rfile);
fclose (rfile);
return r;
}

t_stat sim_rest (FILE *rfile)
{
char buf[CBUFSIZE];
void *mbuf;
int32 j, blkcnt, limit, unitno, time, flg;
uint32 us, depth;
t_addr k, high, old_capac;
t_value val, mask;
t_stat r;
size_t sz;
t_bool v35, v32;
DEVICE *dptr;
UNIT *uptr;
REG *rptr;

#define READ_S(xx) if (read_line ((xx), CBUFSIZE, rfile) == NULL) \
    return SCPE_IOERR;
#define READ_I(xx) if (sim_fread (&xx, sizeof (xx), 1, rfile) == 0) \
    return SCPE_IOERR;

READ_S (buf);                                           /* [V2.5+] read version */
v35 = v32 = FALSE;
if (strcmp (buf, save_vercur) == 0)                     /* version 3.5? */
    v35 = v32 = TRUE;  
else if (strcmp (buf, save_ver32) == 0)                 /* version 3.2? */
    v32 = TRUE;
else if (strcmp (buf, save_ver30) != 0) {               /* version 3.0? */
    printf ("Invalid file version: %s\n", buf);
    return SCPE_INCOMP;
    }
READ_S (buf);                                           /* read sim name */
if (strcmp (buf, sim_name)) {                           /* name match? */
    printf ("Wrong system type: %s\n", buf);
    return SCPE_INCOMP;
    }
if (v35) {                                              /* [V3.5+] options */
    READ_S (buf);                                       /* integer size */
    if (strcmp (buf, sim_si64) != 0) {
        printf ("Incompatible integer size, save file = %s\n", buf);
        return SCPE_INCOMP;
        }
    READ_S (buf);                                       /* address size */
    if (strcmp (buf, sim_sa64) != 0) {
        printf ("Incompatible address size, save file = %s\n", buf);
        return SCPE_INCOMP;
        }
    READ_S (buf);                                       /* Ethernet */
    }
if (v32) {                                              /* [V3.2+] time as string */
    READ_S (buf);
    sscanf (buf, "%lf", &sim_time);
    }
else READ_I (sim_time);                                 /* sim time */
READ_I (sim_rtime);                                     /* [V2.6+] sim rel time */

for ( ;; ) {                                            /* device loop */
    READ_S (buf);                                       /* read device name */
    if (buf[0] == 0)                                    /* last? */
        break;
    if ((dptr = find_dev (buf)) == NULL) {              /* locate device */
        printf ("Invalid device name: %s\n", buf);
        return SCPE_INCOMP;
        }
    READ_S (buf);                                       /* [V3.0+] logical name */
    deassign_device (dptr);                             /* delete old name */
    if ((buf[0] != 0) && 
        ((r = assign_device (dptr, buf)) != SCPE_OK))
        return r;
    READ_I (flg);                                       /* [V2.10+] ctlr flags */
    if (!v32)
        flg = ((flg & DEV_UFMASK_31) << (DEV_V_UF - DEV_V_UF_31)) |
            (flg & ~DEV_UFMASK_31);                     /* [V3.2+] flags moved */
    dptr->flags = (dptr->flags & ~DEV_RFLAGS) |         /* restore ctlr flags */
         (flg & DEV_RFLAGS);
    for ( ;; ) {                                        /* unit loop */
        sim_switches = SIM_SW_REST;                     /* flag rstr, clr RO */
        READ_I (unitno);                                /* unit number */
        if (unitno < 0)                                 /* end units? */
            break;
        if ((uint32) unitno >= dptr->numunits) {        /* too big? */
            printf ("Invalid unit number: %s%d\n", sim_dname (dptr), unitno);
            return SCPE_INCOMP;
            }
        READ_I (time);                                  /* event time */
        uptr = (dptr->units) + unitno;
        sim_cancel (uptr);
        if (time > 0)
            sim_activate (uptr, time - 1);
        READ_I (uptr->u3);                              /* device specific */
        READ_I (uptr->u4);
        READ_I (uptr->u5);                              /* [V3.0+] more dev spec */
        READ_I (uptr->u6);
        READ_I (flg);                                   /* [V2.10+] unit flags */
        old_capac = uptr->capac;                        /* save current capacity */
        if (v35) {                                      /* [V3.5+] capacity */
            READ_I (uptr->capac);
            }
        if (!v32)
            flg = ((flg & UNIT_UFMASK_31) << (UNIT_V_UF - UNIT_V_UF_31)) |
                (flg & ~UNIT_UFMASK_31);                /* [V3.2+] flags moved */
        uptr->flags = (uptr->flags & ~UNIT_RFLAGS) |
            (flg & UNIT_RFLAGS);                        /* restore */
        READ_S (buf);                                   /* attached file */
        if ((uptr->flags & UNIT_ATT) &&                 /* unit currently attached? */
            !(dptr->flags & DEV_NET)) {                 /*  and not a net device? */
            r = scp_detach_unit (dptr, uptr);           /* detach it */
            if (r != SCPE_OK)
                return r;
            }
        if ((buf[0] != '\0') &&                         /* unit to be reattached? */
            !(dptr->flags & DEV_NET) &&                 /*  and not a net device? */
            ((uptr->flags & UNIT_ATTABLE) ||            /*  and unit is attachable */
             (dptr->attach != NULL))) {                 /*    or VM attach routine provided? */
            uptr->flags = uptr->flags & ~UNIT_DIS;      /* ensure device is enabled */
            if (flg & UNIT_RO)                          /* [V2.10+] saved flgs & RO? */
                sim_switches |= SWMASK ('R');           /* RO attach */
            r = scp_attach_unit (dptr, uptr, buf);      /* reattach unit */
            if (r != SCPE_OK)
                return r;
            }
        READ_I (high);                                  /* memory capacity */
        if (high > 0) {                                 /* [V2.5+] any memory? */
            if (((uptr->flags & (UNIT_FIX + UNIT_ATTABLE)) != UNIT_FIX) ||
                 (dptr->deposit == NULL)) {
                printf ("Can't restore memory: %s%d\n", sim_dname (dptr), unitno);
                return SCPE_INCOMP;
                }
            if (high != old_capac) {                    /* size change? */
                uptr->capac = old_capac;                /* temp restore old */
                if ((dptr->flags & DEV_DYNM) &&
                    ((dptr->msize == NULL) ||
                     (dptr->msize (uptr, (int32) high, NULL, NULL) != SCPE_OK))) {
                    printf ("Can't change memory size: %s%d\n",
                        sim_dname (dptr), unitno);
                    return SCPE_INCOMP;
                    }
                uptr->capac = high;                     /* new memory size */
                printf ("Memory size changed: %s%d = ", sim_dname (dptr), unitno);
                fprint_capac (stdout, dptr, uptr);
                printf ("\n");
                }
            sz = SZ_D (dptr);                           /* allocate buffer */
            if ((mbuf = calloc (SRBSIZ, sz)) == NULL)
                return SCPE_MEM;
            for (k = 0; k < high; ) {                   /* loop thru mem */
                READ_I (blkcnt);                        /* block count */
                if (blkcnt < 0)                         /* compressed? */
                    limit = -blkcnt;
                else limit = sim_fread (mbuf, sz, blkcnt, rfile);
                if (limit <= 0)                         /* invalid or err? */
                    return SCPE_IOERR;
                for (j = 0; j < limit; j++, k = k + (dptr->aincr)) {
                    if (blkcnt < 0)                     /* compressed? */
                        val = 0;
                    else SZ_LOAD (sz, val, mbuf, j);    /* saved value */
                    r = dptr->deposit (val, k, uptr, SIM_SW_REST);
                    if (r != SCPE_OK)
                        return r;
                    }                                   /* end for j */
                }                                       /* end for k */
            free (mbuf);                                /* dealloc buffer */
            }                                           /* end if high */
        }                                               /* end unit loop */
    for ( ;; ) {                                        /* register loop */
        READ_S (buf);                                   /* read reg name */
        if (buf[0] == 0)                                /* last? */
            break;
        READ_I (depth);                                 /* [V2.10+] depth */
        if ((rptr = find_reg (buf, NULL, dptr)) == NULL) {
            printf ("Invalid register name: %s %s\n", sim_dname (dptr), buf);
            for (us = 0; us < depth; us++) {            /* skip values */
                READ_I (val);
                }
            continue;
            }
        if (depth != rptr->depth)                       /* [V2.10+] mismatch? */
            printf ("Register depth mismatch: %s %s, file = %d, sim = %d\n",
                sim_dname (dptr), buf, depth, rptr->depth);
        mask = width_mask[rptr->width];                 /* get mask */
        for (us = 0; us < depth; us++) {                /* loop thru values */
            READ_I (val);                               /* read value */
            if (val > mask)                             /* value ok? */
                printf ("Invalid register value: %s %s\n", sim_dname (dptr), buf);
            else if (us < rptr->depth)                  /* in range? */
                put_rval (rptr, us, val);
            }
        }
    }                                                   /* end device loop */
return SCPE_OK;
}

/* Run, go, cont, step commands

   ru[n] [new PC]       reset and start simulation
   go [new PC]          start simulation
   co[nt]               start simulation
   s[tep] [step limit]  start simulation for 'limit' instructions
   b[oot] device        bootstrap from device and start simulation
*/

t_stat run_cmd (int32 flag, char *cptr)
{
char *tptr, gbuf[CBUFSIZE];
uint32 i, j;
int32 unitno;
t_value pcv;
t_stat r;
DEVICE *dptr;
UNIT *uptr;
void int_handler (int signal);

GET_SWITCHES (cptr);                                    /* get switches */
sim_step = 0;
if ((flag == RU_RUN) || (flag == RU_GO)) {              /* run or go */
    if (*cptr != 0) {                                   /* argument? */
        cptr = get_glyph (cptr, gbuf, 0);               /* get next glyph */
        if (*cptr != 0)                                 /* should be end */
            return SCPE_2MARG;
        if (sim_vm_parse_addr)                          /* address parser? */
            pcv = sim_vm_parse_addr (sim_dflt_dev, gbuf, &tptr);
        else pcv = strtotv (gbuf, &tptr, sim_PC->radix);/* parse PC */
        if ((tptr == gbuf) || (*tptr != 0) ||           /* error? */
            (pcv > width_mask[sim_PC->width]))
            return SCPE_ARG;
        put_rval (sim_PC, 0, pcv);
        }
    if ((flag == RU_RUN) &&                             /* run? */
        ((r = run_boot_prep ()) != SCPE_OK))            /* reset sim */
        return r;
    }

else if (flag == RU_STEP) {                             /* step */
   if (*cptr != 0) {                                    /* argument? */
        cptr = get_glyph (cptr, gbuf, 0);               /* get next glyph */
        if (*cptr != 0)                                 /* should be end */
            return SCPE_2MARG;
        sim_step = (int32) get_uint (gbuf, 10, INT_MAX, &r);
        if ((r != SCPE_OK) || (sim_step <= 0))          /* error? */
            return SCPE_ARG;
        }
    else sim_step = 1;
    }

else if (flag == RU_BOOT) {                             /* boot */
    if (*cptr == 0)                                     /* must be more */
        return SCPE_2FARG;
    cptr = get_glyph (cptr, gbuf, 0);                   /* get next glyph */
    if (*cptr != 0)                                     /* should be end */
        return SCPE_2MARG;
    dptr = find_unit (gbuf, &uptr);                     /* locate unit */
    if (dptr == NULL)                                   /* found dev? */
        return SCPE_NXDEV;
    if (uptr == NULL)                                   /* valid unit? */
        return SCPE_NXUN;
    if (dptr->boot == NULL)                             /* can it boot? */
        return SCPE_NOFNC;
    if (uptr->flags & UNIT_DIS)                         /* disabled? */
        return SCPE_UDIS;
    if ((uptr->flags & UNIT_ATTABLE) &&                 /* if attable, att? */
        !(uptr->flags & UNIT_ATT))
        return SCPE_UNATT;
    unitno = (int32) (uptr - dptr->units);              /* recover unit# */
    if ((r = run_boot_prep ()) != SCPE_OK)              /* reset sim */
        return r;
    if ((r = dptr->boot (unitno, dptr)) != SCPE_OK)     /* boot device */
        return r;
    }

else if (flag != RU_CONT)                               /* must be cont */
    return SCPE_IERR;

for (i = 1; (dptr = sim_devices[i]) != NULL; i++) {     /* reposition all */
    for (j = 0; j < dptr->numunits; j++) {              /* seq devices */
        uptr = dptr->units + j;
        if ((uptr->flags & (UNIT_ATT + UNIT_SEQ)) == (UNIT_ATT + UNIT_SEQ))
            sim_fseek (uptr->fileref, uptr->pos, SEEK_SET);
        }
    }
stop_cpu = 0;
if (signal (SIGINT, int_handler) == SIG_ERR) {          /* set WRU */
    return SCPE_SIGERR;
    }
if (sim_ttrun () != SCPE_OK) {                          /* set console mode */
    sim_ttcmd ();
    return SCPE_TTYERR;
    }
if ((r = sim_check_console (30)) != SCPE_OK) {          /* check console, error? */
    sim_ttcmd ();
    return r;
    }
if (sim_step)                                           /* set step timer */
    sim_activate (&sim_step_unit, sim_step);
sim_throt_sched ();                                     /* set throttle */
sim_is_running = 1;                                     /* flag running */
sim_brk_clract ();                                      /* defang actions */
sim_rtcn_init_all ();                                   /* re-init clocks */
r = sim_instr();

sim_is_running = 0;                                     /* flag idle */
sim_ttcmd ();                                           /* restore console */
signal (SIGINT, SIG_DFL);                               /* cancel WRU */
sim_cancel (&sim_step_unit);                            /* cancel step timer */
sim_throt_cancel ();                                    /* cancel throttle */
if (sim_clock_queue != NULL) {                          /* update sim time */
    UPDATE_SIM_TIME (sim_clock_queue->time);
    }
else {
    UPDATE_SIM_TIME (noqueue_time);
    }
if (sim_log)                                            /* flush console log */
    fflush (sim_log);
if (sim_deb)                                            /* flush debug log */
    fflush (sim_deb);
for (i = 1; (dptr = sim_devices[i]) != NULL; i++) {     /* flush attached files */
    for (j = 0; j < dptr->numunits; j++) {              /* if not buffered in mem */
        uptr = dptr->units + j;
        if ((uptr->flags & UNIT_ATT) &&                 /* attached, */
            !(uptr->flags & UNIT_BUF) &&                /* not buffered, */
            (uptr->fileref) &&                          /* real file, */
            !(uptr->flags & UNIT_RAW) &&                /* not raw, */
            !(uptr->flags & UNIT_RO))                   /* not read only? */
            fflush (uptr->fileref);
        }
    }
#if defined (VMS)
printf ("\n");
#endif
fprint_stopped (stdout, r);                             /* print msg */
if (sim_log)                                            /* log if enabled */
    fprint_stopped (sim_log, r);
return SCPE_OK;
}

/* Common setup for RUN or BOOT */

t_stat run_boot_prep (void)
{
sim_interval = 0;                                       /* reset queue */
sim_time = sim_rtime = 0;
noqueue_time = 0;
sim_clock_queue = NULL;
return reset_all (0);
}

/* Print stopped message */

void fprint_stopped_gen (FILE *st, t_stat v, REG *pc, DEVICE *dptr)
{
int32 i;
t_stat r = 0;
t_addr k;
t_value pcval;

if (v >= SCPE_BASE) fprintf (st, "\n%s, %s: ",
    sim_error_text (v), pc->name);
else fprintf (st, "\n%s, %s: ", sim_stop_messages[v], pc->name);
pcval = get_rval (pc, 0);
if (sim_vm_fprint_addr)
    sim_vm_fprint_addr (st, dptr, (t_addr) pcval);
else fprint_val (st, pcval, pc->radix, pc->width,
    pc->flags & REG_FMT);
if ((dptr != NULL) && (dptr->examine != NULL)) {
    for (i = 0; i < sim_emax; i++)
        sim_eval[i] = 0;
    for (i = 0, k = (t_addr) pcval; i < sim_emax; i++, k = k + dptr->aincr) {
        if ((r = dptr->examine (&sim_eval[i], k, dptr->units, SWMASK ('V'))) != SCPE_OK)
            break;
        }
    if ((r == SCPE_OK) || (i > 0)) {
        fprintf (st, " (");
        if (fprint_sym (st, (t_addr) pcval, sim_eval, NULL, SWMASK('M')|SIM_SW_STOP) > 0)
            fprint_val (st, sim_eval[0], dptr->dradix, dptr->dwidth, PV_RZRO);
        fprintf (st, ")");
        }
    }
fprintf (st, "\n");
return;
}

void fprint_stopped (FILE *st, t_stat v)
{
fprint_stopped_gen (st, v, sim_PC, sim_dflt_dev);
return;
}

/* Unit service for step timeout, originally scheduled by STEP n command
   Return step timeout SCP code, will cause simulation to stop */

t_stat step_svc (UNIT *uptr)
{
return SCPE_STEP;
}

/* Cancel scheduled step service */

t_stat sim_cancel_step (void)
{
return sim_cancel (&sim_step_unit);
}

/* Signal handler for ^C signal - set stop simulation flag */

void int_handler (int sig)
{
stop_cpu = 1;
return;
}

/* Examine/deposit commands

   ex[amine] [modifiers] list           examine
   de[posit] [modifiers] list val       deposit
   ie[xamine] [modifiers] list          interactive examine
   id[eposit] [modifiers] list          interactive deposit

   modifiers
        @filename                       output file
        -letter(s)                      switches
        devname'n                       device name and unit number
        [{&|^}value]{=|==|!|!=|>|>=|<|<=} value search specification

   list                                 list of addresses and registers
        addr[:addr|-addr]               address range
        ALL                             all addresses
        register[:register|-register]   register range
        STATE                           all registers
*/

t_stat exdep_cmd (int32 flag, char *cptr)
{
char gbuf[CBUFSIZE], *gptr, *tptr;
int32 opt;
t_addr low, high;
t_stat reason;
DEVICE *tdptr;
REG *lowr, *highr;
FILE *ofile;

opt = CMD_OPT_SW|CMD_OPT_SCH|CMD_OPT_DFT;               /* options for all */
if (flag == EX_E)                                       /* extra for EX */
    opt = opt | CMD_OPT_OF;
cptr = get_sim_opt (opt, cptr, &reason);                /* get cmd options */
if (!cptr)                                              /* error? */
    return reason;
if (*cptr == 0)                                         /* must be more */
    return SCPE_2FARG;
if (sim_dfunit == NULL)                                 /* got a unit? */
    return SCPE_NXUN;
cptr = get_glyph (cptr, gbuf, 0);                       /* get list */
if ((flag == EX_D) && (*cptr == 0))                     /* deposit needs more */
    return SCPE_2FARG;
ofile = sim_ofile? sim_ofile: stdout;                   /* no ofile? use stdout */

for (gptr = gbuf, reason = SCPE_OK;
    (*gptr != 0) && (reason == SCPE_OK); gptr = tptr) {
    tdptr = sim_dfdev;                                  /* working dptr */
    if (strncmp (gptr, "STATE", strlen ("STATE")) == 0) {
        tptr = gptr + strlen ("STATE");
        if (*tptr && (*tptr++ != ',')) 
            return SCPE_ARG;
        if ((lowr = sim_dfdev->registers) == NULL)
            return SCPE_NXREG;
        for (highr = lowr; highr->name != NULL; highr++) ;
        sim_switches = sim_switches | SIM_SW_HIDE;
        reason = exdep_reg_loop (ofile, sim_schptr, flag, cptr,
            lowr, --highr, 0, 0);
        continue;
        }

    if ((lowr = find_reg (gptr, &tptr, tdptr)) ||       /* local reg or */
        (!(sim_opt_out & CMD_OPT_DFT) &&                /* no dflt, global? */
        (lowr = find_reg_glob (gptr, &tptr, &tdptr)))) {
        low = high = 0;
        if ((*tptr == '-') || (*tptr == ':')) {
            highr = find_reg (tptr + 1, &tptr, tdptr);
            if (highr == NULL)
                return SCPE_NXREG;
            }
        else {
            highr = lowr;
            if (*tptr == '[') {
                if (lowr->depth <= 1)
                    return SCPE_ARG;
                tptr = get_range (NULL, tptr + 1, &low, &high,
                    10, lowr->depth - 1, ']');
                if (tptr == NULL)
                    return SCPE_ARG;
                }
            }
        if (*tptr && (*tptr++ != ','))
            return SCPE_ARG;
        reason = exdep_reg_loop (ofile, sim_schptr, flag, cptr,
            lowr, highr, (uint32) low, (uint32) high);
        continue;
        }

    tptr = get_range (sim_dfdev, gptr, &low, &high, sim_dfdev->aradix,
        (((sim_dfunit->capac == 0) || (flag == EX_E))? 0:
        sim_dfunit->capac - sim_dfdev->aincr), 0);
    if (tptr == NULL)
        return SCPE_ARG;
    if (*tptr && (*tptr++ != ','))
        return SCPE_ARG;
    reason = exdep_addr_loop (ofile, sim_schptr, flag, cptr, low, high,
        sim_dfdev, sim_dfunit);
    }                                                   /* end for */
if (sim_ofile)                                          /* close output file */
    fclose (sim_ofile);
return reason;
}

/* Loop controllers for examine/deposit

   exdep_reg_loop       examine/deposit range of registers
   exdep_addr_loop      examine/deposit range of addresses
*/

t_stat exdep_reg_loop (FILE *ofile, SCHTAB *schptr, int32 flag, char *cptr, 
    REG *lowr, REG *highr, uint32 lows, uint32 highs)
{
t_stat reason;
uint32 idx;
t_value val;
REG *rptr;

if ((lowr == NULL) || (highr == NULL))
    return SCPE_IERR;
if (lowr > highr)
    return SCPE_ARG;
for (rptr = lowr; rptr <= highr; rptr++) {
    if ((sim_switches & SIM_SW_HIDE) &&
        (rptr->flags & REG_HIDDEN))
        continue;
    for (idx = lows; idx <= highs; idx++) {
        if (idx >= rptr->depth)
            return SCPE_SUB;
        val = get_rval (rptr, idx);
        if (schptr && !test_search (val, schptr))
            continue;
        if (flag != EX_D) {
            reason = ex_reg (ofile, val, flag, rptr, idx);
            if (reason != SCPE_OK)
                return reason;
            if (sim_log && (ofile == stdout))
                ex_reg (sim_log, val, flag, rptr, idx);
            }
        if (flag != EX_E) {
            reason = dep_reg (flag, cptr, rptr, idx);
            if (reason != SCPE_OK)
                return reason;
            }
        }
    }
return SCPE_OK;
}

t_stat exdep_addr_loop (FILE *ofile, SCHTAB *schptr, int32 flag, char *cptr,
    t_addr low, t_addr high, DEVICE *dptr, UNIT *uptr)
{
t_addr i, mask;
t_stat reason;

if (uptr->flags & UNIT_DIS)                             /* disabled? */
    return SCPE_UDIS;
mask = (t_addr) width_mask[dptr->awidth];
if ((low > mask) || (high > mask) || (low > high))
    return SCPE_ARG;
for (i = low; i <= high; ) {                            /* all paths must incr!! */
    reason = get_aval (i, dptr, uptr);                  /* get data */
    if (reason != SCPE_OK)                              /* return if error */
        return reason;
    if (schptr && !test_search (sim_eval[0], schptr))
        i = i + dptr->aincr;                            /* sch fails, incr */
    else {                                              /* no sch or success */
        if (flag != EX_D) {                             /* ex, ie, or id? */
            reason = ex_addr (ofile, flag, i, dptr, uptr);
            if (reason > SCPE_OK)
                return reason;
            if (sim_log && (ofile == stdout))
                ex_addr (sim_log, flag, i, dptr, uptr);
            }
        else reason = 1 - dptr->aincr;                  /* no, dflt incr */
        if (flag != EX_E) {                             /* ie, id, or d? */
            reason = dep_addr (flag, cptr, i, dptr, uptr, reason);
            if (reason > SCPE_OK)
                return reason;
            }
        i = i + (1 - reason);                           /* incr */
        }
    }
return SCPE_OK;
}

/* Examine register routine

   Inputs:
        ofile   =       output stream
        val     =       current register value
        flag    =       type of ex/mod command (ex, iex, idep)
        rptr    =       pointer to register descriptor
        idx     =       index
   Outputs:
        return  =       error status
*/

t_stat ex_reg (FILE *ofile, t_value val, int32 flag, REG *rptr, uint32 idx)
{
int32 rdx;

if (rptr == NULL)
    return SCPE_IERR;
if (rptr->depth > 1)
    fprintf (ofile, "%s[%d]:\t", rptr->name, idx);
else fprintf (ofile, "%s:\t", rptr->name);
if (!(flag & EX_E))
    return SCPE_OK;
GET_RADIX (rdx, rptr->radix);
if ((rptr->flags & REG_VMAD) && sim_vm_fprint_addr)
    sim_vm_fprint_addr (ofile, sim_dflt_dev, (t_addr) val);
else if (!(rptr->flags & REG_VMIO) ||
    (fprint_sym (ofile, rdx, &val, NULL, sim_switches | SIM_SW_REG) > 0))
        fprint_val (ofile, val, rdx, rptr->width, rptr->flags & REG_FMT);
if (flag & EX_I)
    fprintf (ofile, "\t");
else fprintf (ofile, "\n");
return SCPE_OK;
}

/* Get register value

   Inputs:
        rptr    =       pointer to register descriptor
        idx     =       index
   Outputs:
        return  =       register value
*/

t_value get_rval (REG *rptr, uint32 idx)
{
size_t sz;
t_value val;
UNIT *uptr;

sz = SZ_R (rptr);
if ((rptr->depth > 1) && (rptr->flags & REG_CIRC)) {
    idx = idx + rptr->qptr;
    if (idx >= rptr->depth) idx = idx - rptr->depth;
    }
if ((rptr->depth > 1) && (rptr->flags & REG_UNIT)) {
    uptr = ((UNIT *) rptr->loc) + idx;
#if defined (USE_INT64)
    if (sz <= sizeof (uint32))
        val = *((uint32 *) uptr);
    else val = *((t_uint64 *) uptr);
#else
    val = *((uint32 *) uptr);
#endif
    }
else if (((rptr->depth > 1) || (rptr->flags & REG_FIT)) &&
    (sz == sizeof (uint8)))
    val = *(((uint8 *) rptr->loc) + idx);
else if (((rptr->depth > 1) || (rptr->flags & REG_FIT)) &&
    (sz == sizeof (uint16)))
    val = *(((uint16 *) rptr->loc) + idx);
#if defined (USE_INT64)
else if (sz <= sizeof (uint32))
     val = *(((uint32 *) rptr->loc) + idx);
else val = *(((t_uint64 *) rptr->loc) + idx);
#else
else val = *(((uint32 *) rptr->loc) + idx);
#endif
val = (val >> rptr->offset) & width_mask[rptr->width];
return val;
}

/* Deposit register routine

   Inputs:
        flag    =       type of deposit (normal/interactive)
        cptr    =       pointer to input string
        rptr    =       pointer to register descriptor
        idx     =       index
   Outputs:
        return  =       error status
*/

t_stat dep_reg (int32 flag, char *cptr, REG *rptr, uint32 idx)
{
t_stat r;
t_value val, mask;
int32 rdx;
char *tptr, gbuf[CBUFSIZE];

if ((cptr == NULL) || (rptr == NULL))
    return SCPE_IERR;
if (rptr->flags & REG_RO)
    return SCPE_RO;
if (flag & EX_I) {
    cptr = read_line (gbuf, CBUFSIZE, stdin);
    if (sim_log)
        fprintf (sim_log, (cptr? "%s\n": "\n"), cptr);
    if (cptr == NULL)                                   /* force exit */
        return 1;
    if (*cptr == 0)                                     /* success */
        return SCPE_OK;
    }
mask = width_mask[rptr->width];
GET_RADIX (rdx, rptr->radix);
if ((rptr->flags & REG_VMAD) && sim_vm_parse_addr) {    /* address form? */
    val = sim_vm_parse_addr (sim_dflt_dev, cptr, &tptr);
    if ((tptr == cptr) || (*tptr != 0) || (val > mask))
        return SCPE_ARG;
    }
else if (!(rptr->flags & REG_VMIO) ||                   /* dont use sym? */
    (parse_sym (cptr, rdx, NULL, &val, sim_switches | SIM_SW_REG) > SCPE_OK)) {
    val = get_uint (cptr, rdx, mask, &r);
    if (r != SCPE_OK)
        return SCPE_ARG;
    }
if ((rptr->flags & REG_NZ) && (val == 0))
    return SCPE_ARG;
put_rval (rptr, idx, val);
return SCPE_OK;
}

/* Put register value

   Inputs:
        rptr    =       pointer to register descriptor
        idx     =       index
        val     =       new value
        mask    =       mask
   Outputs:
        none
*/

void put_rval (REG *rptr, uint32 idx, t_value val)
{
size_t sz;
t_value mask;
UNIT *uptr;

#define PUT_RVAL(sz,rp,id,v,m) \
    *(((sz *) rp->loc) + id) = \
            (*(((sz *) rp->loc) + id) & \
            ~((m) << (rp)->offset)) | ((v) << (rp)->offset)

if (rptr == sim_PC)
    sim_brk_npc (0);
sz = SZ_R (rptr);
mask = width_mask[rptr->width];
if ((rptr->depth > 1) && (rptr->flags & REG_CIRC)) {
    idx = idx + rptr->qptr;
    if (idx >= rptr->depth)
        idx = idx - rptr->depth;
    }
if ((rptr->depth > 1) && (rptr->flags & REG_UNIT)) {
    uptr = ((UNIT *) rptr->loc) + idx;
#if defined (USE_INT64)
    if (sz <= sizeof (uint32))
        *((uint32 *) uptr) = (*((uint32 *) uptr) &
        ~(((uint32) mask) << rptr->offset)) | 
        (((uint32) val) << rptr->offset);
    else *((t_uint64 *) uptr) = (*((t_uint64 *) uptr)
        & ~(mask << rptr->offset)) | (val << rptr->offset);
#else
    *((uint32 *) uptr) = (*((uint32 *) uptr) &
        ~(((uint32) mask) << rptr->offset)) | 
        (((uint32) val) << rptr->offset);
#endif
    }
else if (((rptr->depth > 1) || (rptr->flags & REG_FIT)) &&
    (sz == sizeof (uint8)))
    PUT_RVAL (uint8, rptr, idx, (uint32) val, (uint32) mask);
else if (((rptr->depth > 1) || (rptr->flags & REG_FIT)) &&
    (sz == sizeof (uint16)))
    PUT_RVAL (uint16, rptr, idx, (uint32) val, (uint32) mask);
#if defined (USE_INT64)
else if (sz <= sizeof (uint32))
    PUT_RVAL (uint32, rptr, idx, (int32) val, (uint32) mask);
else PUT_RVAL (t_uint64, rptr, idx, val, mask);
#else
else PUT_RVAL (uint32, rptr, idx, val, mask);
#endif
return;
}

/* Examine address routine

   Inputs: (sim_eval is an implicit argument)
        ofile   =       output stream
        flag    =       type of ex/mod command (ex, iex, idep)
        addr    =       address to examine
        dptr    =       pointer to device
        uptr    =       pointer to unit
   Outputs:
        return  =       if > 0, error status
                        if <= 0,-number of extra addr units retired
*/

t_stat ex_addr (FILE *ofile, int32 flag, t_addr addr, DEVICE *dptr, UNIT *uptr)
{
t_stat reason;
int32 rdx;

if (sim_vm_fprint_addr)
    sim_vm_fprint_addr (ofile, dptr, addr);
else fprint_val (ofile, addr, dptr->aradix, dptr->awidth, PV_LEFT);
fprintf (ofile, ":\t");
if (!(flag & EX_E))
    return (1 - dptr->aincr);

GET_RADIX (rdx, dptr->dradix);
if ((reason = fprint_sym (ofile, addr, sim_eval, uptr, sim_switches)) > 0) {
    fprint_val (ofile, sim_eval[0], rdx, dptr->dwidth, PV_RZRO);
    reason = 1 - dptr->aincr;
    }
if (flag & EX_I)
    fprintf (ofile, "\t");
else fprintf (ofile, "\n");
return reason;
}

/* Get address routine

   Inputs:
        flag    =       type of ex/mod command (ex, iex, idep)
        addr    =       address to examine
        dptr    =       pointer to device
        uptr    =       pointer to unit
   Outputs: (sim_eval is an implicit output)
        return  =       error status
*/

t_stat get_aval (t_addr addr, DEVICE *dptr, UNIT *uptr)
{
int32 i;
t_value mask;
t_addr j, loc;
size_t sz;
t_stat reason = SCPE_OK;

if ((dptr == NULL) || (uptr == NULL))
    return SCPE_IERR;
mask = width_mask[dptr->dwidth];
for (i = 0; i < sim_emax; i++)
    sim_eval[i] = 0;
for (i = 0, j = addr; i < sim_emax; i++, j = j + dptr->aincr) {
    if (dptr->examine != NULL) {
        reason = dptr->examine (&sim_eval[i], j, uptr, sim_switches);
        if (reason != SCPE_OK)
            break;
        }
    else {
        if (!(uptr->flags & UNIT_ATT))
            return SCPE_UNATT;
        if (uptr->flags & UNIT_RAW)
            return SCPE_NOFNC;
        if ((uptr->flags & UNIT_FIX) && (j >= uptr->capac)) {
            reason = SCPE_NXM;
            break;
            }
        sz = SZ_D (dptr);
        loc = j / dptr->aincr;
        if (uptr->flags & UNIT_BUF) {
            SZ_LOAD (sz, sim_eval[i], uptr->filebuf, loc);
            }
        else {
            sim_fseek (uptr->fileref, sz * loc, SEEK_SET);
            sim_fread (&sim_eval[i], sz, 1, uptr->fileref);
            if ((feof (uptr->fileref)) &&
               !(uptr->flags & UNIT_FIX)) {
                reason = SCPE_EOF;
                break;
                }
            else if (ferror (uptr->fileref)) {
                clearerr (uptr->fileref);
                reason = SCPE_IOERR;
                break;
                }
            }
        }
    sim_eval[i] = sim_eval[i] & mask;
    }
if ((reason != SCPE_OK) && (i == 0))
    return reason;
return SCPE_OK;
}

/* Deposit address routine

   Inputs:
        flag    =       type of deposit (normal/interactive)
        cptr    =       pointer to input string
        addr    =       address to examine
        dptr    =       pointer to device
        uptr    =       pointer to unit
        dfltinc =       value to return on cr input
   Outputs:
        return  =       if > 0, error status
                        if <= 0, -number of extra address units retired
*/

t_stat dep_addr (int32 flag, char *cptr, t_addr addr, DEVICE *dptr,
    UNIT *uptr, int32 dfltinc)
{
int32 i, count, rdx;
t_addr j, loc;
t_stat r, reason;
t_value mask;
size_t sz;
char gbuf[CBUFSIZE];

if (dptr == NULL)
    return SCPE_IERR;
if (flag & EX_I) {
    cptr = read_line (gbuf, CBUFSIZE, stdin);
    if (sim_log)
        fprintf (sim_log, (cptr? "%s\n": "\n"), cptr);
    if (cptr == NULL)                                   /* force exit */
        return 1;
    if (*cptr == 0)                                     /* success */
        return dfltinc;
    }
if (uptr->flags & UNIT_RO)                              /* read only? */
    return SCPE_RO;
mask = width_mask[dptr->dwidth];

GET_RADIX (rdx, dptr->dradix);
if ((reason = parse_sym (cptr, addr, uptr, sim_eval, sim_switches)) > 0) {
    sim_eval[0] = get_uint (cptr, rdx, mask, &reason);
    if (reason != SCPE_OK)
        return reason;
    reason = dfltinc;
    }
count = (1 - reason + (dptr->aincr - 1)) / dptr->aincr;

for (i = 0, j = addr; i < count; i++, j = j + dptr->aincr) {
    sim_eval[i] = sim_eval[i] & mask;
    if (dptr->deposit != NULL) {
        r = dptr->deposit (sim_eval[i], j, uptr, sim_switches);
        if (r != SCPE_OK)
            return r;
        }
    else {
        if (!(uptr->flags & UNIT_ATT))
            return SCPE_UNATT;
        if (uptr->flags & UNIT_RAW) 
            return SCPE_NOFNC;
        if ((uptr->flags & UNIT_FIX) && (j >= uptr->capac))
            return SCPE_NXM;
        sz = SZ_D (dptr);
        loc = j / dptr->aincr;
        if (uptr->flags & UNIT_BUF) {
            SZ_STORE (sz, sim_eval[i], uptr->filebuf, loc);
            if (loc >= uptr->hwmark) 
                uptr->hwmark = (uint32) loc + 1;
            }
        else {
            sim_fseek (uptr->fileref, sz * loc, SEEK_SET);
            sim_fwrite (&sim_eval[i], sz, 1, uptr->fileref);
            if (ferror (uptr->fileref)) {
                clearerr (uptr->fileref);
                return SCPE_IOERR;
                }
            }
        }
    }
return reason;
}

/* Evaluate command */

t_stat eval_cmd (int32 flg, char *cptr)
{
DEVICE *dptr = sim_dflt_dev;
int32 i, rdx, a, lim;
t_stat r;

GET_SWITCHES (cptr);
GET_RADIX (rdx, dptr->dradix);
for (i = 0; i < sim_emax; i++)
sim_eval[i] = 0;
if (*cptr == 0)
    return SCPE_2FARG;
if ((r = parse_sym (cptr, 0, dptr->units, sim_eval, sim_switches)) > 0) {
    sim_eval[0] = get_uint (cptr, rdx, width_mask[dptr->dwidth], &r);
    if (r != SCPE_OK)
        return r;
    }
lim = 1 - r;
for (i = a = 0; a < lim; ) {
    printf ("%d:\t", a);
    if ((r = fprint_sym (stdout, a, &sim_eval[i], dptr->units, sim_switches)) > 0)
        r = fprint_val (stdout, sim_eval[i], rdx, dptr->dwidth, PV_RZRO);
    printf ("\n");
    if (sim_log) {
        fprintf (sim_log, "%d\t", i);
        if ((r = fprint_sym (sim_log, a, &sim_eval[i], dptr->units, sim_switches)) > 0)
            r = fprint_val (sim_log, sim_eval[i], rdx, dptr->dwidth, PV_RZRO);
        fprintf (sim_log, "\n");
        }
    if (r < 0)
        a = a + 1 - r;
    else a = a + dptr->aincr;
    i = a / dptr->aincr;
    }
return SCPE_OK;
}

/* String processing routines

   read_line            read line

   Inputs:
        cptr    =       pointer to buffer
        size    =       maximum size
        stream  =       pointer to input stream
   Outputs:
        optr    =       pointer to first non-blank character
                        NULL if EOF
*/

char *read_line (char *cptr, int32 size, FILE *stream)
{
return read_line_p (NULL, cptr, size, stream);
}

/* read_line_p          read line with prompt

   Inputs:
        prompt  =       pointer to prompt string
        cptr    =       pointer to buffer
        size    =       maximum size
        stream  =       pointer to input stream
   Outputs:
        optr    =       pointer to first non-blank character
                        NULL if EOF
*/

char *read_line_p (char *prompt, char *cptr, int32 size, FILE *stream)
{
char *tptr;

#if defined(HAVE_READLINE)
if (prompt) {                                           /* interactive? */
    char *tmpc = readline (prompt);                     /* get cmd line */
    if (tmpc == NULL)                                   /* bad result? */
        cptr = NULL;
    else {
        strncpy (cptr, tmpc, size);                     /* copy result */
        free (tmpc) ;                                   /* free temp */
        }
    }
else cptr = fgets (cptr, size, stream);                 /* get cmd line */
#else
if (prompt)                                             /* interactive? */
    printf ("%s", prompt);                              /* display prompt */
cptr = fgets (cptr, size, stream);                      /* get cmd line */
#endif

if (cptr == NULL) {
    clearerr (stream);                                  /* clear error */
    return NULL;                                        /* ignore EOF */
    }
for (tptr = cptr; tptr < (cptr + size); tptr++) {       /* remove cr or nl */
    if ((*tptr == '\n') || (*tptr == '\r') ||
        (tptr == (cptr + size - 1))) {                  /* str max length? */
        *tptr = 0;                                      /* terminate */
        break;
        }
    }
while (isspace (*cptr))                                 /* trim leading spc */
    cptr++;
if (*cptr == ';')                                       /* ignore comment */
    *cptr = 0;

#if defined (HAVE_READLINE)
if (prompt)
    add_history (cptr);
#endif

return cptr;
}

/* get_glyph            get next glyph (force upper case)
   get_glyph_nc         get next glyph (no conversion)
   get_glyph_gen        get next glyph (general case)

   Inputs:
        iptr    =       pointer to input string
        optr    =       pointer to output string
        mchar   =       optional end of glyph character
        flag    =       TRUE for convert to upper case (_gen only)
   Outputs
        result  =       pointer to next character in input string
*/

char *get_glyph_gen (char *iptr, char *optr, char mchar, t_bool uc)
{
while ((isspace (*iptr) == 0) && (*iptr != 0) && (*iptr != mchar)) {
    if (islower (*iptr) && uc)
        *optr = toupper (*iptr);
    else *optr = *iptr;
    iptr++; optr++;
    }
*optr = 0;
if (mchar && (*iptr == mchar))                          /* skip terminator */
    iptr++;
while (isspace (*iptr))                                 /* absorb spaces */
    iptr++;
return iptr;
}

char *get_glyph (char *iptr, char *optr, char mchar)
{
return get_glyph_gen (iptr, optr, mchar, TRUE);
}

char *get_glyph_nc (char *iptr, char *optr, char mchar)
{
return get_glyph_gen (iptr, optr, mchar, FALSE);
}

/* Trim trailing spaces from a string

    Inputs:
        cptr    =       pointer to string
    Outputs:
        cptr    =       pointer to string
*/

char *sim_trim_endspc (char *cptr)
{
char *tptr;

tptr = cptr + strlen (cptr);
while ((--tptr >= cptr) && isspace (*tptr))
    *tptr = 0;
return cptr;
}

/* get_yn               yes/no question

   Inputs:
        cptr    =       pointer to question
        deflt   =       default answer
   Outputs:
        result  =       true if yes, false if no
*/

t_stat get_yn (char *ques, t_stat deflt)
{
char cbuf[CBUFSIZE], *cptr;

printf ("%s ", ques);
cptr = read_line (cbuf, CBUFSIZE, stdin);
if ((cptr == NULL) || (*cptr == 0))
    return deflt;
if ((*cptr == 'Y') || (*cptr == 'y'))
    return TRUE;
return FALSE;
}

/* get_uint             unsigned number

   Inputs:
        cptr    =       pointer to input string
        radix   =       input radix
        max     =       maximum acceptable value
        *status =       pointer to error status
   Outputs:
        val     =       value
*/

t_value get_uint (char *cptr, uint32 radix, t_value max, t_stat *status)
{
t_value val;
char *tptr;

*status = SCPE_OK;
val = strtotv (cptr, &tptr, radix);
if ((cptr == tptr) || (val > max))
    *status = SCPE_ARG;
else {
    while (isspace (*tptr)) tptr++;
    if (*tptr != 0)
        *status = SCPE_ARG;
    }
return val;
}

/* get_range            range specification

   Inputs:
        dptr    =       pointer to device (NULL if none)
        cptr    =       pointer to input string
        *lo     =       pointer to low result
        *hi     =       pointer to high result
        aradix  =       radix
        max     =       default high value
        term    =       terminating character, 0 if none
   Outputs:
        tptr    =       input pointer after processing
                        NULL if error
*/

char *get_range (DEVICE *dptr, char *cptr, t_addr *lo, t_addr *hi,
    uint32 rdx, t_addr max, char term)
{
char *tptr;

if (max && strncmp (cptr, "ALL", strlen ("ALL")) == 0) { /* ALL? */
    tptr = cptr + strlen ("ALL");
    *lo = 0;
    *hi = max;
    }
else {
    if (dptr && sim_vm_parse_addr)                      /* get low */
        *lo = sim_vm_parse_addr (dptr, cptr, &tptr);
    else *lo = (t_addr) strtotv (cptr, &tptr, rdx);
    if (cptr == tptr)                                   /* error? */
            return NULL;
    if ((*tptr == '-') || (*tptr == ':')) {             /* range? */
        cptr = tptr + 1;
        if (dptr && sim_vm_parse_addr)                  /* get high */
            *hi = sim_vm_parse_addr (dptr, cptr, &tptr);
        else *hi = (t_addr) strtotv (cptr, &tptr, rdx);
        if (cptr == tptr)
            return NULL;
        if (*lo > *hi)
            return NULL;
        }
    else if (*tptr == '/') {                            /* relative? */
        cptr = tptr + 1;
        *hi = (t_addr) strtotv (cptr, &tptr, rdx);      /* get high */
        if ((cptr == tptr) || (*hi == 0))
            return NULL;
        *hi = *lo + *hi - 1;
        }
    else *hi = *lo;
    }
if (term && (*tptr++ != term))
    return NULL;
return tptr;
}

/* get_ipaddr           IP address:port

   Inputs:
        cptr    =       pointer to input string
   Outputs:
        ipa     =       pointer to IP address (may be NULL), 0 = none
        ipp     =       pointer to IP port (may be NULL), 0 = none
        result  =       status
*/

t_stat get_ipaddr (char *cptr, uint32 *ipa, uint32 *ipp)
{
char gbuf[CBUFSIZE];
char *addrp, *portp, *octetp;
uint32 i, addr, port, octet;
t_stat r;

if ((cptr == NULL) || (*cptr == 0))
    return SCPE_ARG;
strncpy (gbuf, cptr, CBUFSIZE);
addrp = gbuf;                                           /* default addr */
if (portp = strchr (gbuf, ':'))                         /* x:y? split */
    *portp++ = 0;
else if (strchr (gbuf, '.'))                            /* x.y...? */
    portp = NULL;
else {
    portp = gbuf;                                       /* port only */
    addrp = NULL;                                       /* no addr */
    }
if (portp) {                                            /* port string? */
    if (ipp == NULL)                                    /* not wanted? */
        return SCPE_ARG;
    port = (int32) get_uint (portp, 10, 65535, &r);
    if ((r != SCPE_OK) || (port == 0))
        return SCPE_ARG;
    }
else port = 0;
if (addrp) {                                            /* addr string? */
    if (ipa == NULL)                                    /* not wanted? */
        return SCPE_ARG;
    for (i = addr = 0; i < 4; i++) {                    /* four octets */
        octetp = strchr (addrp, '.');                   /* find octet end */
        if (octetp != NULL)                             /* split string */
            *octetp++ = 0;
        else if (i < 3)                                 /* except last */
            return SCPE_ARG;
        octet = (int32) get_uint (addrp, 10, 255, &r);
        if (r != SCPE_OK)
            return SCPE_ARG;
        addr = (addr << 8) | octet;
        addrp = octetp;
        }
    if (((addr & 0377) == 0) || ((addr & 0377) == 255))
        return SCPE_ARG;
    }
else addr = 0;
if (ipp)                                                /* return req values */
    *ipp = port;
if (ipa)
    *ipa = addr;
return SCPE_OK;   
}

/* Find_device          find device matching input string

   Inputs:
        cptr    =       pointer to input string
   Outputs:
        result  =       pointer to device
*/

DEVICE *find_dev (char *cptr)
{
int32 i;
DEVICE *dptr;

for (i = 0; (dptr = sim_devices[i]) != NULL; i++) {
    if ((strcmp (cptr, dptr->name) == 0) ||
        (dptr->lname &&
        (strcmp (cptr, dptr->lname) == 0)))
        return dptr;
    }
return NULL;
}

/* Find_unit            find unit matching input string

   Inputs:
        cptr    =       pointer to input string
        uptr    =       pointer to unit pointer
   Outputs:
        result  =       pointer to device (null if no dev)
        *iptr   =       pointer to unit (null if nx unit)
*/

DEVICE *find_unit (char *cptr, UNIT **uptr)
{
uint32 i, u;
char *nptr, *tptr;
t_stat r;
DEVICE *dptr;

if (uptr == NULL)                                       /* arg error? */
    return NULL;
if (dptr = find_dev (cptr)) {                           /* exact match? */
    if (qdisable (dptr))                                /* disabled? */
        return NULL;
    *uptr = dptr->units;                                /* unit 0 */
    return dptr;
    }

for (i = 0; (dptr = sim_devices[i]) != NULL; i++) {     /* base + unit#? */
    if (dptr->numunits &&                               /* any units? */
        (((nptr = dptr->name) &&
          (strncmp (cptr, nptr, strlen (nptr)) == 0)) ||
         ((nptr = dptr->lname) &&
          (strncmp (cptr, nptr, strlen (nptr)) == 0)))) {
        tptr = cptr + strlen (nptr);
        if (isdigit (*tptr)) {
            if (qdisable (dptr))                        /* disabled? */
                return NULL;
            u = (uint32) get_uint (tptr, 10, dptr->numunits - 1, &r);
            if (r != SCPE_OK)                           /* error? */
                *uptr = NULL;
            else *uptr = dptr->units + u;
            return dptr;
            }
        }
    }
return NULL;
}

/* Find_dev_from_unit   find device for unit

   Inputs:
        uptr    =       pointer to unit
   Outputs:
        result  =       pointer to device
*/

DEVICE *find_dev_from_unit (UNIT *uptr)
{
DEVICE *dptr;
uint32 i, j;

if (uptr == NULL)
    return NULL;
for (i = 0; (dptr = sim_devices[i]) != NULL; i++) {
    for (j = 0; j < dptr->numunits; j++) {
        if (uptr == (dptr->units + j))
            return dptr;
        }
    }
return NULL;
}

/* Test for disabled device */

t_bool qdisable (DEVICE *dptr)
{
return (dptr->flags & DEV_DIS? TRUE: FALSE);
}

/* find_reg_glob        find globally unique register

   Inputs:
        cptr    =       pointer to input string
        optr    =       pointer to output pointer (can be null)
        gdptr   =       pointer to global device
   Outputs:
        result  =       pointer to register, NULL if error
        *optr   =       pointer to next character in input string
        *gdptr  =       pointer to device where found
*/

REG *find_reg_glob (char *cptr, char **optr, DEVICE **gdptr)
{
int32 i;
DEVICE *dptr;
REG *rptr, *srptr = NULL;

for (i = 0; (dptr = sim_devices[i]) != 0; i++) {        /* all dev */
    if (dptr->flags & DEV_DIS)                          /* skip disabled */
        continue;
    if (rptr = find_reg (cptr, optr, dptr)) {           /* found? */
        if (srptr)                                      /* ambig? err */
            return NULL;
        srptr = rptr;                                   /* save reg */
        *gdptr = dptr;                                  /* save unit */
        }
    }
return srptr;
}

/* find_reg             find register matching input string

   Inputs:
        cptr    =       pointer to input string
        optr    =       pointer to output pointer (can be null)
        dptr    =       pointer to device
   Outputs:
        result  =       pointer to register, NULL if error
        *optr   =       pointer to next character in input string
*/

REG *find_reg (char *cptr, char **optr, DEVICE *dptr)
{
char *tptr;
REG *rptr;
uint32 slnt;

if ((cptr == NULL) || (dptr == NULL) || (dptr->registers == NULL))
    return NULL;
tptr = cptr;
do {
    tptr++;
    } while (isalnum (*tptr) || (*tptr == '*') || (*tptr == '_'));
slnt = tptr - cptr;
for (rptr = dptr->registers; rptr->name != NULL; rptr++) {
    if ((slnt == strlen (rptr->name)) &&
        (strncmp (cptr, rptr->name, slnt) == 0)) {
        if (optr != NULL)
            *optr = tptr;
        return rptr;
        }
    }
return NULL;
}

/* get_switches         get switches from input string

   Inputs:
        cptr    =       pointer to input string
   Outputs:
        sw      =       switch bit mask
                        0 if no switches, -1 if error
*/

int32 get_switches (char *cptr)
{
int32 sw;

if (*cptr != '-')
    return 0;
sw = 0;
for (cptr++; (isspace (*cptr) == 0) && (*cptr != 0); cptr++) {
    if (isalpha (*cptr) == 0)
        return -1;
    sw = sw | SWMASK (toupper (*cptr));
    }
return sw;
}

/* get_sim_sw           accumulate sim_switches

   Inputs:
        cptr    =       pointer to input string
   Outputs:
        ptr     =       pointer to first non-string glyph
                        NULL if error
*/

char *get_sim_sw (char *cptr)
{
int32 lsw;
char gbuf[CBUFSIZE];

while (*cptr == '-') {                                  /* while switches */
    cptr = get_glyph (cptr, gbuf, 0);                   /* get switch glyph */
    lsw = get_switches (gbuf);                          /* parse */
    if (lsw <= 0)                                       /* invalid? */
        return NULL;
    sim_switches = sim_switches | lsw;                  /* accumulate */
    }
return cptr;
}

/* get_sim_opt          get simulator command options

   Inputs:
        opt     =       command options
        cptr    =       pointer to input string
   Outputs:
        ptr     =       pointer to next glypsh, NULL if error
        *stat   =       error status
*/

char *get_sim_opt (int32 opt, char *cptr, t_stat *st)
{
int32 t;
char *svptr, gbuf[CBUFSIZE];
DEVICE *tdptr;
UNIT *tuptr;

sim_switches = 0;                                       /* no switches */
sim_ofile = NULL;                                       /* no output file */
sim_schptr = NULL;                                      /* no search */
sim_stab.logic = SCH_OR;                                /* default search params */
sim_stab.boolop = SCH_GE;
sim_stab.mask = 0;
sim_stab.comp = 0;
sim_dfdev = sim_dflt_dev;
sim_dfunit = sim_dfdev->units;
sim_opt_out = 0;                                        /* no options yet */
*st = SCPE_OK;
while (*cptr) {                                         /* loop through modifiers */
    svptr = cptr;                                       /* save current position */
    if ((opt & CMD_OPT_OF) && (*cptr == '@')) {         /* output file spec? */
        if (sim_ofile) {                                /* already got one? */
            fclose (sim_ofile);                         /* one per customer */
            *st = SCPE_ARG;
            return NULL;
            }
        cptr = get_glyph_nc (cptr + 1, gbuf, 0);
        sim_ofile = sim_fopen (gbuf, "a");              /* open for append */
        if (sim_ofile == NULL) {                        /* open failed? */
            *st = SCPE_OPENERR;                        
            return NULL;
            }
        sim_opt_out |= CMD_OPT_OF;                      /* got output file */
        continue;
        }
    cptr = get_glyph (cptr, gbuf, 0);
    if ((t = get_switches (gbuf)) != 0) {               /* try for switches */
        if (t < 0) {                                    /* err if bad switch */
            *st = SCPE_INVSW;
            return NULL;
            }
        sim_switches = sim_switches | t;                /* or in new switches */
        }
    else if ((opt & CMD_OPT_SCH) &&                     /* if allowed, */
        get_search (gbuf, sim_dfdev->dradix, &sim_stab)) { /* try for search */
        sim_schptr = &sim_stab;                         /* set search */
        sim_opt_out |= CMD_OPT_SCH;                     /* got search */
        }
    else if ((opt & CMD_OPT_DFT) &&                     /* default allowed? */
        ((sim_opt_out & CMD_OPT_DFT) == 0) &&           /* none yet? */
        (tdptr = find_unit (gbuf, &tuptr)) &&           /* try for default */
        (tuptr != NULL)) {
        sim_dfdev = tdptr;                              /* set as default */
        sim_dfunit = tuptr;
        sim_opt_out |= CMD_OPT_DFT;                     /* got default */
        }
    else return svptr;                                  /* not rec, break out */
    }
return cptr;
}

/* Match file extension

   Inputs:
        fnam    =       file name
        ext     =       extension, without period
   Outputs:
        cp      =       pointer to final '.' if match, NULL if not
*/

char *match_ext (char *fnam, char *ext)
{
char *pptr, *fptr, *eptr;

if ((fnam == NULL) || (ext == NULL))                    /* bad arguments? */
     return NULL;
pptr = strrchr (fnam, '.');                             /* find last . */
if (pptr) {                                             /* any? */
    for (fptr = pptr + 1, eptr = ext;                   /* match characters */
#if defined (VMS)                                       /* VMS: stop at ; or null */
    (*fptr != 0) && (*fptr != ';');
#else
    *fptr != 0;                                         /* others: stop at null */
#endif
    fptr++, eptr++) {
        if (toupper (*fptr) != toupper (*eptr))
            return NULL;
        }
    if (*eptr != 0)                                     /* ext exhausted? */
        return NULL;
    }
return pptr;
}

/* Get search specification

   Inputs:
        cptr    =       pointer to input string
        radix   =       radix for numbers
        schptr =        pointer to search table
   Outputs:
        return =        NULL if error
                        schptr if valid search specification
*/

SCHTAB *get_search (char *cptr, int32 radix, SCHTAB *schptr)
{
int32 c, logop, cmpop;
t_value logval, cmpval;
char *sptr, *tptr;
const char logstr[] = "|&^", cmpstr[] = "=!><";

logval = cmpval = 0;
if (*cptr == 0)                                         /* check for clause */
    return NULL;
for (logop = cmpop = -1; c = *cptr++; ) {               /* loop thru clauses */
    if (sptr = strchr (logstr, c)) {                    /* check for mask */
        logop = sptr - logstr;
        logval = strtotv (cptr, &tptr, radix);
        if (cptr == tptr)
            return NULL;
        cptr = tptr;
        }
    else if (sptr = strchr (cmpstr, c)) {               /* check for boolop */
        cmpop = sptr - cmpstr;
        if (*cptr == '=') {
            cmpop = cmpop + strlen (cmpstr);
            cptr++;
            }
        cmpval = strtotv (cptr, &tptr, radix);
        if (cptr == tptr)
            return NULL;
        cptr = tptr;
        }
    else return NULL;
    }                                                   /* end for */
if (logop >= 0) {
    schptr->logic = logop;
    schptr->mask = logval;
    }
if (cmpop >= 0) {
    schptr->boolop = cmpop;
    schptr->comp = cmpval;
    }
return schptr;
}

/* Test value against search specification

   Inputs:
        val     =       value to test
        schptr =        pointer to search table
   Outputs:
        return =        1 if value passes search criteria, 0 if not
*/

int32 test_search (t_value val, SCHTAB *schptr)
{
if (schptr == NULL) return 0;

switch (schptr->logic) {                                /* case on logical */

    case SCH_OR:
        val = val | schptr->mask;
        break;

    case SCH_AND:
        val = val & schptr->mask;
        break;

    case SCH_XOR:
        val = val ^ schptr->mask;
        break;
        }

switch (schptr->boolop) {                                       /* case on comparison */

    case SCH_E: case SCH_EE:
        return (val == schptr->comp);

    case SCH_N: case SCH_NE:
        return (val != schptr->comp);

    case SCH_G:
        return (val > schptr->comp);

    case SCH_GE:
        return (val >= schptr->comp);

    case SCH_L:
        return (val < schptr->comp);

    case SCH_LE:
        return (val <= schptr->comp);
        }

return 0;
}

/* Radix independent input/output package

   strtotv - general radix input routine

   Inputs:
        inptr   =       string to convert
        endptr  =       pointer to first unconverted character
        radix   =       radix for input
   Outputs:
        value   =       converted value

   On an error, the endptr will equal the inptr.
*/

t_value strtotv (char *inptr, char **endptr, uint32 radix)
{
int32 nodigit;
t_value val;
uint32 c, digit;

*endptr = inptr;                                        /* assume fails */
if ((radix < 2) || (radix > 36))
    return 0;
while (isspace (*inptr))                                /* bypass white space */
    inptr++;
val = 0;
nodigit = 1;
for (c = *inptr; isalnum(c); c = *++inptr) {            /* loop through char */
    if (islower (c))
        c = toupper (c);
    if (isdigit (c))                                    /* digit? */
        digit = c - (uint32) '0';
    else if (radix <= 10)                               /* stop if not expected */
        break;
    else digit = c + 10 - (uint32) 'A';                 /* convert letter */
    if (digit >= radix)                                 /* valid in radix? */
        return 0;
    val = (val * radix) + digit;                        /* add to value */
    nodigit = 0;
    }
if (nodigit)                                            /* no digits? */
    return 0;
*endptr = inptr;                                        /* result pointer */
return val;
}

/* fprint_val - general radix printing routine

   Inputs:
        stream  =       stream designator
        val     =       value to print
        radix   =       radix to print
        width   =       width to print
        format  =       leading zeroes format
   Outputs:
        status  =       error status
*/

t_stat fprint_val (FILE *stream, t_value val, uint32 radix,
    uint32 width, uint32 format)
{
#define MAX_WIDTH ((int) (CHAR_BIT * sizeof (t_value)))
t_value owtest, wtest;
int32 d, digit, ndigits;
char dbuf[MAX_WIDTH + 1];

for (d = 0; d < MAX_WIDTH; d++)
    dbuf[d] = (format == PV_RZRO)? '0': ' ';
dbuf[MAX_WIDTH] = 0;
d = MAX_WIDTH;
do {
    d = d - 1;
    digit = (int32) (val % radix);
    val = val / radix;
    dbuf[d] = (digit <= 9)? '0' + digit: 'A' + (digit - 10);
    } while ((d > 0) && (val != 0));

if (format != PV_LEFT) {
    wtest = owtest = radix;
    ndigits = 1;
    while ((wtest < width_mask[width]) && (wtest >= owtest)) {
        owtest = wtest;
        wtest = wtest * radix;
        ndigits = ndigits + 1;
        }
    if ((MAX_WIDTH - ndigits) < d)
        d = MAX_WIDTH - ndigits;
    }
if (fputs (&dbuf[d], stream) == EOF)
    return SCPE_IOERR;
return SCPE_OK;
}

/* Event queue package

        sim_activate            add entry to event queue
        sim_cancel              remove entry from event queue
        sim_process_event       process entries on event queue
        sim_is_active           see if entry is on event queue
        sim_atime               return absolute time for an entry
        sim_gtime               return global time
        sim_qcount              return event queue entry count

   Asynchronous events are set up by queueing a unit data structure
   to the event queue with a timeout (in simulator units, relative
   to the current time).  Each simulator 'times' these events by
   counting down interval counter sim_interval.  When this reaches
   zero the simulator calls sim_process_event to process the event
   and to see if further events need to be processed, or sim_interval
   reset to count the next one.

   The event queue is maintained in clock order; entry timeouts are
   RELATIVE to the time in the previous entry.

   sim_process_event - process event

   Inputs:
        none
   Outputs:
        reason  =       reason code returned by any event processor,
                        or 0 (SCPE_OK) if no exceptions
*/

t_stat sim_process_event (void)
{
UNIT *uptr;
t_stat reason;

if (stop_cpu)                                           /* stop CPU? */
    return SCPE_STOP;
if (sim_clock_queue == NULL) {                          /* queue empty? */
    UPDATE_SIM_TIME (noqueue_time);                     /* update sim time */
    sim_interval = noqueue_time = NOQUEUE_WAIT;         /* flag queue empty */
    return SCPE_OK;
    }
UPDATE_SIM_TIME (sim_clock_queue->time);                /* update sim time */
do {
    uptr = sim_clock_queue;                             /* get first */
    sim_clock_queue = uptr->next;                       /* remove first */
    uptr->next = NULL;                                  /* hygiene */
    uptr->time = 0;
    if (sim_clock_queue != NULL)
        sim_interval = sim_clock_queue->time;
    else sim_interval = noqueue_time = NOQUEUE_WAIT;
    if (uptr->action != NULL)
        reason = uptr->action (uptr);
    else reason = SCPE_OK;
    } while ((reason == SCPE_OK) && (sim_interval == 0));

/* Empty queue forces sim_interval != 0 */

return reason;
}

/* sim_activate - activate (queue) event

   Inputs:
        uptr    =       pointer to unit
        event_time =    relative timeout
   Outputs:
        reason  =       result (SCPE_OK if ok)
*/

t_stat sim_activate (UNIT *uptr, int32 event_time)
{
UNIT *cptr, *prvptr;
int32 accum;

if (event_time < 0)
    return SCPE_IERR;
if (sim_is_active (uptr))                               /* already active? */
    return SCPE_OK;
if (sim_clock_queue == NULL) {
    UPDATE_SIM_TIME (noqueue_time);
    }
else  {                                                 /* update sim time */
    UPDATE_SIM_TIME (sim_clock_queue->time);
    }

prvptr = NULL;
accum = 0;
for (cptr = sim_clock_queue; cptr != NULL; cptr = cptr->next) {
    if (event_time < (accum + cptr->time))
        break;
    accum = accum + cptr->time;
    prvptr = cptr;
    }
if (prvptr == NULL) {                                   /* insert at head */
    cptr = uptr->next = sim_clock_queue;
    sim_clock_queue = uptr;
    }
else {
    cptr = uptr->next = prvptr->next;                   /* insert at prvptr */
    prvptr->next = uptr;
    }
uptr->time = event_time - accum;
if (cptr != NULL)
    cptr->time = cptr->time - uptr->time;
sim_interval = sim_clock_queue->time;
return SCPE_OK;
}

/* sim_activate_abs - activate (queue) event even if event already scheduled

   Inputs:
        uptr    =       pointer to unit
        event_time =    relative timeout
   Outputs:
        reason  =       result (SCPE_OK if ok)
*/

t_stat sim_activate_abs (UNIT *uptr, int32 event_time)
{
sim_cancel (uptr);
return sim_activate (uptr, event_time);
}

/* sim_cancel - cancel (dequeue) event

   Inputs:
        uptr    =       pointer to unit
   Outputs:
        reason  =       result (SCPE_OK if ok)

*/

t_stat sim_cancel (UNIT *uptr)
{
UNIT *cptr, *nptr;

if (sim_clock_queue == NULL)
    return SCPE_OK;
UPDATE_SIM_TIME (sim_clock_queue->time);                /* update sim time */
nptr = NULL;
if (sim_clock_queue == uptr)
    nptr = sim_clock_queue = uptr->next;
else {
    for (cptr = sim_clock_queue; cptr != NULL; cptr = cptr->next) {
        if (cptr->next == uptr) {
            nptr = cptr->next = uptr->next;
            break;                                      /* end queue scan */
            }
        }
    }
if (nptr != NULL)
    nptr->time = nptr->time + uptr->time;
uptr->next = NULL;                                      /* hygiene */
uptr->time = 0;
if (sim_clock_queue != NULL)
    sim_interval = sim_clock_queue->time;
else sim_interval = noqueue_time = NOQUEUE_WAIT;
return SCPE_OK;
}

/* sim_is_active - test for entry in queue, return activation time

   Inputs:
        uptr    =       pointer to unit
   Outputs:
        result =        absolute activation time + 1, 0 if inactive
*/

int32 sim_is_active (UNIT *uptr)
{
UNIT *cptr;
int32 accum;

accum = 0;
for (cptr = sim_clock_queue; cptr != NULL; cptr = cptr->next) {
    if (cptr == sim_clock_queue) {
        if (sim_interval > 0)
            accum = accum + sim_interval;
        }
    else accum = accum + cptr->time;
    if (cptr == uptr)
        return accum + 1;
    }
return 0;
}

/* sim_gtime - return global time
   sim_grtime - return global time with rollover

   Inputs: none
   Outputs:
        time    =       global time
*/

double sim_gtime (void)
{
if (sim_clock_queue == NULL) {
    UPDATE_SIM_TIME (noqueue_time);
    }
else  {
    UPDATE_SIM_TIME (sim_clock_queue->time);
    }
return sim_time;
}

uint32 sim_grtime (void)
{
if (sim_clock_queue == NULL) {
    UPDATE_SIM_TIME (noqueue_time);
    }
else  {
    UPDATE_SIM_TIME (sim_clock_queue->time);
    }
return sim_rtime;
}

/* sim_qcount - return queue entry count

   Inputs: none
   Outputs:
        count   =       number of entries on the queue
*/

int32 sim_qcount (void)
{
int32 cnt;
UNIT *uptr;

cnt = 0;
for (uptr = sim_clock_queue; uptr != NULL; uptr = uptr->next)
    cnt++;
return cnt;
}

/* Breakpoint package.  This module replaces the VM-implemented one
   instruction breakpoint capability.

   Breakpoints are stored in table sim_brk_tab, which is ordered by address for
   efficient binary searching.  A breakpoint consists of a four entry structure:

        addr                    address of the breakpoint
        type                    types of breakpoints set on the address
                                a bit mask representing letters A-Z
        cnt                     number of iterations before breakp is taken
        action                  pointer command string to be executed
                                when break is taken

   sim_brk_summ is a summary of the types of breakpoints that are currently set (it
   is the bitwise OR of all the type fields).  A simulator need only check for
   a breakpoint of type X if bit SWMASK('X') is set in sim_brk_sum.

   The package contains the following public routines:

        sim_brk_init            initialize
        sim_brk_set             set breakpoint
        sim_brk_clr             clear breakpoint
        sim_brk_clrall          clear all breakpoints
        sim_brk_show            show breakpoint
        sim_brk_showall         show all breakpoints
        sim_brk_test            test for breakpoint
        sim_brk_npc             PC has been changed
        sim_brk_getact          get next action
        sim_brk_clract          clear pending actions

   Initialize breakpoint system.
*/

t_stat sim_brk_init (void)
{
sim_brk_lnt = SIM_BRK_INILNT;
sim_brk_tab = (BRKTAB *) calloc (sim_brk_lnt, sizeof (BRKTAB));
if (sim_brk_tab == NULL)
    return SCPE_MEM;
sim_brk_ent = sim_brk_ins = 0;
sim_brk_act[sim_do_depth] = NULL;
sim_brk_npc (0);
return SCPE_OK;
}

/* Search for a breakpoint in the sorted breakpoint table */

BRKTAB *sim_brk_fnd (t_addr loc)
{
int32 lo, hi, p;
BRKTAB *bp;

if (sim_brk_ent == 0) {                                 /* table empty? */
    sim_brk_ins = 0;                                    /* insrt at head */
    return NULL;                                        /* sch fails */
    }
lo = 0;                                                 /* initial bounds */
hi = sim_brk_ent - 1;
do {
    p = (lo + hi) >> 1;                                 /* probe */
    bp = sim_brk_tab + p;                               /* table addr */
    if (loc == bp->addr)                                /* match? */
        return bp;
    else if (loc < bp->addr)                            /* go down? p is upper */
        hi = p - 1;
    else lo = p + 1;                                    /* go up? p is lower */
    } while (lo <= hi);
if (loc < bp->addr)                                     /* insrt before or */
    sim_brk_ins = p;
else sim_brk_ins = p + 1;                               /* after last sch */
return NULL;
}

/* Insert a breakpoint */

BRKTAB *sim_brk_new (t_addr loc)
{
int32 i, t;
BRKTAB *bp, *newp;

if (sim_brk_ins < 0)
    return NULL;
if (sim_brk_ent >= sim_brk_lnt) {                       /* out of space? */
    t = sim_brk_lnt + SIM_BRK_INILNT;                   /* new size */
    newp = (BRKTAB *) calloc (t, sizeof (BRKTAB));      /* new table */
    if (newp == NULL)                                   /* can't extend */
        return NULL;
    for (i = 0; i < sim_brk_lnt; i++)                   /* copy table */
        *(newp + i) = *(sim_brk_tab + i);
    free (sim_brk_tab);                                 /* free old table */
    sim_brk_tab = newp;                                 /* new base, lnt */
    sim_brk_lnt = t;
    }
if (sim_brk_ins != sim_brk_ent) {                       /* move needed? */
    for (bp = sim_brk_tab + sim_brk_ent;
         bp > sim_brk_tab + sim_brk_ins; bp--)
        *bp = *(bp - 1);
    }
bp = sim_brk_tab + sim_brk_ins;
bp->addr = loc;
bp->typ = 0;
bp->cnt = 0;
bp->act = NULL;
sim_brk_ent = sim_brk_ent + 1;
return bp;
}

/* Set a breakpoint of type sw */

t_stat sim_brk_set (t_addr loc, int32 sw, int32 ncnt, char *act)
{
BRKTAB *bp;

if (sw == 0) sw = sim_brk_dflt;
if ((sim_brk_types & sw) == 0)
    return SCPE_NOFNC;
bp = sim_brk_fnd (loc);                                 /* present? */
if (!bp)                                                /* no, allocate */
    bp = sim_brk_new (loc);
if (!bp)                                                /* still no? mem err */
    return SCPE_MEM;
bp->typ = sw;                                           /* set type */
bp->cnt = ncnt;                                         /* set count */
if ((bp->act != NULL) && (act != NULL)) {               /* replace old action? */
    free (bp->act);                                     /* deallocate */
    bp->act = NULL;                                     /* now no action */
    }
if ((act != NULL) && (*act != 0)) {                     /* new action? */
    char *newp = (char *) calloc (CBUFSIZE, sizeof (char)); /* alloc buf */
    if (newp == NULL)                                   /* mem err? */
        return SCPE_MEM;
    strncpy (newp, act, CBUFSIZE);                      /* copy action */
    bp->act = newp;                                     /* set pointer */
    }
sim_brk_summ = sim_brk_summ | sw;
return SCPE_OK;
}

/* Clear a breakpoint */

t_stat sim_brk_clr (t_addr loc, int32 sw)
{
BRKTAB *bp = sim_brk_fnd (loc);

if (!bp)                                                /* not there? ok */
    return SCPE_OK;
if (sw == 0)
    sw = SIM_BRK_ALLTYP;
bp->typ = bp->typ & ~sw;
if (bp->typ)                                            /* clear all types? */
    return SCPE_OK;
if (bp->act != NULL)                                    /* deallocate action */
    free (bp->act);
for ( ; bp < (sim_brk_tab + sim_brk_ent - 1); bp++)     /* erase entry */
    *bp = *(bp + 1);
sim_brk_ent = sim_brk_ent - 1;                          /* decrement count */
sim_brk_summ = 0;                                       /* recalc summary */
for (bp = sim_brk_tab; bp < (sim_brk_tab + sim_brk_ent); bp++)
    sim_brk_summ = sim_brk_summ | bp->typ;
return SCPE_OK;
}

/* Clear all breakpoints */

t_stat sim_brk_clrall (int32 sw)
{
BRKTAB *bp;

if (sw == 0) sw = SIM_BRK_ALLTYP;
for (bp = sim_brk_tab; bp < (sim_brk_tab + sim_brk_ent); ) {
    if (bp->typ & sw)
        sim_brk_clr (bp->addr, sw);
    else bp++;
    }
return SCPE_OK;
}

/* Show a breakpoint */

t_stat sim_brk_show (FILE *st, t_addr loc, int32 sw)
{
BRKTAB *bp = sim_brk_fnd (loc);
DEVICE *dptr;
int32 i, any;

if (sw == 0)
    sw = SIM_BRK_ALLTYP;
if (!bp || (!(bp->typ & sw)))
    return SCPE_OK;
dptr = sim_dflt_dev;
if (dptr == NULL)
    return SCPE_OK;
if (sim_vm_fprint_addr)
    sim_vm_fprint_addr (st, dptr, loc);
else fprint_val (st, loc, dptr->aradix, dptr->awidth, PV_LEFT);
fprintf (st, ":\t");
for (i = any = 0; i < 26; i++) {
    if ((bp->typ >> i) & 1) {
        if (any)
            fprintf (st, ", ");
        fputc (i + 'A', st);
        any = 1;
        }
    }
if (bp->cnt > 0)
    fprintf (st, " [%d]", bp->cnt);
if (bp->act != NULL)
    fprintf (st, "; %s", bp->act);
fprintf (st, "\n");
return SCPE_OK;
}

/* Show all breakpoints */

t_stat sim_brk_showall (FILE *st, int32 sw)
{
BRKTAB *bp;

if (sw == 0)
    sw = SIM_BRK_ALLTYP;
for (bp = sim_brk_tab; bp < (sim_brk_tab + sim_brk_ent); bp++) {
    if (bp->typ & sw)
        sim_brk_show (st, bp->addr, sw);
    }
return SCPE_OK;
}

/* Test for breakpoint */

uint32 sim_brk_test (t_addr loc, uint32 btyp)
{
BRKTAB *bp;
uint32 spc = (btyp >> SIM_BKPT_V_SPC) & (SIM_BKPT_N_SPC - 1);

if ((bp = sim_brk_fnd (loc)) && (btyp & bp->typ)) {     /* in table, type match? */
    if ((sim_brk_pend[spc] && (loc == sim_brk_ploc[spc])) || /* previous location? */
        (--bp->cnt > 0))                                /* count > 0? */
        return 0;
    bp->cnt = 0;                                        /* reset count */
    sim_brk_ploc[spc] = loc;                            /* save location */
    sim_brk_pend[spc] = TRUE;                           /* don't do twice */
    sim_brk_act[sim_do_depth] = bp->act;                /* set up actions */
    return (btyp & bp->typ);
    }
sim_brk_pend[spc] = FALSE;
return 0;
}

/* Get next pending action, if any */

char *sim_brk_getact (char *buf, int32 size)
{
char *ep;
size_t lnt;

if (sim_brk_act[sim_do_depth] == NULL)                  /* any action? */
    return NULL;
while (isspace (*sim_brk_act[sim_do_depth]))            /* skip spaces */
    sim_brk_act[sim_do_depth]++;
if (*sim_brk_act[sim_do_depth] == 0)                    /* now empty? */
    return (sim_brk_act[sim_do_depth] = NULL);
if (ep = strchr (sim_brk_act[sim_do_depth], ';')) {     /* cmd delimiter? */
    lnt = ep - sim_brk_act[sim_do_depth];               /* cmd length */
    memcpy (buf, sim_brk_act[sim_do_depth], lnt + 1);   /* copy with ; */
    buf[lnt] = 0;                                       /* erase ; */
    sim_brk_act[sim_do_depth] += lnt + 1;               /* adv ptr */
    }
else {
    strncpy (buf, sim_brk_act[sim_do_depth], size);     /* copy action */
    sim_brk_act[sim_do_depth] = NULL;                   /* no more */
    }
return buf;
}

/* Clear pending actions */

void sim_brk_clract (void)
{
sim_brk_act[sim_do_depth] = NULL;
}

/* New PC */

void sim_brk_npc (uint32 cnt)
{
uint32 i;

if ((cnt == 0) || (cnt > SIM_BKPT_N_SPC))
    cnt = SIM_BKPT_N_SPC;
for (i = 0; i < cnt; i++) {
    sim_brk_pend[i] = FALSE;
    sim_brk_ploc[i] = 0;
    }
return;
}

/* Clear breakpoint space */

void sim_brk_clrspc (uint32 spc)
{
if (spc < SIM_BKPT_N_SPC) {
    sim_brk_pend[spc] = FALSE;
    sim_brk_ploc[spc] = 0;
    }
return;
}

/* Message Text */

char *sim_error_text (t_stat stat)
{
static char msgbuf[64];

stat &= ~(SCPE_KFLAG|SCPE_BREAK);                       /* remove any flags */
if ((stat >= SCPE_BASE) && (stat <= SCPE_MAX_ERR))
    return scp_errors[stat-SCPE_BASE].message;
sprintf(msgbuf, "Error %d", stat);
return msgbuf;
}

t_stat sim_string_to_stat (char *cptr, t_stat *stat)
{
char gbuf[CBUFSIZE];
int32 cond;

*stat = SCPE_ARG;
cptr = get_glyph (cptr, gbuf, 0);
if (0 == memcmp("SCPE_", gbuf, 5))
    strcpy (gbuf, gbuf+5);   /* skip leading SCPE_ */
for (cond=0; cond < (SCPE_MAX_ERR-SCPE_BASE); cond++)
    if (0 == strcmp(scp_errors[cond].code, gbuf)) {
        cond += SCPE_BASE;
        break;
        }
if (cond == (SCPE_MAX_ERR-SCPE_BASE)) {       /* not found? */
    if (0 == (cond = strtol(gbuf, NULL, 0)))  /* try explicit number */
        return SCPE_ARG;
    }
if (cond > SCPE_MAX_ERR)
    return SCPE_ARG;
*stat = cond;
return SCPE_OK;    
}

/* Debug printout routines, from Dave Hittner */

const char* debug_bstates = "01_^";
const char* debug_fmt     = "DBG> %s %s: ";
int32 debug_unterm  = 0;

/* Finds debug phrase matching bitmask from from device DEBTAB table */

static char* get_dbg_verb (uint32 dbits, DEVICE* dptr)
{
static char* debtab_none    = "DEBTAB_ISNULL";
static char* debtab_nomatch = "DEBTAB_NOMATCH";
int32 offset = 0;

if (dptr->debflags == 0)
    return debtab_none;

/* Find matching words for bitmask */

while (dptr->debflags[offset].name && (offset < 32)) {
    if (dptr->debflags[offset].mask & dbits)
        return dptr->debflags[offset].name;
    offset++;
    }
return debtab_nomatch;
}

/* Prints standard debug prefix unless previous call unterminated */

static void sim_debug_prefix (uint32 dbits, DEVICE* dptr)
{
if (!debug_unterm) {
    char* debug_type = get_dbg_verb (dbits, dptr);
    fprintf(sim_deb, debug_fmt, dptr->name, debug_type);
    }
}

/* Prints state of a register: bit translation + state (0,1,_,^)
   indicating the state and transition of the bit. States:
   0=steady(0->0), 1=steady(1->1), _=falling(1->0), ^=rising(0->1) */

void sim_debug_u16(uint32 dbits, DEVICE* dptr, const char* const* bitdefs,
    uint16 before, uint16 after, int terminate)
{
if (sim_deb && (dptr->dctrl & dbits)) {
    int32 i;

    sim_debug_prefix(dbits, dptr);                      /* print prefix if required */
    for (i = 15; i >= 0; i--) {                         /* print xlation, transition */
        int off = ((after >> i) & 1) + (((before ^ after) >> i) & 1) * 2;
        fprintf(sim_deb, "%s%c ", bitdefs[i], debug_bstates[off]);
        }
    if (terminate)
        fprintf(sim_deb, "\r\n");
    debug_unterm = terminate ? 0 : 1;                   /* set unterm for next */
    }
}

#if defined (_WIN32)
#define vsnprintf _vsnprintf
#endif
#if defined (__DECC) && defined (__VMS)
#define NO_vsnprintf
#endif
#if defined( NO_vsnprintf)
#define STACKBUFSIZE 16384
#else
#define STACKBUFSIZE 2048
#endif

/* Inline debugging - will print debug message if debug file is
   set and the bitmask matches the current device debug options.
   Extra returns are added for un*x systems, since the output
   device is set into 'raw' mode when the cpu is booted,
   and the extra returns don't hurt any other systems. */

void sim_debug (uint32 dbits, DEVICE* dptr, const char* fmt, ...)
{
if (sim_deb && (dptr->dctrl & dbits)) {

    char stackbuf[STACKBUFSIZE];
    int32 bufsize = sizeof(stackbuf);
    char *buf = stackbuf;
    va_list arglist;
    int32 i, j, len;

    buf[bufsize-1] = '\0';
    sim_debug_prefix(dbits, dptr);                      /* print prefix if required */

    while (1) {                                         /* format passed string, args */
        va_start (arglist, fmt);
#if defined(NO_vsnprintf)
#if defined(HAS_vsprintf_void)

/* Note, this could blow beyond the buffer, and we couldn't tell */
/* That is a limitation of the C runtime library available on this platform */

        vsprintf (buf, fmt, arglist);
        for (len = 0; len < bufsize-1; len++)
            if (buf[len] == 0) break;
#else
        len = vsprintf (buf, fmt, arglist);
#endif                                                  /* HAS_vsprintf_void */
#else                                                   /* NO_vsnprintf */
#if defined(HAS_vsnprintf_void)
        vsnprintf (buf, bufsize-1, fmt, arglist);
        for (len = 0; len < bufsize-1; len++)
            if (buf[len] == 0) break;
#else
        len = vsnprintf (buf, bufsize-1, fmt, arglist);
#endif                                                  /* HAS_vsnprintf_void */
#endif                                                  /* NO_vsnprintf */
        va_end (arglist);

/* If it didn't fit into the buffer, then grow it and try again */

        if ((len < 0) || (len >= bufsize-1)) {
            if (buf != stackbuf)
                free (buf);
            bufsize = bufsize * 2;
            buf = (char *) malloc (bufsize);
            if (buf == NULL)                            /* out of memory */
                return;
            buf[bufsize-1] = '\0';
            continue;
            }
        break;
        }

/* Output the formatted data expanding newlines where they exist */

    for (i = j = 0; i < len; ++i) {
        if ('\n' == buf[i]) {
            if (i > j)
                fwrite (&buf[j], 1, i-j, sim_deb);
            j = i;
            fputc('\r', sim_deb);
            }
        }
    if (i > j)
        fwrite (&buf[j], 1, i-j, sim_deb);

/* Set unterminated flag for next time */

    debug_unterm = (len && (buf[len-1]=='\n')) ? 0 : 1;
    if (buf != stackbuf)
        free (buf);
    }
return;
}
<|MERGE_RESOLUTION|>--- conflicted
+++ resolved
@@ -1,5162 +1,5151 @@
-/* scp.c: simulator control program
-
-   Copyright (c) 1993-2011, Robert M Supnik
-
-   Permission is hereby granted, free of charge, to any person obtaining a
-   copy of this software and associated documentation files (the "Software"),
-   to deal in the Software without restriction, including without limitation
-   the rights to use, copy, modify, merge, publish, distribute, sublicense,
-   and/or sell copies of the Software, and to permit persons to whom the
-   Software is furnished to do so, subject to the following conditions:
-
-   The above copyright notice and this permission notice shall be included in
-   all copies or substantial portions of the Software.
-
-   THE SOFTWARE IS PROVIDED "AS IS", WITHOUT WARRANTY OF ANY KIND, EXPRESS OR
-   IMPLIED, INCLUDING BUT NOT LIMITED TO THE WARRANTIES OF MERCHANTABILITY,
-   FITNESS FOR A PARTICULAR PURPOSE AND NONINFRINGEMENT.  IN NO EVENT SHALL
-   ROBERT M SUPNIK BE LIABLE FOR ANY CLAIM, DAMAGES OR OTHER LIABILITY, WHETHER
-   IN AN ACTION OF CONTRACT, TORT OR OTHERWISE, ARISING FROM, OUT OF OR IN
-   CONNECTION WITH THE SOFTWARE OR THE USE OR OTHER DEALINGS IN THE SOFTWARE.
-
-   Except as contained in this notice, the name of Robert M Supnik shall not be
-   used in advertising or otherwise to promote the sale, use or other dealings
-   in this Software without prior written authorization from Robert M Supnik.
-
-<<<<<<< HEAD
-   13-Jan-11    MP      Added "SHOW SHOW" and "SHOW <dev> SHOW" commands
-   05-Jan-11    RMS     Fixed bug in deposit stride for numeric input (John Dundas)
-   23-Dec-10    RMS     Clarified some help messages (Mark Pizzolato)
-   08-Nov-10    RMS     Fixed handling of DO with no arguments (Dave Bryan)
-   22-May-10    RMS     Added *nix READLINE support (Mark Pizzolato)
-=======
-   22-Jan-11    MP      Added SET ON, SET NOON, ON, GOTO and RETURN command support
->>>>>>> 766e7058
-   08-Feb-09    RMS     Fixed warnings in help printouts
-   29-Dec-08    RMS     Fixed implementation of MTAB_NC
-   24-Nov-08    RMS     Revised RESTORE unit logic for consistency
-   05-Sep-08    JDB     "detach_all" ignores error status returns if shutting down
-   17-Aug-08    RMS     Revert RUN/BOOT to standard, rather than powerup, reset
-   25-Jul-08    JDB     DO cmd missing params now default to null string
-   29-Jun-08    JDB     DO cmd sub_args now allows "\\" to specify literal backslash
-   31-Mar-08    RMS     Fixed bug in local/global register search (Mark Pizzolato)
-                        Fixed bug in restore of RO units (Mark Pizzolato)
-   06-Feb-08    RMS     Added SET/SHO/NO BR with default argument
-   18-Jul-07    RMS     Modified match_ext for VMS ext;version support
-   28-Apr-07    RMS     Modified sim_instr invocation to call sim_rtcn_init_all
-                        Fixed bug in get_sim_opt
-                        Fixed bug in restoration with changed memory size
-   08-Mar-07    JDB     Fixed breakpoint actions in DO command file processing
-   30-Jan-07    RMS     Fixed bugs in get_ipaddr
-   17-Oct-06    RMS     Added idle support
-   04-Oct-06    JDB     DO cmd failure now echoes cmd unless -q
-   14-Jul-06    RMS     Added sim_activate_abs
-   02-Jun-06    JDB     Fixed do_cmd to exit nested files on assertion failure
-                        Added -E switch to do_cmd to exit on any error
-   14-Feb-06    RMS     Upgraded save file format to V3.5
-   18-Jan-06    RMS     Added fprint_stopped_gen
-                        Added breakpoint spaces
-                        Fixed unaligned register access (Doug Carman)
-   22-Sep-05    RMS     Fixed declarations (Sterling Garwood)
-   30-Aug-05    RMS     Revised to trim trailing spaces on file names
-   25-Aug-05    RMS     Added variable default device support
-   23-Aug-05    RMS     Added Linux line history support
-   16-Aug-05    RMS     Fixed C++ declaration and cast problems
-   01-May-05    RMS     Revised syntax for SET DEBUG (Dave Bryan)
-   22-Mar-05    JDB     Modified DO command to allow ten-level nesting
-   18-Mar-05    RMS     Moved DETACH tests into detach_unit (Dave Bryan)
-                        Revised interface to fprint_sym, fparse_sym
-   07-Feb-05    RMS     Added ASSERT command (Dave Bryan)
-   02-Feb-05    RMS     Fixed bug in global register search
-   26-Dec-04    RMS     Qualified SAVE examine, RESTORE deposit with SIM_SW_REST
-   10-Nov-04    JDB     Fixed logging of errors from cmds in "do" file
-   05-Nov-04    RMS     Moved SET/SHOW DEBUG under CONSOLE hierarchy
-                        Renamed unit OFFLINE/ONLINE to DISABLED/ENABLED (Dave Bryan)
-                        Revised to flush output files after simulation stop (Dave Bryan)
-   15-Oct-04    RMS     Fixed HELP to suppress duplicate descriptions
-   27-Sep-04    RMS     Fixed comma-separation options in set (David Bryan)
-   09-Sep-04    RMS     Added -p option for RESET
-   13-Aug-04    RMS     Qualified RESTORE detach with SIM_SW_REST
-   17-Jul-04    RMS     Added ECHO command (Dave Bryan)
-   12-Jul-04    RMS     Fixed problem ATTACHing to read only files
-                        (John Dundas)
-   28-May-04    RMS     Added SET/SHOW CONSOLE
-   14-Feb-04    RMS     Updated SAVE/RESTORE (V3.2)
-                RMS     Added debug print routines (Dave Hittner)
-                RMS     Added sim_vm_parse_addr and sim_vm_fprint_addr
-                RMS     Added REG_VMAD support
-                RMS     Split out libraries
-                RMS     Moved logging function to SCP
-                RMS     Exposed step counter interface(s)
-                RMS     Fixed double logging of SHOW BREAK (Mark Pizzolato)
-                RMS     Fixed implementation of REG_VMIO
-                RMS     Added SET/SHOW DEBUG, SET/SHOW <device> DEBUG,
-                        SHOW <device> MODIFIERS, SHOW <device> RADIX
-                RMS     Changed sim_fsize to take uptr argument
-   29-Dec-03    RMS     Added Telnet console output stall support
-   01-Nov-03    RMS     Cleaned up implicit detach on attach/restore
-                        Fixed bug in command line read while logging (Mark Pizzolato)
-   01-Sep-03    RMS     Fixed end-of-file problem in dep, idep
-                        Fixed error on trailing spaces in dep, idep
-   15-Jul-03    RMS     Removed unnecessary test in reset_all
-   15-Jun-03    RMS     Added register flag REG_VMIO
-   25-Apr-03    RMS     Added extended address support (V3.0)
-                        Fixed bug in SAVE (Peter Schorn)
-                        Added u5, u6 fields
-                        Added logical name support
-   03-Mar-03    RMS     Added sim_fsize
-   27-Feb-03    RMS     Fixed bug in multiword deposits to files
-   08-Feb-03    RMS     Changed sim_os_sleep to void, match_ext to char*
-                        Added multiple actions, .ini file support
-                        Added multiple switch evaluations per line
-   07-Feb-03    RMS     Added VMS support for ! (Mark Pizzolato)
-   01-Feb-03    RMS     Added breakpoint table extension, actions
-   14-Jan-03    RMS     Added missing function prototypes
-   10-Jan-03    RMS     Added attach/restore flag, dynamic memory size support,
-                        case sensitive SET options
-   22-Dec-02    RMS     Added ! (OS command) feature (Mark Pizzolato)
-   17-Dec-02    RMS     Added get_ipaddr
-   02-Dec-02    RMS     Added EValuate command
-   16-Nov-02    RMS     Fixed bug in register name match algorithm
-   13-Oct-02    RMS     Fixed Borland compiler warnings (Hans Pufal)
-   05-Oct-02    RMS     Fixed bugs in set_logon, ssh_break (David Hittner)
-                        Added support for fixed buffer devices
-                        Added support for Telnet console, removed VT support
-                        Added help <command>
-                        Added VMS file optimizations (Robert Alan Byer)
-                        Added quiet mode, DO with parameters, GUI interface,
-                           extensible commands (Brian Knittel)
-                        Added device enable/disable commands
-   14-Jul-02    RMS     Fixed exit bug in do, added -v switch (Brian Knittel)
-   17-May-02    RMS     Fixed bug in fxread/fxwrite error usage (found by
-                        Norm Lastovic)
-   02-May-02    RMS     Added VT emulation interface, changed {NO}LOG to SET {NO}LOG
-   22-Apr-02    RMS     Fixed laptop sleep problem in clock calibration, added
-                        magtape record length error (Jonathan Engdahl)
-   26-Feb-02    RMS     Fixed initialization bugs in do_cmd, get_aval
-                        (Brian Knittel)
-   10-Feb-02    RMS     Fixed problem in clock calibration
-   06-Jan-02    RMS     Moved device enable/disable to simulators
-   30-Dec-01    RMS     Generalized timer packaged, added circular arrays
-   19-Dec-01    RMS     Fixed DO command bug (John Dundas)
-   07-Dec-01    RMS     Implemented breakpoint package
-   05-Dec-01    RMS     Fixed bug in universal register logic
-   03-Dec-01    RMS     Added read-only units, extended SET/SHOW, universal registers
-   24-Nov-01    RMS     Added unit-based registers
-   16-Nov-01    RMS     Added DO command
-   28-Oct-01    RMS     Added relative range addressing
-   08-Oct-01    RMS     Added SHOW VERSION
-   30-Sep-01    RMS     Relaxed attach test in BOOT
-   27-Sep-01    RMS     Added queue count routine, fixed typo in ex/mod
-   17-Sep-01    RMS     Removed multiple console support
-   07-Sep-01    RMS     Removed conditional externs on function prototypes
-                        Added special modifier print
-   31-Aug-01    RMS     Changed int64 to t_int64 for Windoze (V2.7)
-   18-Jul-01    RMS     Minor changes for Macintosh port
-   12-Jun-01    RMS     Fixed bug in big-endian I/O (Dave Conroy)
-   27-May-01    RMS     Added multiple console support
-   16-May-01    RMS     Added logging
-   15-May-01    RMS     Added features from Tim Litt
-   12-May-01    RMS     Fixed missing return in disable_cmd
-   25-Mar-01    RMS     Added ENABLE/DISABLE
-   14-Mar-01    RMS     Revised LOAD/DUMP interface (again)
-   05-Mar-01    RMS     Added clock calibration support
-   05-Feb-01    RMS     Fixed bug, DETACH buffered unit with hwmark = 0
-   04-Feb-01    RMS     Fixed bug, RESTORE not using device's attach routine
-   21-Jan-01    RMS     Added relative time
-   22-Dec-00    RMS     Fixed find_device for devices ending in numbers
-   08-Dec-00    RMS     V2.5a changes
-   30-Oct-00    RMS     Added output file option to examine
-   11-Jul-99    RMS     V2.5 changes
-   13-Apr-99    RMS     Fixed handling of 32b addresses
-   04-Oct-98    RMS     V2.4 changes
-   20-Aug-98    RMS     Added radix commands
-   05-Jun-98    RMS     Fixed bug in ^D handling for UNIX
-   10-Apr-98    RMS     Added switches to all commands
-   26-Oct-97    RMS     Added search capability
-   25-Jan-97    RMS     Revised data types
-   23-Jan-97    RMS     Added bi-endian I/O
-   06-Sep-96    RMS     Fixed bug in variable length IEXAMINE
-   16-Jun-96    RMS     Changed interface to parse/print_sym
-   06-Apr-96    RMS     Added error checking in reset all
-   07-Jan-96    RMS     Added register buffers in save/restore
-   11-Dec-95    RMS     Fixed ordering bug in save/restore
-   22-May-95    RMS     Added symbolic input
-   13-Apr-95    RMS     Added symbolic printouts
-*/
-
-/* Macros and data structures */
-
-#include "sim_defs.h"
-#include "sim_rev.h"
-#include <signal.h>
-#include <ctype.h>
-#include <time.h>
-
-#if defined(HAVE_READLINE)
-#include <readline/readline.h>
-#include <readline/history.h>
-#endif
-
-#define EX_D            0                               /* deposit */
-#define EX_E            1                               /* examine */
-#define EX_I            2                               /* interactive */
-#define SCH_OR          0                               /* search logicals */
-#define SCH_AND         1
-#define SCH_XOR         2
-#define SCH_E           0                               /* search booleans */
-#define SCH_N           1
-#define SCH_G           2
-#define SCH_L           3
-#define SCH_EE          4
-#define SCH_NE          5
-#define SCH_GE          6
-#define SCH_LE          7
-#define SSH_ST          0                               /* set */
-#define SSH_SH          1                               /* show */
-#define SSH_CL          2                               /* clear */
-
-#define MAX_DO_NEST_LVL 10                              /* DO cmd nesting level */
-#define SRBSIZ          1024                            /* save/restore buffer */
-#define SIM_BRK_INILNT  4096                            /* bpt tbl length */
-#define SIM_BRK_ALLTYP  0xFFFFFFFF
-#define UPDATE_SIM_TIME(x) sim_time = sim_time + (x - sim_interval); \
-    sim_rtime = sim_rtime + ((uint32) (x - sim_interval)); \
-    x = sim_interval
-
-#define SZ_D(dp) (size_map[((dp)->dwidth + CHAR_BIT - 1) / CHAR_BIT])
-#define SZ_R(rp) \
-    (size_map[((rp)->width + (rp)->offset + CHAR_BIT - 1) / CHAR_BIT])
-#if defined (USE_INT64)
-#define SZ_LOAD(sz,v,mb,j) \
-    if (sz == sizeof (uint8)) v = *(((uint8 *) mb) + ((uint32) j)); \
-    else if (sz == sizeof (uint16)) v = *(((uint16 *) mb) + ((uint32) j)); \
-    else if (sz == sizeof (uint32)) v = *(((uint32 *) mb) + ((uint32) j)); \
-    else v = *(((t_uint64 *) mb) + ((uint32) j));
-#define SZ_STORE(sz,v,mb,j) \
-    if (sz == sizeof (uint8)) *(((uint8 *) mb) + j) = (uint8) v; \
-    else if (sz == sizeof (uint16)) *(((uint16 *) mb) + ((uint32) j)) = (uint16) v; \
-    else if (sz == sizeof (uint32)) *(((uint32 *) mb) + ((uint32) j)) = (uint32) v; \
-    else *(((t_uint64 *) mb) + ((uint32) j)) = v;
-#else
-#define SZ_LOAD(sz,v,mb,j) \
-    if (sz == sizeof (uint8)) v = *(((uint8 *) mb) + ((uint32) j)); \
-    else if (sz == sizeof (uint16)) v = *(((uint16 *) mb) + ((uint32) j)); \
-    else v = *(((uint32 *) mb) + ((uint32) j));
-#define SZ_STORE(sz,v,mb,j) \
-    if (sz == sizeof (uint8)) *(((uint8 *) mb) + ((uint32) j)) = (uint8) v; \
-    else if (sz == sizeof (uint16)) *(((uint16 *) mb) + ((uint32) j)) = (uint16) v; \
-    else *(((uint32 *) mb) + ((uint32) j)) = v;
-#endif
-#define GET_SWITCHES(cp) \
-    if ((cp = get_sim_sw (cp)) == NULL) return SCPE_INVSW
-#define GET_RADIX(val,dft) \
-    if (sim_switches & SWMASK ('O')) val = 8; \
-    else if (sim_switches & SWMASK ('D')) val = 10; \
-    else if (sim_switches & SWMASK ('H')) val = 16; \
-    else val = dft;
-
-/* VM interface */
-
-extern char sim_name[];
-extern DEVICE *sim_devices[];
-extern REG *sim_PC;
-extern const char *sim_stop_messages[];
-extern t_stat sim_instr (void);
-extern t_stat sim_load (FILE *ptr, char *cptr, char *fnam, int32 flag);
-extern int32 sim_emax;
-extern t_stat fprint_sym (FILE *ofile, t_addr addr, t_value *val,
-    UNIT *uptr, int32 sw);
-extern t_stat parse_sym (char *cptr, t_addr addr, UNIT *uptr, t_value *val,
-    int32 sw);
-
-/* The per-simulator init routine is a weak global that defaults to NULL
-   The other per-simulator pointers can be overrriden by the init routine */
-
-void (*sim_vm_init) (void);
-char* (*sim_vm_read) (char *ptr, int32 size, FILE *stream) = NULL;
-void (*sim_vm_post) (t_bool from_scp) = NULL;
-CTAB *sim_vm_cmd = NULL;
-void (*sim_vm_fprint_addr) (FILE *st, DEVICE *dptr, t_addr addr) = NULL;
-t_addr (*sim_vm_parse_addr) (DEVICE *dptr, char *cptr, char **tptr) = NULL;
-
-/* Prototypes */
-
-/* Set and show command processors */
-
-t_stat set_dev_radix (DEVICE *dptr, UNIT *uptr, int32 flag, char *cptr);
-t_stat set_dev_enbdis (DEVICE *dptr, UNIT *uptr, int32 flag, char *cptr);
-t_stat set_dev_debug (DEVICE *dptr, UNIT *uptr, int32 flag, char *cptr);
-t_stat set_unit_enbdis (DEVICE *dptr, UNIT *uptr, int32 flag, char *cptr);
-t_stat ssh_break (FILE *st, char *cptr, int32 flg);
-t_stat show_cmd_fi (FILE *ofile, int32 flag, char *cptr);
-t_stat show_config (FILE *st, DEVICE *dptr, UNIT *uptr, int32 flag, char *cptr);
-t_stat show_queue (FILE *st, DEVICE *dptr, UNIT *uptr, int32 flag, char *cptr);
-t_stat show_time (FILE *st, DEVICE *dptr, UNIT *uptr, int32 flag, char *cptr);
-t_stat show_mod_names (FILE *st, DEVICE *dptr, UNIT *uptr, int32 flag, char *cptr);
-t_stat show_show_commands (FILE *st, DEVICE *dptr, UNIT *uptr, int32 flag, char *cptr);
-t_stat show_log_names (FILE *st, DEVICE *dptr, UNIT *uptr, int32 flag, char *cptr);
-t_stat show_dev_radix (FILE *st, DEVICE *dptr, UNIT *uptr, int32 flag, char *cptr);
-t_stat show_dev_debug (FILE *st, DEVICE *dptr, UNIT *uptr, int32 flag, char *cptr);
-t_stat show_dev_logicals (FILE *st, DEVICE *dptr, UNIT *uptr, int32 flag, char *cptr);
-t_stat show_dev_modifiers (FILE *st, DEVICE *dptr, UNIT *uptr, int32 flag, char *cptr);
-t_stat show_dev_show_commands (FILE *st, DEVICE *dptr, UNIT *uptr, int32 flag, char *cptr);
-t_stat show_version (FILE *st, DEVICE *dptr, UNIT *uptr, int32 flag, char *cptr);
-t_stat show_break (FILE *st, DEVICE *dptr, UNIT *uptr, int32 flag, char *cptr);
-t_stat show_on (FILE *st, DEVICE *dptr, UNIT *uptr, int32 flag, char *cptr);
-t_stat show_device (FILE *st, DEVICE *dptr, int32 flag);
-t_stat show_unit (FILE *st, DEVICE *dptr, UNIT *uptr, int32 flag);
-t_stat show_all_mods (FILE *st, DEVICE *dptr, UNIT *uptr, int32 flg);
-t_stat show_one_mod (FILE *st, DEVICE *dptr, UNIT *uptr, MTAB *mptr, char *cptr, int32 flag);
-t_stat sim_check_console (int32 sec);
-t_stat sim_save (FILE *sfile);
-t_stat sim_rest (FILE *rfile);
-
-/* Breakpoint package */
-
-t_stat sim_brk_init (void);
-t_stat sim_brk_set (t_addr loc, int32 sw, int32 ncnt, char *act);
-t_stat sim_brk_clr (t_addr loc, int32 sw);
-t_stat sim_brk_clrall (int32 sw);
-t_stat sim_brk_show (FILE *st, t_addr loc, int32 sw);
-t_stat sim_brk_showall (FILE *st, int32 sw);
-char *sim_brk_getact (char *buf, int32 size);
-void sim_brk_clract (void);
-void sim_brk_npc (uint32 cnt);
-BRKTAB *sim_brk_new (t_addr loc);
-
-/* Commands support routines */
-
-SCHTAB *get_search (char *cptr, int32 radix, SCHTAB *schptr);
-int32 test_search (t_value val, SCHTAB *schptr);
-char *get_glyph_gen (char *iptr, char *optr, char mchar, t_bool uc);
-int32 get_switches (char *cptr);
-char *get_sim_sw (char *cptr);
-t_stat get_aval (t_addr addr, DEVICE *dptr, UNIT *uptr);
-t_value get_rval (REG *rptr, uint32 idx);
-void put_rval (REG *rptr, uint32 idx, t_value val);
-t_value strtotv (char *inptr, char **endptr, uint32 radix);
-void fprint_help (FILE *st);
-void fprint_stopped (FILE *st, t_stat r);
-void fprint_capac (FILE *st, DEVICE *dptr, UNIT *uptr);
-char *read_line (char *ptr, int32 size, FILE *stream);
-char *read_line_p (char *prompt, char *ptr, int32 size, FILE *stream);
-REG *find_reg_glob (char *ptr, char **optr, DEVICE **gdptr);
-char *sim_trim_endspc (char *cptr);
-
-/* Forward references */
-
-t_stat scp_attach_unit (DEVICE *dptr, UNIT *uptr, char *cptr);
-t_stat scp_detach_unit (DEVICE *dptr, UNIT *uptr);
-t_bool qdisable (DEVICE *dptr);
-t_stat attach_err (UNIT *uptr, t_stat stat);
-t_stat detach_all (int32 start_device, t_bool shutdown);
-t_stat assign_device (DEVICE *dptr, char *cptr);
-t_stat deassign_device (DEVICE *dptr);
-t_stat ssh_break_one (FILE *st, int32 flg, t_addr lo, int32 cnt, char *aptr);
-t_stat run_boot_prep (void);
-t_stat exdep_reg_loop (FILE *ofile, SCHTAB *schptr, int32 flag, char *cptr,
-    REG *lowr, REG *highr, uint32 lows, uint32 highs);
-t_stat ex_reg (FILE *ofile, t_value val, int32 flag, REG *rptr, uint32 idx);
-t_stat dep_reg (int32 flag, char *cptr, REG *rptr, uint32 idx);
-t_stat exdep_addr_loop (FILE *ofile, SCHTAB *schptr, int32 flag, char *cptr,
-    t_addr low, t_addr high, DEVICE *dptr, UNIT *uptr);
-t_stat ex_addr (FILE *ofile, int32 flag, t_addr addr, DEVICE *dptr, UNIT *uptr);
-t_stat dep_addr (int32 flag, char *cptr, t_addr addr, DEVICE *dptr,
-    UNIT *uptr, int32 dfltinc);
-t_stat step_svc (UNIT *ptr);
-void sub_args (char *instr, char *tmpbuf, int32 maxstr, char *do_arg[]);
-t_stat set_on (int32 flag, char *cptr);
-
-
-/* Global data */
-
-DEVICE *sim_dflt_dev = NULL;
-UNIT *sim_clock_queue = NULL;
-int32 sim_interval = 0;
-int32 sim_switches = 0;
-FILE *sim_ofile = NULL;
-SCHTAB *sim_schptr = FALSE;
-DEVICE *sim_dfdev = NULL;
-UNIT *sim_dfunit = NULL;
-int32 sim_opt_out = 0;
-int32 sim_is_running = 0;
-uint32 sim_brk_summ = 0;
-uint32 sim_brk_types = 0;
-uint32 sim_brk_dflt = 0;
-char *sim_brk_act[MAX_DO_NEST_LVL];
-BRKTAB *sim_brk_tab = NULL;
-int32 sim_brk_ent = 0;
-int32 sim_brk_lnt = 0;
-int32 sim_brk_ins = 0;
-t_bool sim_brk_pend[SIM_BKPT_N_SPC] = { FALSE };
-t_addr sim_brk_ploc[SIM_BKPT_N_SPC] = { 0 };
-int32 sim_quiet = 0;
-int32 sim_step = 0;
-static double sim_time;
-static uint32 sim_rtime;
-static int32 noqueue_time;
-volatile int32 stop_cpu = 0;
-t_value *sim_eval = NULL;
-int32 sim_deb_close = 0;                                /* 1 = close debug */
-FILE *sim_log = NULL;                                   /* log file */
-FILE *sim_deb = NULL;                                   /* debug file */
-
-static FILE *sim_gotofile;
-static int32 sim_do_depth = 0;
-
-static int32 sim_on_check[MAX_DO_NEST_LVL+1];
-static char *sim_on_actions[MAX_DO_NEST_LVL+1][SCPE_MAX_ERR+1];
-
-static SCHTAB sim_stab;
-
-static UNIT sim_step_unit = { UDATA (&step_svc, 0, 0)  };
-#if defined USE_INT64
-static const char *sim_si64 = "64b data";
-#else
-static const char *sim_si64 = "32b data";
-#endif
-#if defined USE_ADDR64
-static const char *sim_sa64 = "64b addresses";
-#else
-static const char *sim_sa64 = "32b addresses";
-#endif
-<<<<<<< HEAD
-#if defined (USE_NETWORK) || defined (USE_SHARED)
-=======
-#if defined USE_NETWORK || defined USE_SHARED
->>>>>>> 766e7058
-static const char *sim_snet = "Ethernet support";
-#else
-static const char *sim_snet = "no Ethernet";
-#endif
-
-/* Tables and strings */
-
-const char save_vercur[] = "V3.5";
-const char save_ver32[] = "V3.2";
-const char save_ver30[] = "V3.0";
-const struct scp_error {
-    char *code;
-    char *message;
-    } scp_errors[1+SCPE_MAX_ERR-SCPE_BASE] =
-        {{"NXM",     "Address space exceeded"},
-         {"UNATT",   "Unit not attached"},
-         {"IOERR",   "I/O error"},
-         {"CSUM",    "Checksum error"},
-         {"FMT",     "Format error"},
-         {"NOATT",   "Unit not attachable"},
-         {"OPENERR", "File open error"},
-         {"MEM",     "Memory exhausted"},
-         {"ARG",     "Invalid argument"},
-         {"STEP",    "Step expired"},
-         {"UNK",     "Unknown command"},
-         {"RO",      "Read only argument"},
-         {"INCOMP",  "Command not completed"},
-         {"STOP",    "Simulation stopped"},
-         {"EXIT",    "Goodbye"},
-         {"TTIERR",  "Console input I/O error"},
-         {"TTOERR",  "Console output I/O error"},
-         {"EOF",     "End of file"},
-         {"REL",     "Relocation error"},
-         {"NOPARAM", "No settable parameters"},
-         {"ALATT",   "Unit already attached"},
-         {"TIMER",   "Hardware timer error"},
-         {"SIGERR",  "SIGINT handler setup error"},
-         {"TTYERR",  "Console terminal setup error"},
-         {"SUB",     "Subscript out of range"},
-         {"NOFNC",   "Command not allowed"},
-         {"UDIS",    "Unit disabled"},
-         {"NORO",    "Read only operation not allowed"},
-         {"INVSW",   "Invalid switch"},
-         {"MISVAL",  "Missing value"},
-         {"2FARG",   "Too few arguments"},
-         {"2MARG",   "Too many arguments"},
-         {"NXDEV",   "Non-existent device"},
-         {"NXUN",    "Non-existent unit"},
-         {"NXREG",   "Non-existent register"},
-         {"NXPAR",   "Non-existent parameter"},
-         {"NEST",    "Nested DO command limit exceeded"},
-         {"IERR",    "Internal error"},
-         {"MTRLNT",  "Invalid magtape record length"},
-         {"LOST",    "Console Telnet connection lost"},
-         {"TTMO",    "Console Telnet connection timed out"},
-         {"STALL",   "Console Telnet output stall"},
-         {"AFAIL",   "Assertion failed"},
-};
-
-const size_t size_map[] = { sizeof (int8),
-    sizeof (int8), sizeof (int16), sizeof (int32), sizeof (int32)
-#if defined (USE_INT64)
-    , sizeof (t_int64), sizeof (t_int64), sizeof (t_int64), sizeof (t_int64)
-#endif
-};
-
-const t_value width_mask[] = { 0,
-    0x1, 0x3, 0x7, 0xF,
-    0x1F, 0x3F, 0x7F, 0xFF,
-    0x1FF, 0x3FF, 0x7FF, 0xFFF,
-    0x1FFF, 0x3FFF, 0x7FFF, 0xFFFF,
-    0x1FFFF, 0x3FFFF, 0x7FFFF, 0xFFFFF,
-    0x1FFFFF, 0x3FFFFF, 0x7FFFFF, 0xFFFFFF,
-    0x1FFFFFF, 0x3FFFFFF, 0x7FFFFFF, 0xFFFFFFF,
-    0x1FFFFFFF, 0x3FFFFFFF, 0x7FFFFFFF, 0xFFFFFFFF
-#if defined (USE_INT64)
-    , 0x1FFFFFFFF, 0x3FFFFFFFF, 0x7FFFFFFFF, 0xFFFFFFFFF,
-    0x1FFFFFFFFF, 0x3FFFFFFFFF, 0x7FFFFFFFFF, 0xFFFFFFFFFF,
-    0x1FFFFFFFFFF, 0x3FFFFFFFFFF, 0x7FFFFFFFFFF, 0xFFFFFFFFFFF,
-    0x1FFFFFFFFFFF, 0x3FFFFFFFFFFF, 0x7FFFFFFFFFFF, 0xFFFFFFFFFFFF,
-    0x1FFFFFFFFFFFF, 0x3FFFFFFFFFFFF, 0x7FFFFFFFFFFFF, 0xFFFFFFFFFFFFF,
-    0x1FFFFFFFFFFFFF, 0x3FFFFFFFFFFFFF, 0x7FFFFFFFFFFFFF, 0xFFFFFFFFFFFFFF,
-    0x1FFFFFFFFFFFFFF, 0x3FFFFFFFFFFFFFF,
-    0x7FFFFFFFFFFFFFF, 0xFFFFFFFFFFFFFFF,
-    0x1FFFFFFFFFFFFFFF, 0x3FFFFFFFFFFFFFFF,
-    0x7FFFFFFFFFFFFFFF, 0xFFFFFFFFFFFFFFFF
-#endif
-    };
-
-static CTAB cmd_table[] = {
-    { "RESET", &reset_cmd, 0,
-      "r{eset} {ALL|<device>}   reset simulator\n" },
-    { "EXAMINE", &exdep_cmd, EX_E,
-      "e{xamine} <list>         examine memory or registers\n" },
-    { "IEXAMINE", &exdep_cmd, EX_E+EX_I,
-      "ie{xamine} <list>        interactive examine memory or registers\n" },
-    { "DEPOSIT", &exdep_cmd, EX_D,
-      "d{eposit} <list> <val>   deposit in memory or registers\n" },
-    { "IDEPOSIT", &exdep_cmd, EX_D+EX_I,
-      "id{eposit} <list>        interactive deposit in memory or registers\n" },
-    { "EVALUATE", &eval_cmd, 0,
-      "ev{aluate} <expr>        evaluate symbolic expression\n" },
-    { "RUN", &run_cmd, RU_RUN,
-      "ru{n} {new PC}           reset and start simulation\n" },
-    { "GO", &run_cmd, RU_GO,
-      "go {new PC}              start simulation\n" }, 
-    { "STEP", &run_cmd, RU_STEP,
-      "s{tep} {n}               simulate n instructions\n" },
-    { "CONT", &run_cmd, RU_CONT,
-      "c{ont}                   continue simulation\n" },
-    { "BOOT", &run_cmd, RU_BOOT,
-      "b{oot} <unit>            bootstrap unit\n" },
-    { "BREAK", &brk_cmd, SSH_ST,
-      "br{eak} <list>           set breakpoints\n" },
-    { "NOBREAK", &brk_cmd, SSH_CL,
-      "nobr{eak} <list>         clear breakpoints\n" },
-    { "ATTACH", &attach_cmd, 0,
-      "at{tach} <unit> <file>   attach file to simulated unit\n" },
-    { "DETACH", &detach_cmd, 0,
-      "det{ach} <unit>          detach file from simulated unit\n" },
-    { "ASSIGN", &assign_cmd, 0,
-      "as{sign} <device> <name> assign logical name for device\n" },
-    { "DEASSIGN", &deassign_cmd, 0,
-      "dea{ssign} <device>      deassign logical name for device\n" },
-    { "SAVE", &save_cmd, 0,
-      "sa{ve} <file>            save simulator to file\n" },
-    { "RESTORE", &restore_cmd, 0,
-      "rest{ore}|ge{t} <file>   restore simulator from file\n" },
-    { "GET", &restore_cmd, 0, NULL },
-    { "LOAD", &load_cmd, 0,
-      "l{oad} <file> {<args>}   load binary file\n" },
-    { "DUMP", &load_cmd, 1,
-      "du(mp) <file> {<args>}   dump binary file\n" },
-    { "EXIT", &exit_cmd, 0,
-      "exi{t}|q{uit}|by{e}      exit from simulation\n" },
-    { "QUIT", &exit_cmd, 0, NULL },
-    { "BYE", &exit_cmd, 0, NULL },
-    { "SET", &set_cmd, 0,
-      "set console arg{,arg...} set console options\n"
-      "set break <list>         set breakpoints\n"
-      "set nobreak <list>       clear breakpoints\n"
-      "set throttle x{M|K|%%}    set simulation rate\n"
-      "set nothrottle           set simulation rate to maximum\n"
-      "set <dev> OCT|DEC|HEX    set device display radix\n"
-      "set <dev> ENABLED        enable device\n"
-      "set <dev> DISABLED       disable device\n"
-      "set <dev> DEBUG{=arg}    set device debug flags\n"
-      "set <dev> NODEBUG={arg}  clear device debug flags\n"
-      "set <dev> arg{,arg...}   set device parameters (see show modifiers)\n"
-      "set <unit> ENABLED       enable unit\n"
-      "set <unit> DISABLED      disable unit\n"
-<<<<<<< HEAD
-      "set <unit> arg{,arg...}  set unit parameters (see show modifiers)\n"
-=======
-      "set <unit> arg{,arg...}  set unit parameters\n"
-      "set on                   enables error checking after command execution\n"
-      "set noon                 disables error checking after command execution\n"
->>>>>>> 766e7058
-      },
-    { "SHOW", &show_cmd, 0,
-      "sh{ow} br{eak} <list>    show breakpoints\n"
-      "sh{ow} con{figuration}   show configuration\n"
-      "sh{ow} cons{ole} {arg}   show console options\n"
-      "sh{ow} dev{ices}         show devices\n"  
-      "sh{ow} m{odifiers}       show modifiers for all devices\n" 
-      "sh{ow} s{how}            show SHOW commands for all devices\n" 
-      "sh{ow} n{ames}           show logical names\n" 
-      "sh{ow} q{ueue}           show event queue\n"  
-      "sh{ow} ti{me}            show simulated time\n"
-      "sh{ow} th{rottle}        show simulation rate\n" 
-      "sh{ow} ve{rsion}         show simulator version\n" 
-      "sh{ow} <dev> RADIX       show device display radix\n"
-      "sh{ow} <dev> DEBUG       show device debug flags\n"
-      "sh{ow} <dev> MODIFIERS   show device modifiers\n"
-      "sh{ow} <dev> NAMES       show device logical name\n"
-      "sh{ow} <dev> SHOW        show device SHOW commands\n"
-      "sh{ow} <dev> {arg,...}   show device parameters\n"
-      "sh{ow} <unit> {arg,...}  show unit parameters\n"
-      "sh{ow} on                show on condition actions\n"  },
-    { "DO", &do_cmd, 1,
-      "do <file> {arg,arg...}   process command file\n" },
-    { "GOTO", &goto_cmd, 1,
-      "goto <label>             goto label in command file\n" },
-    { "RETURN", &return_cmd, 0,
-      "return                   return from command file with last command status\n"
-      "return <status>          return from command file with specific status\n" },
-    { "ON", &on_cmd, 0,
-      "on <condition> <action>  perform action after condition\n"
-      "on <condition>           clear action for specific condition\n" },
-    { "ECHO", &echo_cmd, 0,
-      "echo <string>            display <string>\n" },
-    { "ASSERT", &assert_cmd, 0,
-      "assert {<dev>} <cond>    test simulator state against condition\n" },
-    { "HELP", &help_cmd, 0,
-      "h{elp}                   type this message\n"
-      "h{elp} <command>         type help for command\n" },
-    { "!", &spawn_cmd, 0,
-      "!                        execute local command interpreter\n"
-      "! <command>              execute local host command\n" },
-    { NULL, NULL, 0 }
-    };
-
-/* Main command loop */
-
-int main (int argc, char *argv[])
-{
-char cbuf[CBUFSIZE], gbuf[CBUFSIZE], *cptr;
-int32 i, sw;
-t_bool lookswitch;
-t_stat stat;
-CTAB *cmdp;
-
-#if defined (__MWERKS__) && defined (macintosh)
-argc = ccommand (&argv);
-#endif
-
-*cbuf = 0;                                              /* init arg buffer */
-sim_switches = 0;                                       /* init switches */
-lookswitch = TRUE;
-for (i = 1; i < argc; i++) {                            /* loop thru args */
-    if (argv[i] == NULL)                                /* paranoia */
-        continue;
-    if ((*argv[i] == '-') && lookswitch) {              /* switch? */
-        if ((sw = get_switches (argv[i])) < 0) {
-            fprintf (stderr, "Invalid switch %s\n", argv[i]);
-            return 0;
-            }
-        sim_switches = sim_switches | sw;
-        }
-    else {
-        if ((strlen (argv[i]) + strlen (cbuf) + 1) >= CBUFSIZE) {
-            fprintf (stderr, "Argument string too long\n");
-            return 0;
-            }
-        if (*cbuf)                                      /* concat args */
-            strcat (cbuf, " "); 
-        strcat (cbuf, argv[i]);
-        lookswitch = FALSE;                             /* no more switches */
-        }
-    }                                                   /* end for */
-sim_quiet = sim_switches & SWMASK ('Q');                /* -q means quiet */
-
-if (sim_vm_init != NULL)                                /* call once only */
-    (*sim_vm_init)();
-sim_finit ();                                           /* init fio package */
-stop_cpu = 0;
-sim_interval = 0;
-sim_time = sim_rtime = 0;
-noqueue_time = 0;
-sim_clock_queue = NULL;
-sim_is_running = 0;
-sim_log = NULL;
-if (sim_emax <= 0)
-    sim_emax = 1;
-sim_timer_init ();
-
-if ((stat = sim_ttinit ()) != SCPE_OK) {
-    fprintf (stderr, "Fatal terminal initialization error\n%s\n",
-        sim_error_text (stat));
-    return 0;
-    }
-if ((sim_eval = (t_value *) calloc (sim_emax, sizeof (t_value))) == NULL) {
-    fprintf (stderr, "Unable to allocate examine buffer\n");
-    return 0;
-    };
-if ((stat = reset_all_p (0)) != SCPE_OK) {
-    fprintf (stderr, "Fatal simulator initialization error\n%s\n",
-        sim_error_text (stat));
-    return 0;
-    }
-if ((stat = sim_brk_init ()) != SCPE_OK) {
-    fprintf (stderr, "Fatal breakpoint table initialization error\n%s\n",
-        sim_error_text (stat));
-    return 0;
-    }
-if (!sim_quiet) {
-    printf ("\n");
-    show_version (stdout, NULL, NULL, 0, NULL);
-    }
-if (sim_dflt_dev == NULL)                               /* if no default */
-    sim_dflt_dev = sim_devices[0];
-
-if (*cbuf)                                              /* cmd file arg? */
-    stat = do_cmd (0, cbuf);                            /* proc cmd file */
-else if (*argv[0]) {                                    /* sim name arg? */
-    char nbuf[PATH_MAX + 7], *np;                       /* "path.ini" */
-    nbuf[0] = '"';                                      /* starting " */
-    strncpy (nbuf + 1, argv[0], PATH_MAX + 1);          /* copy sim name */
-    if (np = match_ext (nbuf, "EXE"))                   /* remove .exe */
-        *np = 0;
-    strcat (nbuf, ".ini\"");                            /* add .ini" */
-    stat = do_cmd (-1, nbuf);                           /* proc cmd file */
-    }
-
-while (stat != SCPE_EXIT) {                             /* in case exit */
-    if (cptr = sim_brk_getact (cbuf, CBUFSIZE))         /* pending action? */
-        printf ("sim> %s\n", cptr);                     /* echo */
-    else if (sim_vm_read != NULL) {                     /* sim routine? */
-        printf ("sim> ");                               /* prompt */
-        cptr = (*sim_vm_read) (cbuf, CBUFSIZE, stdin);
-        }
-    else cptr = read_line_p ("sim> ", cbuf, CBUFSIZE, stdin);/* read with prmopt*/
-    if (cptr == NULL)                                   /* ignore EOF */
-        continue;
-    if (*cptr == 0)                                     /* ignore blank */
-        continue;
-    if (sim_log)                                        /* log cmd */
-        fprintf (sim_log, "sim> %s\n", cptr);
-    cptr = get_glyph (cptr, gbuf, 0);                   /* get command glyph */
-    sim_switches = 0;                                   /* init switches */
-    if (cmdp = find_cmd (gbuf))                         /* lookup command */
-        stat = cmdp->action (cmdp->arg, cptr);          /* if found, exec */
-    else stat = SCPE_UNK;
-    if (stat >= SCPE_BASE) {                            /* error? */
-        printf ("%s\n", sim_error_text (stat));
-        if (sim_log)
-            fprintf (sim_log, "%s\n", sim_error_text (stat));
-        }
-    if (sim_vm_post != NULL)
-        (*sim_vm_post) (TRUE);
-    }                                                   /* end while */
-
-detach_all (0, TRUE);                                   /* close files */
-sim_set_deboff (0, NULL);                               /* close debug */
-sim_set_logoff (0, NULL);                               /* close log */
-sim_set_notelnet (0, NULL);                             /* close Telnet */
-sim_ttclose ();                                         /* close console */
-return 0;
-}
-
-/* Find command routine */
-
-CTAB *find_cmd (char *gbuf)
-{
-CTAB *cmdp = NULL;
-
-if (sim_vm_cmd)                                         /* try ext commands */
-    cmdp = find_ctab (sim_vm_cmd, gbuf);
-if (cmdp == NULL)                                       /* try regular cmds */
-    cmdp = find_ctab (cmd_table, gbuf);
-return cmdp;
-}
-
-/* Exit command */
-
-t_stat exit_cmd (int32 flag, char *cptr)
-{
-return SCPE_EXIT;
-}
-
-/* Help command */
-
-void fprint_help (FILE *st)
-{
-CTAB *cmdp;
-
-for (cmdp = sim_vm_cmd; cmdp && (cmdp->name != NULL); cmdp++) {
-    if (cmdp->help)
-        fputs (cmdp->help, st);
-    }
-for (cmdp = cmd_table; cmdp && (cmdp->name != NULL); cmdp++) {
-    if (cmdp->help && (!sim_vm_cmd || !find_ctab (sim_vm_cmd, cmdp->name)))
-        fputs (cmdp->help, st);
-    }
-return;
-}
-
-t_stat help_cmd (int32 flag, char *cptr)
-{
-char gbuf[CBUFSIZE];
-CTAB *cmdp;
-
-GET_SWITCHES (cptr);
-if (*cptr) {
-    cptr = get_glyph (cptr, gbuf, 0);
-    if (*cptr)
-        return SCPE_2MARG;
-    if (cmdp = find_cmd (gbuf)) {
-        fputs (cmdp->help, stdout);
-        if (sim_log)
-            fputs (cmdp->help, sim_log);
-        }
-    else return SCPE_ARG;
-    }
-else {
-    fprint_help (stdout);
-    if (sim_log)
-        fprint_help (sim_log);
-    }
-return SCPE_OK;
-}
-
-/* Spawn command */
-
-t_stat spawn_cmd (int32 flag, char *cptr)
-{
-t_stat status;
-if ((cptr == NULL) || (strlen (cptr) == 0))
-    cptr = getenv("SHELL");
-if ((cptr == NULL) || (strlen (cptr) == 0))
-    cptr = getenv("ComSpec");
-#if defined (VMS)
-if ((cptr == NULL) || (strlen (cptr) == 0))
-    cptr = "SPAWN/INPUT=SYS$COMMAND:";
-#endif
-fflush(stdout);                                         /* flush stdout */
-if (sim_log)                                            /* flush log if enabled */
-    fflush (sim_log);
-status = system (cptr);
-#if defined (VMS)
-printf ("\n");
-#endif
-
-return status;
-}
-
-/* Echo command */
-
-t_stat echo_cmd (int32 flag, char *cptr)
-{
-puts (cptr);
-if (sim_log)
-    fprintf (sim_log, "%s\n", cptr);
-return SCPE_OK;
-}
-
-/* Do command
-
-   Syntax: DO {-E} {-V} <filename> {<arguments>...}
-
-   -E causes all command errors to be fatal; without it, only EXIT and ASSERT
-   failure will stop a command file.
-
-   -V causes commands to be echoed before execution.
-
-   Note that SCPE_STEP ("Step expired") is considered a note and not an error
-   and so does not abort command execution when using -E.
-   
-   Inputs:
-        flag    =   caller and nesting level indicator
-        fcptr   =   filename and optional arguments, space-separated
-   Outputs:
-        status  =   error status
-
-   The "flag" input value indicates the source of the call, as follows:
-
-        -1      =   initialization file (no error if not found)
-         0      =   command line file
-         1      =   "DO" command
-        >1      =   nested "DO" command
-*/
-
-#define SCPE_DOFAILED   0040000                         /* fail in DO, not subproc */
-
-t_stat do_cmd (int32 flag, char *fcptr)
-{
-char *cptr, cbuf[CBUFSIZE], gbuf[CBUFSIZE], *c, quote, *do_arg[10];
-FILE *fpin;
-CTAB *cmdp;
-int32 echo, nargs, errabort, i;
-t_bool interactive, isdo, staying;
-t_stat stat;
-char *ocptr;
-
-stat = SCPE_OK;
-staying = TRUE;
-interactive = (flag > 0);                               /* issued interactively? */
-if (interactive) {                                      /* get switches */
-    GET_SWITCHES (fcptr);
-    }
-echo = sim_switches & SWMASK ('V');                     /* -v means echo */
-errabort = sim_switches & SWMASK ('E');                 /* -e means abort on error */
-
-c = fcptr;
-for (nargs = 0; nargs < 10; ) {                         /* extract arguments */
-    while (isspace (*c))                                /* skip blanks */
-        c++;
-    if (*c == 0)                                        /* all done? */
-        do_arg [nargs++] = NULL;                        /* null argument */
-    else {
-        if (*c == '\'' || *c == '"')                    /* quoted string? */
-            quote = *c++;
-        else quote = 0;
-        do_arg[nargs++] = c;                            /* save start */
-        while (*c && (quote ? (*c != quote) : !isspace (*c)))
-            c++;
-        if (*c)                                         /* term at quote/spc */
-            *c++ = 0;
-        }
-    }                                                   /* end for */
-
-if ((nargs <= 0) || (do_arg [0] == NULL))               /* need at least 1 */
-    return SCPE_2FARG;
-if ((fpin = fopen (do_arg[0], "r")) == NULL) {          /* file failed to open? */
-    if (flag == 0)                                      /* cmd line file? */
-         fprintf (stderr, "Can't open file %s\n", do_arg[0]);
-    if (flag > 1)
-        return SCPE_OPENERR | SCPE_DOFAILED;            /* return failure with flag */
-    else
-        return SCPE_OPENERR;                            /* return failure */
-    }
-if (flag < 1)                                           /* start at level 1 */
-    flag = 1;
-++sim_do_depth;
-if (errabort)                                           /* -e flag? */
-    set_on (1, NULL);                                   /* equivalent to ON ERROR RETURN */
-
-do {
-    ocptr = cptr = sim_brk_getact (cbuf, CBUFSIZE);     /* get bkpt action */
-    if (!ocptr)                                         /* no pending action? */
-         ocptr = cptr = read_line (cbuf, CBUFSIZE, fpin); /* get cmd line */
-    sub_args (cbuf, gbuf, CBUFSIZE, do_arg);            /* substitute args */
-    if (cptr == NULL) {                                 /* EOF? */
-        stat = SCPE_OK;                                 /* set good return */
-        break;
-        }
-    if (*cptr == 0)                                     /* ignore blank */
-        continue;
-    if (echo)                                           /* echo if -v */
-        printf("do> %s\n", cptr);
-    if (echo && sim_log)
-        fprintf (sim_log, "do> %s\n", cptr);
-    if (*cptr == ':')                                   /* ignore label */
-        continue;
-    cptr = get_glyph (cptr, gbuf, 0);                   /* get command glyph */
-    sim_switches = 0;                                   /* init switches */
-    isdo = FALSE;
-    sim_gotofile = fpin;
-    if (cmdp = find_cmd (gbuf)) {                       /* lookup command */
-        if ((cmdp->action == &return_cmd))              /* RETURN command? */
-            break;                                      /*    done! */
-        isdo = (cmdp->action == &do_cmd);
-        if (isdo) {                                     /* DO command? */
-            if (flag >= MAX_DO_NEST_LVL)                /* nest too deep? */
-                stat = SCPE_NEST;
-            else stat = do_cmd (flag + 1, cptr);        /* exec DO cmd */
-            }
-        else stat = cmdp->action (cmdp->arg, cptr);     /* exec other cmd */
-        }
-    else stat = SCPE_UNK;                               /* bad cmd given */
-    staying = (stat != SCPE_EXIT) &&                    /* decide if staying */
-              (stat != SCPE_AFAIL) &&
-              (!errabort || (stat < SCPE_BASE) || (stat == SCPE_STEP));
-    if ((stat == SCPE_AFAIL) &&                         /* handle special case AFAIL */
-        sim_on_check[sim_do_depth] &&                   /* and use trap action if defined */
-        sim_on_actions[sim_do_depth][stat])             /* otherwise exit */
-        staying = TRUE;
-    if ((stat >= SCPE_BASE) && (stat != SCPE_EXIT) &&   /* error from cmd? */
-        (stat != SCPE_STEP)) {
-        if (!echo && !sim_quiet &&                      /* report if not echoing */
-            (!isdo || (stat & SCPE_DOFAILED))) {        /* and not from DO return */
-            printf("%s> %s\n", do_arg[0], ocptr);
-            if (sim_log)
-                fprintf (sim_log, "%s> %s\n", do_arg[0], ocptr);
-            }
-        stat = stat & ~SCPE_DOFAILED;                   /* remove possible flag */
-        }
-    if ((staying || !interactive) &&                    /* report error if staying */
-        (stat >= SCPE_BASE)) {                          /* or in cmdline file */
-        printf ("%s\n", sim_error_text (stat));
-        if (sim_log)
-            fprintf (sim_log, "%s\n", sim_error_text (stat));
-        }
-    if (staying &&
-        (sim_on_check[sim_do_depth]) && 
-        (stat != SCPE_OK) &&
-        (stat != SCPE_STEP))
-        if (sim_on_actions[sim_do_depth][stat])
-            sim_brk_act[sim_do_depth] = sim_on_actions[sim_do_depth][stat];
-        else
-            sim_brk_act[sim_do_depth] = sim_on_actions[sim_do_depth][0];
-    if (sim_vm_post != NULL)
-        (*sim_vm_post) (TRUE);
-    } while (staying);
-
-fclose (fpin);                                          /* close file */
-sim_gotofile = NULL;
-for (i=0; i<SCPE_MAX_ERR; i++) {                        /* release any on commands */
-    free (sim_on_actions[sim_do_depth][i]);
-    sim_on_actions[sim_do_depth][i] = NULL;
-    }
-sim_on_check[sim_do_depth] = 0;                         /* clear on mode */
-sim_brk_clract ();                                      /* defang breakpoint actions */
---sim_do_depth;                                         /* unwind nesting */
-if (cmdp && (cmdp->action == &return_cmd)) {            /* return command? */
-    if (0 == *cptr)
-        return stat;                                    /* return with last command status */
-    sim_string_to_stat (cptr, &stat);
-    return stat;                                        /* return with explicit return status */
-    }
-return (stat == SCPE_EXIT) ? SCPE_EXIT : SCPE_OK;
-}
-
-/* Substitute_args - replace %n tokens in 'instr' with the do command's arguments
-                     and other enviroment variables
-
-   Calling sequence
-   instr        =       input string
-   tmpbuf       =       temp buffer
-   maxstr       =       min (len (instr), len (tmpbuf))
-   do_arg[10]   =       arguments
-
-   Token "%0" represents the command file name.
-
-   The input sequence "\%" represents a literal "%", and "\\" represents a
-   literal "\".  All other character combinations are rendered literally.
-
-   Omitted parameters result in null-string substitutions.
-*/
-
-void sub_args (char *instr, char *tmpbuf, int32 maxstr, char *do_arg[])
-{
-char *ip, *op, *ap, *oend = tmpbuf + maxstr - 2;
-
-for (ip = instr, op = tmpbuf; *ip && (op < oend); ) {
-    if ((ip [0] == '\\') &&                             /* literal escape? */
-        ((ip [1] == '%') || (ip [1] == '\\'))) {        /*   and followed by '%' or '\'? */
-        ip++;                                           /* skip '\' */
-        *op++ = *ip++;                                  /* copy escaped char */
-        }
-    else
-        if (*ip == '%') {                               /* sub? */
-            if ((ip[1] >= '0') && (ip[1] <= ('9'))) {   /* %n = sub */
-                ap = do_arg[ip[1] - '0'];
-                ip = ip + 2;
-                }
-            else {                                      /* environment variable */
-                char gbuf[CBUFSIZE];
-
-                ap = NULL;
-                get_glyph_gen (ip+1, gbuf, '%', FALSE);
-                ip += 1 + strlen (gbuf);
-                if (*ip == '%') ++ip;
-                ap = getenv(gbuf);
-                if (!ap) {
-                    static char rbuf[CBUFSIZE];
-                    time_t now;
-                    struct tm *tmnow;
-
-                    time(&now);
-                    tmnow = localtime(&now);
-                    if (!strcmp ("DATE", gbuf)) {
-                        sprintf (rbuf, "%4d/%02d/%02d", tmnow->tm_year+1900, tmnow->tm_mon+1, tmnow->tm_mday);
-                        ap = rbuf;
-                        }
-                    else if (!strcmp ("TIME", gbuf)) {
-                        sprintf (rbuf, "%02d:%02d:%02d", tmnow->tm_hour, tmnow->tm_min, tmnow->tm_sec);
-                        ap = rbuf;
-                        }
-                    else if (!strcmp ("CTIME", gbuf)) {
-                        strcpy (rbuf, ctime(&now));
-                        rbuf[strlen (rbuf)-1] = '\0';    /* remove trailing \n */
-                        ap = rbuf;
-                        }
-                    }
-                }
-            if (ap) {                                   /* non-null arg? */
-                while (*ap && (op < oend))              /* copy the argument */
-                    *op++ = *ap++;
-                }
-            }
-        else
-            *op++ = *ip++;                              /* literal character */
-    }
-*op = 0;                                                /* term buffer */
-strcpy (instr, tmpbuf);
-return;
-}
-
-/* Assert command
-   
-   Syntax: ASSERT {<dev>} <reg>{<logical-op><value>}<conditional-op><value>
-
-   If <dev> is not specified, CPU is assumed.  <value> is expressed in the radix
-   specified for <reg>.  <logical-op> and <conditional-op> are the same as that
-   allowed for examine and deposit search specifications. */
-
-t_stat assert_cmd (int32 flag, char *cptr)
-{
-char gbuf[CBUFSIZE], *gptr, *aptr, *tptr;
-REG *rptr;
-uint32 idx;
-t_value val;
-t_stat r;
-
-aptr = cptr;                                            /* save assertion */
-cptr = get_sim_opt (CMD_OPT_SW|CMD_OPT_DFT, cptr, &r);  /* get sw, default */
-if (*cptr == 0)                                         /* must be more */
-    return SCPE_2FARG;
-cptr = get_glyph (cptr, gbuf, 0);                       /* get register */
-rptr = find_reg (gbuf, &gptr, sim_dfdev);               /* parse register */
-if (!rptr)                                              /* not there */
-    return SCPE_NXREG;
-if (*gptr == '[') {                                     /* subscript? */
-    if (rptr->depth <= 1)                               /* array register? */
-        return SCPE_ARG;
-    idx = (uint32) strtotv (++gptr, &tptr, 10);         /* convert index */
-    if ((gptr == tptr) || (*tptr++ != ']'))
-        return SCPE_ARG;
-    gptr = tptr;                                        /* update */
-    }
-else idx = 0;                                           /* not array */
-if (idx >= rptr->depth)                                 /* validate subscript */
-    return SCPE_SUB;
-if (*gptr != 0)                                         /* more? must be search */
-    get_glyph (gptr, gbuf, 0);
-else {
-    if (*cptr == 0)                                     /* must be more */
-            return SCPE_2FARG;
-    cptr = get_glyph (cptr, gbuf, 0);                   /* get search cond */
-    }
-if (*cptr != 0)                                         /* must be done */
-    return SCPE_2MARG;
-if (!get_search (gbuf, rptr->radix, &sim_stab))         /* parse condition */
-    return SCPE_MISVAL;
-val = get_rval (rptr, idx);                             /* get register value */
-if (test_search (val, &sim_stab))                       /* test condition */
-    return SCPE_OK;
-return SCPE_AFAIL;                                      /* condition fails */
-}
-
-
-/* Goto command */
-
-t_stat goto_cmd (int32 flag, char *fcptr)
-{
-char *cptr, cbuf[CBUFSIZE], gbuf[CBUFSIZE], gbuf1[CBUFSIZE];
-long fpos;
-
-if (NULL == sim_gotofile) return SCPE_UNK;		/* only valid inside of do_cmd */
-get_glyph (fcptr, gbuf1, 0);
-if ('\0' == gbuf1[0]) return SCPE_ARG;                  /* unspecified goto target */
-fpos = ftell(sim_gotofile);                             /* Save start position */
-rewind(sim_gotofile);                                   /* start search for label */
-while (1) {
-    cptr = read_line (cbuf, CBUFSIZE, sim_gotofile);    /* get cmd line */
-    if (cptr == NULL) break;                            /* exit on eof */
-    if (*cptr == 0) continue;                           /* ignore blank */
-    if (*cptr != ':') continue;                         /* ignore non-labels */
-    ++cptr;                                             /* skip : */
-    while (isspace (*cptr)) ++cptr;                     /* skip blanks */
-    cptr = get_glyph (cptr, gbuf, 0);                   /* get label glyph */
-    if (0 == strcmp(gbuf, gbuf1)) {
-        sim_brk_clract ();                              /* goto defangs current actions */
-        return SCPE_OK;
-        }
-    }
-fseek(sim_gotofile, fpos, SEEK_SET);                    /* resture start position */
-return SCPE_ARG;
-}
-
-/* Return command */
-/* The return command is invalid unless encountered in a do_cmd context, */
-/* and in that context, it is handled as a special case inside of do_cmd() */
-/* and not dispatched here, so if we get here a return has been issued from */
-/* interactive input */
-
-t_stat return_cmd (int32 flag, char *fcptr)
-{
-return SCPE_UNK;                                        /* only valid inside of do_cmd */
-}
-
-/* On command */
-
-t_stat on_cmd (int32 flag, char *cptr)
-{
-char gbuf[CBUFSIZE];
-int32 cond;
-
-cptr = get_glyph (cptr, gbuf, 0);
-if ('\0' == gbuf[0]) return SCPE_ARG;                   /* unspecified condition */
-if (0 == strcmp("ERROR", gbuf))
-    cond = 0;
-else
-    if (SCPE_OK != sim_string_to_stat (gbuf, &cond))
-        return SCPE_ARG;
-if ((NULL == cptr) || ('\0' == *cptr)) {                /* Empty Action */
-    free(sim_on_actions[sim_do_depth][cond]);           /* Clear existing condition */
-    sim_on_actions[sim_do_depth][cond] = NULL; }
-else {
-    sim_on_actions[sim_do_depth][cond] = 
-        realloc(sim_on_actions[sim_do_depth][cond], 1+strlen(cptr));
-    strcpy(sim_on_actions[sim_do_depth][cond], cptr);
-    }
-return SCPE_OK;
-}
-
-t_stat set_on (int32 flag, char *cptr)
-{
-if (cptr && (*cptr != 0))                               /* now eol? */
-    return SCPE_2MARG;
-sim_on_check[sim_do_depth] = flag;
-if ((sim_do_depth != 0) && 
-    (NULL == sim_on_actions[sim_do_depth][0])) {        /* default handler set? */
-    sim_on_actions[sim_do_depth][0] =                   /* No, so make "RETURN" */
-        malloc(1+strlen("RETURN"));                     /* be the default action */
-    strcpy(sim_on_actions[sim_do_depth][0], "RETURN");
-    }
-if ((sim_do_depth != 0) && 
-    (NULL == sim_on_actions[sim_do_depth][SCPE_AFAIL])) {/* handler set for AFAIL? */
-    sim_on_actions[sim_do_depth][SCPE_AFAIL] =          /* No, so make "RETURN" */
-        malloc(1+strlen("RETURN"));                     /* be the action */
-    strcpy(sim_on_actions[sim_do_depth][SCPE_AFAIL], "RETURN");
-    }
-return SCPE_OK;
-}
-
-/* Set command */
-
-t_stat set_cmd (int32 flag, char *cptr)
-{
-int32 lvl;
-t_stat r;
-char gbuf[CBUFSIZE], *cvptr, *svptr;
-DEVICE *dptr;
-UNIT *uptr;
-MTAB *mptr;
-CTAB *gcmdp;
-C1TAB *ctbr, *glbr;
-
-static CTAB set_glob_tab[] = {
-    { "CONSOLE", &sim_set_console, 0 },
-    { "BREAK", &brk_cmd, SSH_ST },
-    { "TELNET", &sim_set_telnet, 0 },                   /* deprecated */
-    { "NOTELNET", &sim_set_notelnet, 0 },               /* deprecated */
-    { "LOG", &sim_set_logon, 0 },                       /* deprecated */
-    { "NOLOG", &sim_set_logoff, 0 },                    /* deprecated */
-    { "DEBUG", &sim_set_debon, 0 },                     /* deprecated */
-    { "NODEBUG", &sim_set_deboff, 0 },                  /* deprecated */
-    { "THROTTLE", &sim_set_throt, 1 },
-    { "NOTHROTTLE", &sim_set_throt, 0 },
-    { "ON", &set_on, 1 },
-    { "NOON", &set_on, 0 },
-    { NULL, NULL, 0 }
-    };
-
-static C1TAB set_dev_tab[] = {
-    { "OCTAL", &set_dev_radix, 8 },
-    { "DECIMAL", &set_dev_radix, 10 },
-    { "HEX", &set_dev_radix, 16 },
-    { "ENABLED", &set_dev_enbdis, 1 },
-    { "DISABLED", &set_dev_enbdis, 0 },
-    { "DEBUG", &set_dev_debug, 1 },
-    { "NODEBUG", &set_dev_debug, 0 },
-    { NULL, NULL, 0 }
-    };
-
-static C1TAB set_unit_tab[] = {
-    { "ENABLED", &set_unit_enbdis, 1 },
-    { "DISABLED", &set_unit_enbdis, 0 },
-    { NULL, NULL, 0 }
-    };
-
-GET_SWITCHES (cptr);                                    /* get switches */
-if (*cptr == 0)                                         /* must be more */
-    return SCPE_2FARG;
-cptr = get_glyph (cptr, gbuf, 0);                       /* get glob/dev/unit */
-
-if (dptr = find_dev (gbuf)) {                           /* device match? */
-    uptr = dptr->units;                                 /* first unit */
-    ctbr = set_dev_tab;                                 /* global table */
-    lvl = MTAB_VDV;                                     /* device match */
-    }
-else if (dptr = find_unit (gbuf, &uptr)) {              /* unit match? */
-    if (uptr == NULL)                                   /* invalid unit */
-        return SCPE_NXUN;
-    ctbr = set_unit_tab;                                /* global table */
-    lvl = MTAB_VUN;                                     /* unit match */
-    }
-else if (gcmdp = find_ctab (set_glob_tab, gbuf))        /* global? */
-    return gcmdp->action (gcmdp->arg, cptr);            /* do the rest */
-else return SCPE_NXDEV;                                 /* no match */
-if (*cptr == 0)                                         /* must be more */
-    return SCPE_2FARG;
-
-while (*cptr != 0) {                                    /* do all mods */
-    cptr = get_glyph (svptr = cptr, gbuf, ',');         /* get modifier */
-    if (cvptr = strchr (gbuf, '='))                     /* = value? */
-        *cvptr++ = 0;
-    for (mptr = dptr->modifiers; mptr && (mptr->mask != 0); mptr++) {
-        if ((mptr->mstring) &&                          /* match string */
-            (MATCH_CMD (gbuf, mptr->mstring) == 0)) {   /* matches option? */
-            if (mptr->mask & MTAB_XTD) {                /* extended? */
-                if ((lvl & mptr->mask) == 0)
-                    return SCPE_ARG;
-                if ((lvl & MTAB_VUN) && (uptr->flags & UNIT_DIS))
-                    return SCPE_UDIS;                   /* unit disabled? */
-                if (mptr->valid) {                      /* validation rtn? */
-                    if (cvptr && (mptr->mask & MTAB_NC)) {
-                        get_glyph_nc (svptr, gbuf, ',');
-                        if (cvptr = strchr (gbuf, '='))
-                            *cvptr++ = 0;
-                        }
-                    r = mptr->valid (uptr, mptr->match, cvptr, mptr->desc);
-                    if (r != SCPE_OK)
-                        return r;
-                    }
-                else if (!mptr->desc)                   /* value desc? */
-                    break;
-//                else if (mptr->mask & MTAB_VAL) {       /* take a value? */
-//                    if (!cvptr) return SCPE_MISVAL;     /* none? error */
-//                    r = dep_reg (0, cvptr, (REG *) mptr->desc, 0);
-//                    if (r != SCPE_OK) return r;
-//                    }
-                else if (cvptr)                         /* = value? */
-                    return SCPE_ARG;
-                else *((int32 *) mptr->desc) = mptr->match;
-                }                                       /* end if xtd */
-            else {                                      /* old style */
-                if (cvptr)                              /* = value? */
-                    return SCPE_ARG;
-                if (uptr->flags & UNIT_DIS)             /* disabled? */
-                     return SCPE_UDIS;
-                if ((mptr->valid) &&                    /* invalid? */
-                    ((r = mptr->valid (uptr, mptr->match, cvptr, mptr->desc)) != SCPE_OK))
-                    return r;
-                uptr->flags = (uptr->flags & ~(mptr->mask)) |
-                    (mptr->match & mptr->mask);         /* set new value */
-                }                                       /* end else xtd */
-            break;                                      /* terminate for */
-            }                                           /* end if match */
-        }                                               /* end for */
-    if (!mptr || (mptr->mask == 0)) {                   /* no match? */
-        if (glbr = find_c1tab (ctbr, gbuf)) {           /* global match? */
-            r = glbr->action (dptr, uptr, glbr->arg, cvptr);    /* do global */
-            if (r != SCPE_OK)
-                return r;
-            }
-        else if (!dptr->modifiers)                      /* no modifiers? */
-            return SCPE_NOPARAM;
-        else return SCPE_NXPAR;
-        }                                               /* end if no mat */
-    }                                                   /* end while */
-return SCPE_OK;                                         /* done all */
-}
-
-/* Match CTAB/CTAB1 name */
-
-CTAB *find_ctab (CTAB *tab, char *gbuf)
-{
-for (; tab->name != NULL; tab++) {
-    if (MATCH_CMD (gbuf, tab->name) == 0)
-        return tab;
-    }
-return NULL;
-}
-
-C1TAB *find_c1tab (C1TAB *tab, char *gbuf)
-{
-for (; tab->name != NULL; tab++) {
-    if (MATCH_CMD (gbuf, tab->name) == 0)
-        return tab;
-    }
-return NULL;
-}
-
-/* Set device data radix routine */
-
-t_stat set_dev_radix (DEVICE *dptr, UNIT *uptr, int32 flag, char *cptr)
-{
-if (cptr)
-    return SCPE_ARG;
-dptr->dradix = flag & 037;
-return SCPE_OK;
-}
-
-/* Set device enabled/disabled routine */
-
-t_stat set_dev_enbdis (DEVICE *dptr, UNIT *uptr, int32 flag, char *cptr)
-{
-UNIT *up;
-uint32 i;
-
-if (cptr)
-    return SCPE_ARG;
-if ((dptr->flags & DEV_DISABLE) == 0)                   /* allowed? */
-    return SCPE_NOFNC;
-if (flag) {                                             /* enable? */
-    if ((dptr->flags & DEV_DIS) == 0)                   /* already enb? ok */
-        return SCPE_OK;
-    dptr->flags = dptr->flags & ~DEV_DIS;               /* no, enable */
-    }
-else {
-    if (dptr->flags & DEV_DIS)                          /* already dsb? ok */
-        return SCPE_OK;
-    for (i = 0; i < dptr->numunits; i++) {              /* check units */
-        up = (dptr->units) + i;                         /* att or active? */
-        if ((up->flags & UNIT_ATT) || sim_is_active (up))
-            return SCPE_NOFNC;                          /* can't do it */
-        }
-    dptr->flags = dptr->flags | DEV_DIS;                /* disable */
-    }
-if (dptr->reset)                                        /* reset device */
-    return dptr->reset (dptr);
-else return SCPE_OK;
-}
-
-/* Set unit enabled/disabled routine */
-
-t_stat set_unit_enbdis (DEVICE *dptr, UNIT *uptr, int32 flag, char *cptr)
-{
-if (cptr)
-    return SCPE_ARG;
-if (!(uptr->flags & UNIT_DISABLE))                      /* allowed? */
-    return SCPE_NOFNC;
-if (flag)                                               /* enb? enable */
-    uptr->flags = uptr->flags & ~UNIT_DIS;
-else {
-    if ((uptr->flags & UNIT_ATT) ||                     /* dsb */
-        sim_is_active (uptr))                           /* more tests */
-        return SCPE_NOFNC;
-    uptr->flags = uptr->flags | UNIT_DIS;               /* disable */
-    }
-return SCPE_OK;
-}
-
-/* Set device debug enabled/disabled routine */
-
-t_stat set_dev_debug (DEVICE *dptr, UNIT *uptr, int32 flag, char *cptr)
-{
-char gbuf[CBUFSIZE];
-DEBTAB *dep;
-
-if ((dptr->flags & DEV_DEBUG) == 0)
-    return SCPE_NOFNC;
-if (cptr == NULL) {                                     /* no arguments? */
-    dptr->dctrl = flag;                                 /* disable/enable w/o table */
-    if (flag && dptr->debflags) {                       /* enable with table? */
-        for (dep = dptr->debflags; dep->name != NULL; dep++)
-            dptr->dctrl = dptr->dctrl | dep->mask;      /* set all */
-        }
-    return SCPE_OK;
-    }
-if (dptr->debflags == NULL)                             /* must have table */
-    return SCPE_ARG;
-while (*cptr) {
-    cptr = get_glyph (cptr, gbuf, ';');                 /* get debug flag */
-    for (dep = dptr->debflags; dep->name != NULL; dep++) {
-        if (strcmp (dep->name, gbuf) == 0) {            /* match? */
-            if (flag)
-                dptr->dctrl = dptr->dctrl | dep->mask;
-            else dptr->dctrl = dptr->dctrl & ~dep->mask;
-            break;
-            }
-        }                                               /* end for */
-    if (dep->mask == 0)                                 /* no match? */
-        return SCPE_ARG;
-    }                                                   /* end while */
-return SCPE_OK;
-}
-
-/* Show command */
-
-t_stat show_cmd (int32 flag, char *cptr)
-{
-t_stat r;
-
-cptr = get_sim_opt (CMD_OPT_SW|CMD_OPT_OF, cptr, &r);   /* get sw, ofile */
-if (!cptr)                                              /* error? */
-    return r;
-if (sim_ofile) {                                        /* output file? */
-    r = show_cmd_fi (sim_ofile, flag, cptr);            /* do show */
-    fclose (sim_ofile);
-    }
-else {
-    r = show_cmd_fi (stdout, flag, cptr);               /* no, stdout, log */
-    if (sim_log)
-        show_cmd_fi (sim_log, flag, cptr);
-    }
-return r;
-}
-
-t_stat show_cmd_fi (FILE *ofile, int32 flag, char *cptr)
-{
-int32 lvl;
-char gbuf[CBUFSIZE], *cvptr;
-DEVICE *dptr;
-UNIT *uptr;
-MTAB *mptr;
-SHTAB *shtb, *shptr;
-
-static SHTAB show_glob_tab[] = {
-    { "CONFIGURATION", &show_config, 0 },
-    { "DEVICES", &show_config, 1 },
-    { "QUEUE", &show_queue, 0 },
-    { "TIME", &show_time, 0 },
-    { "MODIFIERS", &show_mod_names, 0 },
-    { "NAMES", &show_log_names, 0 },
-    { "SHOW", &show_show_commands, 0 },
-    { "VERSION", &show_version, 1 },
-    { "CONSOLE", &sim_show_console, 0 },
-    { "BREAK", &show_break, 0 },
-    { "LOG", &sim_show_log, 0 },                        /* deprecated */
-    { "TELNET", &sim_show_telnet, 0 },                  /* deprecated */
-    { "DEBUG", &sim_show_debug, 0 },                    /* deprecated */
-    { "THROTTLE", &sim_show_throt, 0 },
-    { "ON", &show_on, 0 },
-    { NULL, NULL, 0 }
-    };
-
-static SHTAB show_dev_tab[] = {
-    { "RADIX", &show_dev_radix, 0 },
-    { "DEBUG", &show_dev_debug, 0 },
-    { "MODIFIERS", &show_dev_modifiers, 0 },
-    { "NAMES", &show_dev_logicals, 0 },
-    { "SHOW", &show_dev_show_commands, 0 },
-    { NULL, NULL, 0 }
-    };
-
-static SHTAB show_unit_tab[] = {
-    { NULL, NULL, 0 }
-    };
-
-GET_SWITCHES (cptr);                                    /* get switches */
-if (*cptr == 0)                                         /* must be more */
-    return SCPE_2FARG;
-cptr = get_glyph (cptr, gbuf, 0);                       /* get next glyph */
-if (shptr = find_shtab (show_glob_tab, gbuf))           /* global? */
-    return shptr->action (ofile, NULL, NULL, shptr->arg, cptr);
-
-if (dptr = find_dev (gbuf)) {                           /* device match? */
-    uptr = dptr->units;                                 /* first unit */
-    shtb = show_dev_tab;                                /* global table */
-    lvl = MTAB_VDV;                                     /* device match */
-    }
-else if (dptr = find_unit (gbuf, &uptr)) {              /* unit match? */
-    if (uptr == NULL)                                   /* invalid unit */
-        return SCPE_NXUN;
-    if (uptr->flags & UNIT_DIS)                         /* disabled? */
-        return SCPE_UDIS;
-    shtb = show_unit_tab;                               /* global table */
-    lvl = MTAB_VUN;                                     /* unit match */
-    }
-else return SCPE_NXDEV;                                 /* no match */
-
-if (*cptr == 0) {                                       /* now eol? */
-    return (lvl == MTAB_VDV)?
-        show_device (ofile, dptr, 0):
-        show_unit (ofile, dptr, uptr, -1);
-    }
-if (dptr->modifiers == NULL)                            /* any modifiers? */
-    return SCPE_NOPARAM;
-
-while (*cptr != 0) {                                    /* do all mods */
-    cptr = get_glyph (cptr, gbuf, ',');                 /* get modifier */
-    if (cvptr = strchr (gbuf, '='))                     /* = value? */
-        *cvptr++ = 0;
-    for (mptr = dptr->modifiers; mptr->mask != 0; mptr++) {
-        if (((mptr->mask & MTAB_XTD)?                   /* right level? */
-            (mptr->mask & lvl): (MTAB_VUN & lvl)) && 
-            ((mptr->disp && mptr->pstring &&            /* named disp? */
-            (MATCH_CMD (gbuf, mptr->pstring) == 0))
- //           ||
- //           ((mptr->mask & MTAB_VAL) &&                 /* named value? */
- //           mptr->mstring &&
- //           (MATCH_CMD (gbuf, mptr->mstring) == 0)))
-            )) {
-            if (cvptr && !(mptr->mask & MTAB_SHP))
-                return SCPE_ARG;
-            show_one_mod (ofile, dptr, uptr, mptr, cvptr, 1);
-            break;
-            }                                           /* end if */
-        }                                               /* end for */
-    if (mptr->mask == 0) {                              /* no match? */
-        if (shptr = find_shtab (shtb, gbuf))            /* global match? */
-            shptr->action (ofile, dptr, uptr, shptr->arg, cptr);
-        else return SCPE_ARG;
-        }                                               /* end if */
-    }                                                   /* end while */
-return SCPE_OK;
-}
-
-SHTAB *find_shtab (SHTAB *tab, char *gbuf)
-{
-for (; tab->name != NULL; tab++) {
-    if (MATCH_CMD (gbuf, tab->name) == 0)
-        return tab;
-    }
-return NULL;
-}
-
-/* Show device and unit */
-
-t_stat show_device (FILE *st, DEVICE *dptr, int32 flag)
-{
-uint32 j, udbl, ucnt;
-UNIT *uptr;
-
-fprintf (st, "%s", sim_dname (dptr));                   /* print dev name */
-if (qdisable (dptr)) {                                  /* disabled? */
-    fprintf (st, ", disabled\n");
-    return SCPE_OK;
-    }
-for (j = ucnt = udbl = 0; j < dptr->numunits; j++) {    /* count units */
-    uptr = dptr->units + j;
-    if (uptr->flags & UNIT_DISABLE)
-        udbl++;
-    if (!(uptr->flags & UNIT_DIS))
-        ucnt++;
-    }
-show_all_mods (st, dptr, dptr->units, MTAB_VDV);        /* show dev mods */
-if (dptr->numunits == 0)
-    fprintf (st, "\n");
-else {
-    if (udbl && (ucnt == 0))
-        fprintf (st, ", all units disabled\n");
-    else if (ucnt > 1)
-        fprintf (st, ", %d units\n", ucnt);
-    else if (flag)
-        fprintf (st, "\n");
-    }
-if (flag)                                               /* dev only? */
-    return SCPE_OK;
-for (j = 0; j < dptr->numunits; j++) {                  /* loop thru units */
-    uptr = dptr->units + j;
-    if ((uptr->flags & UNIT_DIS) == 0)
-        show_unit (st, dptr, uptr, ucnt);
-    }
-return SCPE_OK;
-}
-
-t_stat show_unit (FILE *st, DEVICE *dptr, UNIT *uptr, int32 flag)
-{
-int32 u = uptr - dptr->units;
-
-if (flag > 1)
-    fprintf (st, "  %s%d", sim_dname (dptr), u);
-else if (flag < 0)
-    fprintf (st, "%s%d", sim_dname (dptr), u);
-if (uptr->flags & UNIT_FIX) {
-    fprintf (st, ", ");
-    fprint_capac (st, dptr, uptr);
-    }
-if (uptr->flags & UNIT_ATT) {
-    fprintf (st, ", attached to %s", uptr->filename);
-    if (uptr->flags & UNIT_RO)
-        fprintf (st, ", read only");
-    }
-else if (uptr->flags & UNIT_ATTABLE)
-    fprintf (st, ", not attached");
-show_all_mods (st, dptr, uptr, MTAB_VUN);               /* show unit mods */ 
-fprintf (st, "\n");
-return SCPE_OK;
-}
-
-void fprint_capac (FILE *st, DEVICE *dptr, UNIT *uptr)
-{
-t_addr kval = (uptr->flags & UNIT_BINK)? 1024: 1000;
-t_addr mval = kval * kval;
-t_addr psize = uptr->capac;
-char scale, width;
-
-if ((dptr->dwidth / dptr->aincr) > 8)
-    width = 'W';
-else width = 'B';
-if (uptr->capac < (kval * 10))
-    scale = 0;
-else if (uptr->capac < (mval * 10)) {
-    scale = 'K';
-    psize = psize / kval;
-    }
-else {
-    scale = 'M';
-    psize = psize / mval;
-    }
-fprint_val (st, (t_value) psize, 10, T_ADDR_W, PV_LEFT);
-if (scale)
-    fputc (scale, st);
-fputc (width, st);
-return;
-}
-
-/* Show <global name> processors  */
-
-t_stat show_version (FILE *st, DEVICE *dptr, UNIT *uptr, int32 flag, char *cptr)
-{
-int32 vmaj = SIM_MAJOR, vmin = SIM_MINOR, vpat = SIM_PATCH, vdelt = SIM_DELTA;
-
-if (cptr && (*cptr != 0))
-    return SCPE_2MARG;
-fprintf (st, "%s simulator V%d.%d-%d", sim_name, vmaj, vmin, vpat);
-if (vdelt)
-    fprintf (st, "(%d)", vdelt);
-if (flag)
-    fprintf (st, " [%s, %s, %s]", sim_si64, sim_sa64, sim_snet);
-fprintf (st, "\n");
-return SCPE_OK;
-}
-
-t_stat show_config (FILE *st, DEVICE *dnotused, UNIT *unotused, int32 flag, char *cptr)
-{
-int32 i;
-DEVICE *dptr;
-
-if (cptr && (*cptr != 0))
-    return SCPE_2MARG;
-fprintf (st, "%s simulator configuration\n\n", sim_name);
-for (i = 0; (dptr = sim_devices[i]) != NULL; i++)
-    show_device (st, dptr, flag);
-return SCPE_OK;
-}
-
-t_stat show_log_names (FILE *st, DEVICE *dnotused, UNIT *unotused, int32 flag, char *cptr)
-{
-int32 i;
-DEVICE *dptr;
-
-if (cptr && (*cptr != 0))
-    return SCPE_2MARG;
-for (i = 0; (dptr = sim_devices[i]) != NULL; i++)
-    show_dev_logicals (st, dptr, NULL, 1, cptr);
-return SCPE_OK;
-}
-
-t_stat show_dev_logicals (FILE *st, DEVICE *dptr, UNIT *uptr, int32 flag, char *cptr)
-{
-if (dptr->lname)
-    fprintf (st, "%s -> %s\n", dptr->lname, dptr->name);
-else if (!flag)
-    fputs ("no logical name assigned\n", st);
-return SCPE_OK;
-}
-
-t_stat show_queue (FILE *st, DEVICE *dnotused, UNIT *unotused, int32 flag, char *cptr)
-{
-DEVICE *dptr;
-UNIT *uptr;
-int32 accum;
-
-if (cptr && (*cptr != 0))
-    return SCPE_2MARG;
-if (sim_clock_queue == NULL) {
-    fprintf (st, "%s event queue empty, time = %.0f\n",
-        sim_name, sim_time);
-    return SCPE_OK;
-    }
-fprintf (st, "%s event queue status, time = %.0f\n",
-     sim_name, sim_time);
-accum = 0;
-for (uptr = sim_clock_queue; uptr != NULL; uptr = uptr->next) {
-    if (uptr == &sim_step_unit)
-        fprintf (st, "  Step timer");
-    else if ((dptr = find_dev_from_unit (uptr)) != NULL) {
-        fprintf (st, "  %s", sim_dname (dptr));
-        if (dptr->numunits > 1) fprintf (st, " unit %d",
-            (int32) (uptr - dptr->units));
-        }
-    else fprintf (st, "  Unknown");
-    fprintf (st, " at %d\n", accum + uptr->time);
-    accum = accum + uptr->time;
-    }
-return SCPE_OK;
-}
-
-t_stat show_time (FILE *st, DEVICE *dptr, UNIT *uptr, int32 flag, char *cptr)
-{
-if (cptr && (*cptr != 0))
-    return SCPE_2MARG;
-fprintf (st, "Time:\t%.0f\n", sim_time);
-return SCPE_OK;
-}
-
-t_stat show_break (FILE *st, DEVICE *dptr, UNIT *uptr, int32 flag, char *cptr)
-{
-t_stat r;
-
-if (cptr && (*cptr != 0))
-    r = ssh_break (st, cptr, 1);  /* more? */
-else r = sim_brk_showall (st, sim_switches);
-return r;
-}
-
-t_stat show_dev_radix (FILE *st, DEVICE *dptr, UNIT *uptr, int32 flag, char *cptr)
-{
-fprintf (st, "Radix=%d\n", dptr->dradix);
-return SCPE_OK;
-}
-
-t_stat show_dev_debug (FILE *st, DEVICE *dptr, UNIT *uptr, int32 flag, char *cptr)
-{
-int32 any = 0;
-DEBTAB *dep;
-
-if (dptr->flags & DEV_DEBUG) {
-    if (dptr->dctrl == 0)
-        fputs ("Debugging disabled", st);
-    else if (dptr->debflags == NULL)
-        fputs ("Debugging enabled", st);
-    else {
-        fputs ("Debug=", st);
-        for (dep = dptr->debflags; dep->name != NULL; dep++) {
-            if (dptr->dctrl & dep->mask) {
-                if (any)
-                    fputc (';', st);
-                fputs (dep->name, st);
-                any = 1;
-                }
-            }
-        }
-    fputc ('\n', st);
-    return SCPE_OK;
-    }
-else return SCPE_NOFNC;
-}
-
-/* Show On actions */
-
-t_stat show_on (FILE *st, DEVICE *dptr, UNIT *uptr, int32 flag, char *cptr)
-{
-int32 lvl, i;
-if (cptr && (*cptr != 0)) return SCPE_2MARG;            /* now eol? */
-for (lvl=sim_do_depth; lvl >= 0; --lvl) {
-    if (lvl > 0)
-        fprintf(st, "On Processing at Do Nest Level: %d", lvl);
-    else
-        fprintf(st, "On Processing for input commands");
-    fprintf(st, " is %s\n", (sim_on_check[lvl]) ? "enabled" : "disabled");
-    for (i=1; i<SCPE_BASE; ++i) {
-        if (sim_on_actions[lvl][i])
-            fprintf(st, "    on %5d    %s\n", i, sim_on_actions[lvl][i]); }
-    for (i=SCPE_BASE; i<=SCPE_MAX_ERR; ++i) {
-        if (sim_on_actions[lvl][i])
-            fprintf(st, "    on %-5s    %s\n", scp_errors[i-SCPE_BASE].code, sim_on_actions[lvl][i]); }
-    if (sim_on_actions[lvl][0])
-        fprintf(st, "    on ERROR    %s\n", sim_on_actions[lvl][0]);
-    fprintf(st, "\n");
-    }
-return SCPE_OK;
-}
-
-/* Show modifiers */
-
-t_stat show_mod_names (FILE *st, DEVICE *dnotused, UNIT *unotused, int32 flag, char *cptr)
-{
-int32 i;
-DEVICE *dptr;
-
-if (cptr && (*cptr != 0))                               /* now eol? */
-    return SCPE_2MARG;
-for (i = 0; (dptr = sim_devices[i]) != NULL; i++) 
-    show_dev_modifiers (st, dptr, NULL, flag, cptr);
-return SCPE_OK;
-}
-
-t_stat show_dev_modifiers (FILE *st, DEVICE *dptr, UNIT *uptr, int32 flag, char *cptr)
-{
-int32 any, enb;
-MTAB *mptr;
-DEBTAB *dep;
-
-any = enb = 0;
-if (dptr->modifiers) {
-    for (mptr = dptr->modifiers; mptr->mask != 0; mptr++) {
-        if (mptr->mstring) {
-            if (strcmp (mptr->mstring, "ENABLED") == 0)
-                enb = 1;
-            if (any++)
-                fprintf (st, ", %s", mptr->mstring);
-            else fprintf (st, "%s\t%s", sim_dname (dptr), mptr->mstring);
-            }
-        }
-    }
-if (dptr->flags & DEV_DEBUG) {
-    if (any++)
-        fprintf (st, ", DEBUG, NODEBUG");
-    else fprintf (st, "%s\tDEBUG, NODEBUG", sim_dname (dptr));
-    }
-if (!enb && (dptr->flags & DEV_DISABLE)) {
-    if (any++)
-        fprintf (st, ", ENABLED, DISABLED");
-    else fprintf (st, "%s\tENABLED, DISABLED", sim_dname (dptr));
-    }
-if (any)
-    fprintf (st, "\n");
-if ((dptr->flags & DEV_DEBUG) && dptr->debflags) {
-    fprintf (st, "%s\tDEBUG=", sim_dname (dptr));
-    for (dep = dptr->debflags; dep->name != NULL; dep++)
-        fprintf (st, "%s%s", ((dep == dptr->debflags) ? "" : ";"), dep->name);
-    fprintf (st, "\n");
-    }
-return SCPE_OK;
-}
-
-t_stat show_all_mods (FILE *st, DEVICE *dptr, UNIT *uptr, int32 flag)
-{
-MTAB *mptr;
-
-if (dptr->modifiers == NULL)
-    return SCPE_OK;
-for (mptr = dptr->modifiers; mptr->mask != 0; mptr++) {
-    if (mptr->pstring && ((mptr->mask & MTAB_XTD)?
-        ((mptr->mask & flag) && !(mptr->mask & MTAB_NMO)): 
-        ((MTAB_VUN & flag) && ((uptr->flags & mptr->mask) == mptr->match)))) {
-        fputs (", ", st);
-        show_one_mod (st, dptr, uptr, mptr, NULL, 0);
-        }
-    }
-return SCPE_OK;
-}
-
-t_stat show_one_mod (FILE *st, DEVICE *dptr, UNIT *uptr, MTAB *mptr,
-    char *cptr, int32 flag)
-{
-//t_value val;
-
-if (mptr->disp)
-    mptr->disp (st, uptr, mptr->match, cptr? cptr: mptr->desc);
-//else if ((mptr->mask & MTAB_XTD) && (mptr->mask & MTAB_VAL)) {
-//    REG *rptr = (REG *) mptr->desc;
-//    fprintf (st, "%s=", mptr->pstring);
-//    val = get_rval (rptr, 0);
-//    fprint_val (st, val, rptr->radix, rptr->width,
-//        rptr->flags & REG_FMT);
-//    }
-else fputs (mptr->pstring, st);
-if (flag && !((mptr->mask & MTAB_XTD) && (mptr->mask & MTAB_NMO)))
-    fputc ('\n', st);
-return SCPE_OK;
-}
-
-/* Show show commands */
-
-t_stat show_show_commands (FILE *st, DEVICE *dnotused, UNIT *unotused, int32 flag, char *cptr)
-{
-int32 i;
-DEVICE *dptr;
-
-if (cptr && (*cptr != 0))                               /* now eol? */
-    return SCPE_2MARG;
-for (i = 0; (dptr = sim_devices[i]) != NULL; i++) 
-    show_dev_show_commands (st, dptr, NULL, flag, cptr);
-return SCPE_OK;
-}
-
-t_stat show_dev_show_commands (FILE *st, DEVICE *dptr, UNIT *uptr, int32 flag, char *cptr)
-{
-int32 any, enb;
-MTAB *mptr;
-
-any = enb = 0;
-if (dptr->modifiers) {
-    for (mptr = dptr->modifiers; mptr->mask != 0; mptr++) {
-        if ((!mptr->disp) || (!mptr->pstring))
-            continue;
-        if (any++)
-            fprintf (st, ", %s", mptr->pstring);
-        else fprintf (st, "SHOW %s\t%s", sim_dname (dptr), mptr->pstring);
-        }
-    }
-if (any)
-    fprintf (st, "\n");
-return SCPE_OK;
-}
-
-/* Breakpoint commands */
-
-t_stat brk_cmd (int32 flg, char *cptr)
-{
-GET_SWITCHES (cptr);                                    /* get switches */
-return ssh_break (NULL, cptr, flg);                     /* call common code */
-}
-
-t_stat ssh_break (FILE *st, char *cptr, int32 flg)
-{
-char gbuf[CBUFSIZE], *tptr, *t1ptr, *aptr;
-DEVICE *dptr = sim_dflt_dev;
-UNIT *uptr = dptr->units;
-t_stat r;
-t_addr lo, hi, max = uptr->capac - 1;
-int32 cnt;
-
-if (sim_brk_types == 0) 
-    return SCPE_NOFNC;
-if ((dptr == NULL) || (uptr == NULL))
-    return SCPE_IERR;
-if (aptr = strchr (cptr, ';')) {                        /* ;action? */
-    if (flg != SSH_ST)                                  /* only on SET */
-        return SCPE_ARG;
-    *aptr++ = 0;                                        /* separate strings */
-    }
-if (*cptr == 0) {                                       /* no argument? */
-    lo = (t_addr) get_rval (sim_PC, 0);                 /* use PC */
-    return ssh_break_one (st, flg, lo, 0, aptr);
-    }
-while (*cptr) {
-    cptr = get_glyph (cptr, gbuf, ',');
-    tptr = get_range (dptr, gbuf, &lo, &hi, dptr->aradix, max, 0);
-    if (tptr == NULL)
-        return SCPE_ARG;
-    if (*tptr == '[') {
-        cnt = (int32) strtotv (tptr + 1, &t1ptr, 10);
-        if ((tptr == t1ptr) || (*t1ptr != ']') || (flg != SSH_ST))
-            return SCPE_ARG;
-        tptr = t1ptr + 1;
-        }
-    else cnt = 0;
-    if (*tptr != 0)
-        return SCPE_ARG;
-    if ((lo == 0) && (hi == max)) {
-        if (flg == SSH_CL)
-            sim_brk_clrall (sim_switches);
-        else if (flg == SSH_SH)
-            sim_brk_showall (st, sim_switches);
-        else return SCPE_ARG;
-        }
-    else {      
-        for ( ; lo <= hi; lo = lo + 1) {
-            r = ssh_break_one (st, flg, lo, cnt, aptr);
-            if (r != SCPE_OK)
-                return r;
-            }
-        }
-    }
-return SCPE_OK;
-}
-
-t_stat ssh_break_one (FILE *st, int32 flg, t_addr lo, int32 cnt, char *aptr)
-{
-switch (flg) {
-
-    case SSH_ST:
-        return sim_brk_set (lo, sim_switches, cnt, aptr);
-        break;
-
-    case SSH_CL:
-        return sim_brk_clr (lo, sim_switches);
-        break;
-
-    case SSH_SH:
-        return sim_brk_show (st, lo, sim_switches);
-        break;
-
-    default:
-        return SCPE_ARG;
-    }
-}
-
-/* Reset command and routines
-
-   re[set]              reset all devices
-   re[set] all          reset all devices
-   re[set] device       reset specific device
-*/
-
-t_stat reset_cmd (int32 flag, char *cptr)
-{
-char gbuf[CBUFSIZE];
-DEVICE *dptr;
-
-GET_SWITCHES (cptr);                                    /* get switches */
-if (*cptr == 0)                                         /* reset(cr) */
-    return (reset_all (0));
-cptr = get_glyph (cptr, gbuf, 0);                       /* get next glyph */
-if (*cptr != 0)                                         /* now eol? */
-    return SCPE_2MARG;
-if (strcmp (gbuf, "ALL") == 0)
-    return (reset_all (0));
-dptr = find_dev (gbuf);                                 /* locate device */
-if (dptr == NULL)                                       /* found it? */
-    return SCPE_NXDEV;
-if (dptr->reset != NULL)
-    return dptr->reset (dptr);
-else return SCPE_OK;
-}
-
-/* Reset devices start..end
-
-   Inputs:
-        start   =       number of starting device
-   Outputs:
-        status  =       error status
-*/
-
-t_stat reset_all (uint32 start)
-{
-DEVICE *dptr;
-uint32 i;
-t_stat reason;
-
-for (i = 0; i < start; i++) {
-    if (sim_devices[i] == NULL)
-        return SCPE_IERR;
-    }
-for (i = start; (dptr = sim_devices[i]) != NULL; i++) {
-    if (dptr->reset != NULL) {
-        reason = dptr->reset (dptr);
-        if (reason != SCPE_OK)
-            return reason;
-        }
-    }
-return SCPE_OK;
-}
-
-/* Reset to powerup state
-
-   Inputs:
-        start   =       number of starting device
-   Outputs:
-        status  =       error status
-*/
-
-t_stat reset_all_p (uint32 start)
-{
-t_stat r;
-int32 old_sw = sim_switches;
-
-sim_switches = SWMASK ('P');
-r = reset_all (start);
-sim_switches = old_sw;
-return r;
-}
-
-/* Load and dump commands
-
-   lo[ad] filename {arg}        load specified file
-   du[mp] filename {arg}        dump to specified file
-*/
-
-t_stat load_cmd (int32 flag, char *cptr)
-{
-char gbuf[CBUFSIZE];
-FILE *loadfile;
-t_stat reason;
-
-GET_SWITCHES (cptr);                                    /* get switches */
-if (*cptr == 0)                                         /* must be more */
-    return SCPE_2FARG;
-cptr = get_glyph_nc (cptr, gbuf, 0);                    /* get file name */
-loadfile = sim_fopen (gbuf, flag? "wb": "rb");          /* open for wr/rd */
-if (loadfile == NULL)
-    return SCPE_OPENERR;
-GET_SWITCHES (cptr);                                    /* get switches */
-reason = sim_load (loadfile, cptr, gbuf, flag);         /* load or dump */
-fclose (loadfile);
-return reason;
-}
-
-/* Attach command
-
-   at[tach] unit file   attach specified unit to file
-*/
-
-t_stat attach_cmd (int32 flag, char *cptr)
-{
-char gbuf[CBUFSIZE];
-DEVICE *dptr;
-UNIT *uptr;
-t_stat r;
-
-GET_SWITCHES (cptr);                                    /* get switches */
-if (*cptr == 0)                                         /* must be more */
-    return SCPE_2FARG;
-cptr = get_glyph (cptr, gbuf, 0);                       /* get next glyph */
-GET_SWITCHES (cptr);                                    /* get switches */
-if (*cptr == 0)                                         /* now eol? */
-    return SCPE_2FARG;
-dptr = find_unit (gbuf, &uptr);                         /* locate unit */
-if (dptr == NULL)                                       /* found dev? */
-    return SCPE_NXDEV;
-if (uptr == NULL)                                       /* valid unit? */
-    return SCPE_NXUN;
-if (uptr->flags & UNIT_ATT) {                           /* already attached? */
-    r = scp_detach_unit (dptr, uptr);                   /* detach it */
-    if (r != SCPE_OK)                                   /* error? */
-        return r;
-    }
-sim_trim_endspc (cptr);                                 /* trim trailing spc */
-return scp_attach_unit (dptr, uptr, cptr);              /* attach */
-}
-
-/* Call device-specific or file-oriented attach unit routine */
-
-t_stat scp_attach_unit (DEVICE *dptr, UNIT *uptr, char *cptr)
-{
-if (dptr->attach != NULL)                               /* device routine? */
-    return dptr->attach (uptr, cptr);                   /* call it */
-return attach_unit (uptr, cptr);                        /* no, std routine */
-}
-
-/* Attach unit to file */
-
-t_stat attach_unit (UNIT *uptr, char *cptr)
-{
-DEVICE *dptr;
-
-if (uptr->flags & UNIT_DIS)                             /* disabled? */
-    return SCPE_UDIS;
-if (!(uptr->flags & UNIT_ATTABLE))                      /* not attachable? */
-    return SCPE_NOATT;
-if ((dptr = find_dev_from_unit (uptr)) == NULL)
-    return SCPE_NOATT;
-if (dptr->flags & DEV_RAWONLY)                          /* raw mode only? */
-    return SCPE_NOFNC;
-uptr->filename = (char *) calloc (CBUFSIZE, sizeof (char)); /* alloc name buf */
-if (uptr->filename == NULL)
-    return SCPE_MEM;
-strncpy (uptr->filename, cptr, CBUFSIZE);               /* save name */
-if (sim_switches & SWMASK ('R')) {                      /* read only? */
-    if ((uptr->flags & UNIT_ROABLE) == 0)               /* allowed? */
-        return attach_err (uptr, SCPE_NORO);            /* no, error */
-    uptr->fileref = sim_fopen (cptr, "rb");             /* open rd only */
-    if (uptr->fileref == NULL)                          /* open fail? */
-        return attach_err (uptr, SCPE_OPENERR);         /* yes, error */
-    uptr->flags = uptr->flags | UNIT_RO;                /* set rd only */
-    if (!sim_quiet)
-        printf ("%s: unit is read only\n", sim_dname (dptr));
-    }
-else {                                                  /* normal */
-    uptr->fileref = sim_fopen (cptr, "rb+");            /* open r/w */
-    if (uptr->fileref == NULL) {                        /* open fail? */
-        if ((errno == EROFS) || (errno == EACCES)) {    /* read only? */
-            if ((uptr->flags & UNIT_ROABLE) == 0)       /* allowed? */
-                return attach_err (uptr, SCPE_NORO);    /* no error */
-            uptr->fileref = sim_fopen (cptr, "rb");     /* open rd only */
-            if (uptr->fileref == NULL)                  /* open fail? */
-                return attach_err (uptr, SCPE_OPENERR); /* yes, error */
-            uptr->flags = uptr->flags | UNIT_RO;        /* set rd only */
-            if (!sim_quiet)
-                printf ("%s: unit is read only\n", sim_dname (dptr));
-            }
-        else {                                          /* doesn't exist */
-            if (sim_switches & SWMASK ('E'))            /* must exist? */
-                return attach_err (uptr, SCPE_OPENERR); /* yes, error */
-            uptr->fileref = sim_fopen (cptr, "wb+");    /* open new file */
-            if (uptr->fileref == NULL)                  /* open fail? */
-                return attach_err (uptr, SCPE_OPENERR); /* yes, error */
-            if (!sim_quiet) printf ("%s: creating new file\n", sim_dname (dptr));
-            }
-        }                                               /* end if null */
-    }                                                   /* end else */
-if (uptr->flags & UNIT_BUFABLE) {                       /* buffer? */
-    uint32 cap = ((uint32) uptr->capac) / dptr->aincr;  /* effective size */
-    if (uptr->flags & UNIT_MUSTBUF)                     /* dyn alloc? */
-        uptr->filebuf = calloc (cap, SZ_D (dptr));      /* allocate */
-    if (uptr->filebuf == NULL)                          /* no buffer? */
-        return attach_err (uptr, SCPE_MEM);             /* error */
-    if (!sim_quiet) printf ("%s: buffering file in memory\n", sim_dname (dptr));
-    uptr->hwmark = sim_fread (uptr->filebuf,            /* read file */
-        SZ_D (dptr), cap, uptr->fileref);
-    uptr->flags = uptr->flags | UNIT_BUF;               /* set buffered */
-    }
-uptr->flags = uptr->flags | UNIT_ATT;
-uptr->pos = 0;
-return SCPE_OK;
-}
-
-t_stat attach_err (UNIT *uptr, t_stat stat)
-{
-free (uptr->filename);
-uptr->filename = NULL;
-return stat;
-}
-
-/* Detach command
-
-   det[ach] all         detach all units
-   det[ach] unit        detach specified unit
-*/
-
-t_stat detach_cmd (int32 flag, char *cptr)
-{
-char gbuf[CBUFSIZE];
-DEVICE *dptr;
-UNIT *uptr;
-
-GET_SWITCHES (cptr);                                    /* get switches */
-if (*cptr == 0)                                         /* must be more */
-    return SCPE_2FARG;
-cptr = get_glyph (cptr, gbuf, 0);                       /* get next glyph */
-if (*cptr != 0)                                         /* now eol? */
-    return SCPE_2MARG;
-if (strcmp (gbuf, "ALL") == 0)
-    return (detach_all (0, FALSE));
-dptr = find_unit (gbuf, &uptr);                         /* locate unit */
-if (dptr == NULL)                                       /* found dev? */
-    return SCPE_NXDEV;
-if (uptr == NULL)                                        /* valid unit? */
-    return SCPE_NXUN;
-return scp_detach_unit (dptr, uptr);                    /* detach */
-}
-
-/* Detach devices start..end
-
-   Inputs:
-        start   =       number of starting device
-        shutdown =      TRUE if simulator shutting down
-   Outputs:
-        status  =       error status
-
-   Note that during shutdown, detach routines for non-attachable devices
-   will be called.  These routines can implement simulator shutdown.  Error
-   returns during shutdown are ignored.
-*/
-
-t_stat detach_all (int32 start, t_bool shutdown)
-{
-uint32 i, j;
-DEVICE *dptr;
-UNIT *uptr;
-t_stat r;
-
-if ((start < 0) || (start > 1))
-    return SCPE_IERR;
-for (i = start; (dptr = sim_devices[i]) != NULL; i++) { /* loop thru dev */
-    for (j = 0; j < dptr->numunits; j++) {              /* loop thru units */
-        uptr = (dptr->units) + j;
-        if ((uptr->flags & UNIT_ATT) ||                 /* attached? */
-            (shutdown && dptr->detach &&                /* shutdown, spec rtn, */
-            !(uptr->flags & UNIT_ATTABLE))) {           /* !attachable? */
-            r = scp_detach_unit (dptr, uptr);           /* detach unit */
-
-            if ((r != SCPE_OK) && !shutdown)            /* error and not shutting down? */
-                return r;                               /* bail out now with error status */
-            }
-        }
-    }
-return SCPE_OK;
-}
-
-/* Call device-specific or file-oriented detach unit routine */
-
-t_stat scp_detach_unit (DEVICE *dptr, UNIT *uptr)
-{
-if (dptr->detach != NULL)                               /* device routine? */
-    return dptr->detach (uptr);
-return detach_unit (uptr);                              /* no, standard */
-}
-
-/* Detach unit from file */
-
-t_stat detach_unit (UNIT *uptr)
-{
-DEVICE *dptr;
-
-if (uptr == NULL)
-    return SCPE_IERR;
-if (!(uptr->flags & UNIT_ATTABLE))                      /* attachable? */
-    return SCPE_NOATT;
-if (!(uptr->flags & UNIT_ATT))                          /* attached? */
-    return SCPE_OK;
-if ((dptr = find_dev_from_unit (uptr)) == NULL)
-    return SCPE_OK;
-if (uptr->flags & UNIT_BUF) {
-    uint32 cap = (uptr->hwmark + dptr->aincr - 1) / dptr->aincr;
-    if (uptr->hwmark && ((uptr->flags & UNIT_RO) == 0)) {
-        if (!sim_quiet)
-            printf ("%s: writing buffer to file\n", sim_dname (dptr));
-        rewind (uptr->fileref);
-        sim_fwrite (uptr->filebuf, SZ_D (dptr), cap, uptr->fileref);
-        if (ferror (uptr->fileref))
-            perror ("I/O error");
-        }
-    if (uptr->flags & UNIT_MUSTBUF) {                   /* dyn alloc? */
-        free (uptr->filebuf);                           /* free buf */
-        uptr->filebuf = NULL;
-        }
-    uptr->flags = uptr->flags & ~UNIT_BUF;
-    }
-uptr->flags = uptr->flags & ~(UNIT_ATT | UNIT_RO);
-free (uptr->filename);
-uptr->filename = NULL;
-if (fclose (uptr->fileref) == EOF)
-    return SCPE_IOERR;
-return SCPE_OK;
-}
-
-/* Assign command
-
-   as[sign] device name assign logical name to device
-*/
-
-t_stat assign_cmd (int32 flag, char *cptr)
-{
-char gbuf[CBUFSIZE];
-DEVICE *dptr;
-
-GET_SWITCHES (cptr);                                    /* get switches */
-if (*cptr == 0)                                         /* must be more */
-    return SCPE_2FARG;
-cptr = get_glyph (cptr, gbuf, 0);                       /* get next glyph */
-GET_SWITCHES (cptr);                                    /* get switches */
-if (*cptr == 0)                                         /* now eol? */
-    return SCPE_2FARG;
-dptr = find_dev (gbuf);                                 /* locate device */
-if (dptr == NULL)                                       /* found dev? */
-    return SCPE_NXDEV;
-cptr = get_glyph (cptr, gbuf, 0);                       /* get next glyph */
-if (*cptr != 0)                                         /* must be eol */
-    return SCPE_2MARG;
-if (find_dev (gbuf))                                    /* name in use */
-    return SCPE_ARG;
-deassign_device (dptr);                                 /* release current */
-return assign_device (dptr, gbuf);
-}
-
-t_stat assign_device (DEVICE *dptr, char *cptr)
-{
-dptr->lname = (char *) calloc (CBUFSIZE, sizeof (char));
-if (dptr->lname == NULL)
-    return SCPE_MEM;
-strncpy (dptr->lname, cptr, CBUFSIZE);
-return SCPE_OK;
-}
-
-/* Deassign command
-
-   dea[ssign] device    deassign logical name
-*/
-
-t_stat deassign_cmd (int32 flag, char *cptr)
-{
-char gbuf[CBUFSIZE];
-DEVICE *dptr;
-
-GET_SWITCHES (cptr);                                    /* get switches */
-if (*cptr == 0)                                         /* must be more */
-    return SCPE_2FARG;
-cptr = get_glyph (cptr, gbuf, 0);                       /* get next glyph */
-if (*cptr != 0)                                         /* now eol? */
-    return SCPE_2MARG;
-dptr = find_dev (gbuf);                                 /* locate device */
-if (dptr == NULL)                                       /* found dev? */
-    return SCPE_NXDEV;
-return deassign_device (dptr);
-}
-
-t_stat deassign_device (DEVICE *dptr)
-{
-if (dptr->lname)
-    free (dptr->lname);
-dptr->lname = NULL;
-return SCPE_OK;
-}
-
-/* Get device display name */
-
-char *sim_dname (DEVICE *dptr)
-{
-return (dptr->lname? dptr->lname: dptr->name);
-}
-
-/* Save command
-
-   sa[ve] filename              save state to specified file
-*/
-
-t_stat save_cmd (int32 flag, char *cptr)
-{
-FILE *sfile;
-t_stat r;
-GET_SWITCHES (cptr);                                    /* get switches */
-if (*cptr == 0)                                         /* must be more */
-    return SCPE_2FARG;
-sim_trim_endspc (cptr);
-if ((sfile = sim_fopen (cptr, "wb")) == NULL)
-    return SCPE_OPENERR;
-r = sim_save (sfile);
-fclose (sfile);
-return r;
-}
-
-t_stat sim_save (FILE *sfile)
-{
-void *mbuf;
-int32 l, t;
-uint32 i, j;
-t_addr k, high;
-t_value val;
-t_stat r;
-t_bool zeroflg;
-size_t sz;
-DEVICE *dptr;
-UNIT *uptr;
-REG *rptr;
-
-#define WRITE_I(xx) sim_fwrite (&(xx), sizeof (xx), 1, sfile)
-
-fprintf (sfile, "%s\n%s\n%s\n%s\n%s\n%.0f\n",
-    save_vercur,                                        /* [V2.5] save format */
-    sim_name,                                           /* sim name */
-    sim_si64, sim_sa64, sim_snet,                       /* [V3.5] options */
-    sim_time);                                          /* [V3.2] sim time */
-WRITE_I (sim_rtime);                                    /* [V2.6] sim rel time */
-
-for (i = 0; (dptr = sim_devices[i]) != NULL; i++) {     /* loop thru devices */
-    fputs (dptr->name, sfile);                          /* device name */
-    fputc ('\n', sfile);
-    if (dptr->lname)                                    /* [V3.0] logical name */
-        fputs (dptr->lname, sfile);
-    fputc ('\n', sfile);
-    WRITE_I (dptr->flags);                              /* [V2.10] flags */
-    for (j = 0; j < dptr->numunits; j++) {
-        uptr = dptr->units + j;
-        t = sim_is_active (uptr);
-        WRITE_I (j);                                    /* unit number */
-        WRITE_I (t);                                    /* activation time */
-        WRITE_I (uptr->u3);                             /* unit specific */
-        WRITE_I (uptr->u4);
-        WRITE_I (uptr->u5);                             /* [V3.0] more unit */
-        WRITE_I (uptr->u6);
-        WRITE_I (uptr->flags);                          /* [V2.10] flags */
-        WRITE_I (uptr->capac);                          /* [V3.5] capacity */
-        if (uptr->flags & UNIT_ATT)
-            fputs (uptr->filename, sfile);
-        fputc ('\n', sfile);
-        if (((uptr->flags & (UNIT_FIX + UNIT_ATTABLE)) == UNIT_FIX) &&
-             (dptr->examine != NULL) &&
-             ((high = uptr->capac) != 0)) {             /* memory-like unit? */
-            WRITE_I (high);                             /* [V2.5] write size */
-            sz = SZ_D (dptr);
-            if ((mbuf = calloc (SRBSIZ, sz)) == NULL) {
-                fclose (sfile);
-                return SCPE_MEM;
-                }
-            for (k = 0; k < high; ) {                   /* loop thru mem */
-                zeroflg = TRUE;
-                for (l = 0; (l < SRBSIZ) && (k < high); l++,
-                     k = k + (dptr->aincr)) {           /* check for 0 block */
-                    r = dptr->examine (&val, k, uptr, SIM_SW_REST);
-                    if (r != SCPE_OK)
-                        return r;
-                    if (val) zeroflg = FALSE;
-                    SZ_STORE (sz, val, mbuf, l);
-                    }                                   /* end for l */
-                if (zeroflg) {                          /* all zero's? */
-                    l = -l;                             /* invert block count */
-                    WRITE_I (l);                        /* write only count */
-                    }
-                else {
-                    WRITE_I (l);                        /* block count */
-                    sim_fwrite (mbuf, sz, l, sfile);
-                    }
-                }                                       /* end for k */
-            free (mbuf);                                /* dealloc buffer */
-            }                                           /* end if mem */
-        else {                                          /* no memory */
-            high = 0;                                   /* write 0 */
-            WRITE_I (high);
-            }                                           /* end else mem */
-        }                                               /* end unit loop */
-    t = -1;                                             /* end units */
-    WRITE_I (t);                                        /* write marker */
-    for (rptr = dptr->registers; (rptr != NULL) &&      /* loop thru regs */
-         (rptr->name != NULL); rptr++) {
-        fputs (rptr->name, sfile);                      /* name */
-        fputc ('\n', sfile);
-        WRITE_I (rptr->depth);                          /* [V2.10] depth */
-        for (j = 0; j < rptr->depth; j++) {             /* loop thru values */
-            val = get_rval (rptr, j);                   /* get value */
-            WRITE_I (val);                              /* store */
-            }
-        }
-    fputc ('\n', sfile);                                /* end registers */
-    }
-fputc ('\n', sfile);                                    /* end devices */
-return (ferror (sfile))? SCPE_IOERR: SCPE_OK;           /* error during save? */
-}
-
-/* Restore command
-
-   re[store] filename           restore state from specified file
-*/
-
-t_stat restore_cmd (int32 flag, char *cptr)
-{
-FILE *rfile;
-t_stat r;
-
-GET_SWITCHES (cptr);                                    /* get switches */
-if (*cptr == 0)                                         /* must be more */
-    return SCPE_2FARG;
-sim_trim_endspc (cptr);
-if ((rfile = sim_fopen (cptr, "rb")) == NULL)
-    return SCPE_OPENERR;
-r = sim_rest (rfile);
-fclose (rfile);
-return r;
-}
-
-t_stat sim_rest (FILE *rfile)
-{
-char buf[CBUFSIZE];
-void *mbuf;
-int32 j, blkcnt, limit, unitno, time, flg;
-uint32 us, depth;
-t_addr k, high, old_capac;
-t_value val, mask;
-t_stat r;
-size_t sz;
-t_bool v35, v32;
-DEVICE *dptr;
-UNIT *uptr;
-REG *rptr;
-
-#define READ_S(xx) if (read_line ((xx), CBUFSIZE, rfile) == NULL) \
-    return SCPE_IOERR;
-#define READ_I(xx) if (sim_fread (&xx, sizeof (xx), 1, rfile) == 0) \
-    return SCPE_IOERR;
-
-READ_S (buf);                                           /* [V2.5+] read version */
-v35 = v32 = FALSE;
-if (strcmp (buf, save_vercur) == 0)                     /* version 3.5? */
-    v35 = v32 = TRUE;  
-else if (strcmp (buf, save_ver32) == 0)                 /* version 3.2? */
-    v32 = TRUE;
-else if (strcmp (buf, save_ver30) != 0) {               /* version 3.0? */
-    printf ("Invalid file version: %s\n", buf);
-    return SCPE_INCOMP;
-    }
-READ_S (buf);                                           /* read sim name */
-if (strcmp (buf, sim_name)) {                           /* name match? */
-    printf ("Wrong system type: %s\n", buf);
-    return SCPE_INCOMP;
-    }
-if (v35) {                                              /* [V3.5+] options */
-    READ_S (buf);                                       /* integer size */
-    if (strcmp (buf, sim_si64) != 0) {
-        printf ("Incompatible integer size, save file = %s\n", buf);
-        return SCPE_INCOMP;
-        }
-    READ_S (buf);                                       /* address size */
-    if (strcmp (buf, sim_sa64) != 0) {
-        printf ("Incompatible address size, save file = %s\n", buf);
-        return SCPE_INCOMP;
-        }
-    READ_S (buf);                                       /* Ethernet */
-    }
-if (v32) {                                              /* [V3.2+] time as string */
-    READ_S (buf);
-    sscanf (buf, "%lf", &sim_time);
-    }
-else READ_I (sim_time);                                 /* sim time */
-READ_I (sim_rtime);                                     /* [V2.6+] sim rel time */
-
-for ( ;; ) {                                            /* device loop */
-    READ_S (buf);                                       /* read device name */
-    if (buf[0] == 0)                                    /* last? */
-        break;
-    if ((dptr = find_dev (buf)) == NULL) {              /* locate device */
-        printf ("Invalid device name: %s\n", buf);
-        return SCPE_INCOMP;
-        }
-    READ_S (buf);                                       /* [V3.0+] logical name */
-    deassign_device (dptr);                             /* delete old name */
-    if ((buf[0] != 0) && 
-        ((r = assign_device (dptr, buf)) != SCPE_OK))
-        return r;
-    READ_I (flg);                                       /* [V2.10+] ctlr flags */
-    if (!v32)
-        flg = ((flg & DEV_UFMASK_31) << (DEV_V_UF - DEV_V_UF_31)) |
-            (flg & ~DEV_UFMASK_31);                     /* [V3.2+] flags moved */
-    dptr->flags = (dptr->flags & ~DEV_RFLAGS) |         /* restore ctlr flags */
-         (flg & DEV_RFLAGS);
-    for ( ;; ) {                                        /* unit loop */
-        sim_switches = SIM_SW_REST;                     /* flag rstr, clr RO */
-        READ_I (unitno);                                /* unit number */
-        if (unitno < 0)                                 /* end units? */
-            break;
-        if ((uint32) unitno >= dptr->numunits) {        /* too big? */
-            printf ("Invalid unit number: %s%d\n", sim_dname (dptr), unitno);
-            return SCPE_INCOMP;
-            }
-        READ_I (time);                                  /* event time */
-        uptr = (dptr->units) + unitno;
-        sim_cancel (uptr);
-        if (time > 0)
-            sim_activate (uptr, time - 1);
-        READ_I (uptr->u3);                              /* device specific */
-        READ_I (uptr->u4);
-        READ_I (uptr->u5);                              /* [V3.0+] more dev spec */
-        READ_I (uptr->u6);
-        READ_I (flg);                                   /* [V2.10+] unit flags */
-        old_capac = uptr->capac;                        /* save current capacity */
-        if (v35) {                                      /* [V3.5+] capacity */
-            READ_I (uptr->capac);
-            }
-        if (!v32)
-            flg = ((flg & UNIT_UFMASK_31) << (UNIT_V_UF - UNIT_V_UF_31)) |
-                (flg & ~UNIT_UFMASK_31);                /* [V3.2+] flags moved */
-        uptr->flags = (uptr->flags & ~UNIT_RFLAGS) |
-            (flg & UNIT_RFLAGS);                        /* restore */
-        READ_S (buf);                                   /* attached file */
-        if ((uptr->flags & UNIT_ATT) &&                 /* unit currently attached? */
-            !(dptr->flags & DEV_NET)) {                 /*  and not a net device? */
-            r = scp_detach_unit (dptr, uptr);           /* detach it */
-            if (r != SCPE_OK)
-                return r;
-            }
-        if ((buf[0] != '\0') &&                         /* unit to be reattached? */
-            !(dptr->flags & DEV_NET) &&                 /*  and not a net device? */
-            ((uptr->flags & UNIT_ATTABLE) ||            /*  and unit is attachable */
-             (dptr->attach != NULL))) {                 /*    or VM attach routine provided? */
-            uptr->flags = uptr->flags & ~UNIT_DIS;      /* ensure device is enabled */
-            if (flg & UNIT_RO)                          /* [V2.10+] saved flgs & RO? */
-                sim_switches |= SWMASK ('R');           /* RO attach */
-            r = scp_attach_unit (dptr, uptr, buf);      /* reattach unit */
-            if (r != SCPE_OK)
-                return r;
-            }
-        READ_I (high);                                  /* memory capacity */
-        if (high > 0) {                                 /* [V2.5+] any memory? */
-            if (((uptr->flags & (UNIT_FIX + UNIT_ATTABLE)) != UNIT_FIX) ||
-                 (dptr->deposit == NULL)) {
-                printf ("Can't restore memory: %s%d\n", sim_dname (dptr), unitno);
-                return SCPE_INCOMP;
-                }
-            if (high != old_capac) {                    /* size change? */
-                uptr->capac = old_capac;                /* temp restore old */
-                if ((dptr->flags & DEV_DYNM) &&
-                    ((dptr->msize == NULL) ||
-                     (dptr->msize (uptr, (int32) high, NULL, NULL) != SCPE_OK))) {
-                    printf ("Can't change memory size: %s%d\n",
-                        sim_dname (dptr), unitno);
-                    return SCPE_INCOMP;
-                    }
-                uptr->capac = high;                     /* new memory size */
-                printf ("Memory size changed: %s%d = ", sim_dname (dptr), unitno);
-                fprint_capac (stdout, dptr, uptr);
-                printf ("\n");
-                }
-            sz = SZ_D (dptr);                           /* allocate buffer */
-            if ((mbuf = calloc (SRBSIZ, sz)) == NULL)
-                return SCPE_MEM;
-            for (k = 0; k < high; ) {                   /* loop thru mem */
-                READ_I (blkcnt);                        /* block count */
-                if (blkcnt < 0)                         /* compressed? */
-                    limit = -blkcnt;
-                else limit = sim_fread (mbuf, sz, blkcnt, rfile);
-                if (limit <= 0)                         /* invalid or err? */
-                    return SCPE_IOERR;
-                for (j = 0; j < limit; j++, k = k + (dptr->aincr)) {
-                    if (blkcnt < 0)                     /* compressed? */
-                        val = 0;
-                    else SZ_LOAD (sz, val, mbuf, j);    /* saved value */
-                    r = dptr->deposit (val, k, uptr, SIM_SW_REST);
-                    if (r != SCPE_OK)
-                        return r;
-                    }                                   /* end for j */
-                }                                       /* end for k */
-            free (mbuf);                                /* dealloc buffer */
-            }                                           /* end if high */
-        }                                               /* end unit loop */
-    for ( ;; ) {                                        /* register loop */
-        READ_S (buf);                                   /* read reg name */
-        if (buf[0] == 0)                                /* last? */
-            break;
-        READ_I (depth);                                 /* [V2.10+] depth */
-        if ((rptr = find_reg (buf, NULL, dptr)) == NULL) {
-            printf ("Invalid register name: %s %s\n", sim_dname (dptr), buf);
-            for (us = 0; us < depth; us++) {            /* skip values */
-                READ_I (val);
-                }
-            continue;
-            }
-        if (depth != rptr->depth)                       /* [V2.10+] mismatch? */
-            printf ("Register depth mismatch: %s %s, file = %d, sim = %d\n",
-                sim_dname (dptr), buf, depth, rptr->depth);
-        mask = width_mask[rptr->width];                 /* get mask */
-        for (us = 0; us < depth; us++) {                /* loop thru values */
-            READ_I (val);                               /* read value */
-            if (val > mask)                             /* value ok? */
-                printf ("Invalid register value: %s %s\n", sim_dname (dptr), buf);
-            else if (us < rptr->depth)                  /* in range? */
-                put_rval (rptr, us, val);
-            }
-        }
-    }                                                   /* end device loop */
-return SCPE_OK;
-}
-
-/* Run, go, cont, step commands
-
-   ru[n] [new PC]       reset and start simulation
-   go [new PC]          start simulation
-   co[nt]               start simulation
-   s[tep] [step limit]  start simulation for 'limit' instructions
-   b[oot] device        bootstrap from device and start simulation
-*/
-
-t_stat run_cmd (int32 flag, char *cptr)
-{
-char *tptr, gbuf[CBUFSIZE];
-uint32 i, j;
-int32 unitno;
-t_value pcv;
-t_stat r;
-DEVICE *dptr;
-UNIT *uptr;
-void int_handler (int signal);
-
-GET_SWITCHES (cptr);                                    /* get switches */
-sim_step = 0;
-if ((flag == RU_RUN) || (flag == RU_GO)) {              /* run or go */
-    if (*cptr != 0) {                                   /* argument? */
-        cptr = get_glyph (cptr, gbuf, 0);               /* get next glyph */
-        if (*cptr != 0)                                 /* should be end */
-            return SCPE_2MARG;
-        if (sim_vm_parse_addr)                          /* address parser? */
-            pcv = sim_vm_parse_addr (sim_dflt_dev, gbuf, &tptr);
-        else pcv = strtotv (gbuf, &tptr, sim_PC->radix);/* parse PC */
-        if ((tptr == gbuf) || (*tptr != 0) ||           /* error? */
-            (pcv > width_mask[sim_PC->width]))
-            return SCPE_ARG;
-        put_rval (sim_PC, 0, pcv);
-        }
-    if ((flag == RU_RUN) &&                             /* run? */
-        ((r = run_boot_prep ()) != SCPE_OK))            /* reset sim */
-        return r;
-    }
-
-else if (flag == RU_STEP) {                             /* step */
-   if (*cptr != 0) {                                    /* argument? */
-        cptr = get_glyph (cptr, gbuf, 0);               /* get next glyph */
-        if (*cptr != 0)                                 /* should be end */
-            return SCPE_2MARG;
-        sim_step = (int32) get_uint (gbuf, 10, INT_MAX, &r);
-        if ((r != SCPE_OK) || (sim_step <= 0))          /* error? */
-            return SCPE_ARG;
-        }
-    else sim_step = 1;
-    }
-
-else if (flag == RU_BOOT) {                             /* boot */
-    if (*cptr == 0)                                     /* must be more */
-        return SCPE_2FARG;
-    cptr = get_glyph (cptr, gbuf, 0);                   /* get next glyph */
-    if (*cptr != 0)                                     /* should be end */
-        return SCPE_2MARG;
-    dptr = find_unit (gbuf, &uptr);                     /* locate unit */
-    if (dptr == NULL)                                   /* found dev? */
-        return SCPE_NXDEV;
-    if (uptr == NULL)                                   /* valid unit? */
-        return SCPE_NXUN;
-    if (dptr->boot == NULL)                             /* can it boot? */
-        return SCPE_NOFNC;
-    if (uptr->flags & UNIT_DIS)                         /* disabled? */
-        return SCPE_UDIS;
-    if ((uptr->flags & UNIT_ATTABLE) &&                 /* if attable, att? */
-        !(uptr->flags & UNIT_ATT))
-        return SCPE_UNATT;
-    unitno = (int32) (uptr - dptr->units);              /* recover unit# */
-    if ((r = run_boot_prep ()) != SCPE_OK)              /* reset sim */
-        return r;
-    if ((r = dptr->boot (unitno, dptr)) != SCPE_OK)     /* boot device */
-        return r;
-    }
-
-else if (flag != RU_CONT)                               /* must be cont */
-    return SCPE_IERR;
-
-for (i = 1; (dptr = sim_devices[i]) != NULL; i++) {     /* reposition all */
-    for (j = 0; j < dptr->numunits; j++) {              /* seq devices */
-        uptr = dptr->units + j;
-        if ((uptr->flags & (UNIT_ATT + UNIT_SEQ)) == (UNIT_ATT + UNIT_SEQ))
-            sim_fseek (uptr->fileref, uptr->pos, SEEK_SET);
-        }
-    }
-stop_cpu = 0;
-if (signal (SIGINT, int_handler) == SIG_ERR) {          /* set WRU */
-    return SCPE_SIGERR;
-    }
-if (sim_ttrun () != SCPE_OK) {                          /* set console mode */
-    sim_ttcmd ();
-    return SCPE_TTYERR;
-    }
-if ((r = sim_check_console (30)) != SCPE_OK) {          /* check console, error? */
-    sim_ttcmd ();
-    return r;
-    }
-if (sim_step)                                           /* set step timer */
-    sim_activate (&sim_step_unit, sim_step);
-sim_throt_sched ();                                     /* set throttle */
-sim_is_running = 1;                                     /* flag running */
-sim_brk_clract ();                                      /* defang actions */
-sim_rtcn_init_all ();                                   /* re-init clocks */
-r = sim_instr();
-
-sim_is_running = 0;                                     /* flag idle */
-sim_ttcmd ();                                           /* restore console */
-signal (SIGINT, SIG_DFL);                               /* cancel WRU */
-sim_cancel (&sim_step_unit);                            /* cancel step timer */
-sim_throt_cancel ();                                    /* cancel throttle */
-if (sim_clock_queue != NULL) {                          /* update sim time */
-    UPDATE_SIM_TIME (sim_clock_queue->time);
-    }
-else {
-    UPDATE_SIM_TIME (noqueue_time);
-    }
-if (sim_log)                                            /* flush console log */
-    fflush (sim_log);
-if (sim_deb)                                            /* flush debug log */
-    fflush (sim_deb);
-for (i = 1; (dptr = sim_devices[i]) != NULL; i++) {     /* flush attached files */
-    for (j = 0; j < dptr->numunits; j++) {              /* if not buffered in mem */
-        uptr = dptr->units + j;
-        if ((uptr->flags & UNIT_ATT) &&                 /* attached, */
-            !(uptr->flags & UNIT_BUF) &&                /* not buffered, */
-            (uptr->fileref) &&                          /* real file, */
-            !(uptr->flags & UNIT_RAW) &&                /* not raw, */
-            !(uptr->flags & UNIT_RO))                   /* not read only? */
-            fflush (uptr->fileref);
-        }
-    }
-#if defined (VMS)
-printf ("\n");
-#endif
-fprint_stopped (stdout, r);                             /* print msg */
-if (sim_log)                                            /* log if enabled */
-    fprint_stopped (sim_log, r);
-return SCPE_OK;
-}
-
-/* Common setup for RUN or BOOT */
-
-t_stat run_boot_prep (void)
-{
-sim_interval = 0;                                       /* reset queue */
-sim_time = sim_rtime = 0;
-noqueue_time = 0;
-sim_clock_queue = NULL;
-return reset_all (0);
-}
-
-/* Print stopped message */
-
-void fprint_stopped_gen (FILE *st, t_stat v, REG *pc, DEVICE *dptr)
-{
-int32 i;
-t_stat r = 0;
-t_addr k;
-t_value pcval;
-
-if (v >= SCPE_BASE) fprintf (st, "\n%s, %s: ",
-    sim_error_text (v), pc->name);
-else fprintf (st, "\n%s, %s: ", sim_stop_messages[v], pc->name);
-pcval = get_rval (pc, 0);
-if (sim_vm_fprint_addr)
-    sim_vm_fprint_addr (st, dptr, (t_addr) pcval);
-else fprint_val (st, pcval, pc->radix, pc->width,
-    pc->flags & REG_FMT);
-if ((dptr != NULL) && (dptr->examine != NULL)) {
-    for (i = 0; i < sim_emax; i++)
-        sim_eval[i] = 0;
-    for (i = 0, k = (t_addr) pcval; i < sim_emax; i++, k = k + dptr->aincr) {
-        if ((r = dptr->examine (&sim_eval[i], k, dptr->units, SWMASK ('V'))) != SCPE_OK)
-            break;
-        }
-    if ((r == SCPE_OK) || (i > 0)) {
-        fprintf (st, " (");
-        if (fprint_sym (st, (t_addr) pcval, sim_eval, NULL, SWMASK('M')|SIM_SW_STOP) > 0)
-            fprint_val (st, sim_eval[0], dptr->dradix, dptr->dwidth, PV_RZRO);
-        fprintf (st, ")");
-        }
-    }
-fprintf (st, "\n");
-return;
-}
-
-void fprint_stopped (FILE *st, t_stat v)
-{
-fprint_stopped_gen (st, v, sim_PC, sim_dflt_dev);
-return;
-}
-
-/* Unit service for step timeout, originally scheduled by STEP n command
-   Return step timeout SCP code, will cause simulation to stop */
-
-t_stat step_svc (UNIT *uptr)
-{
-return SCPE_STEP;
-}
-
-/* Cancel scheduled step service */
-
-t_stat sim_cancel_step (void)
-{
-return sim_cancel (&sim_step_unit);
-}
-
-/* Signal handler for ^C signal - set stop simulation flag */
-
-void int_handler (int sig)
-{
-stop_cpu = 1;
-return;
-}
-
-/* Examine/deposit commands
-
-   ex[amine] [modifiers] list           examine
-   de[posit] [modifiers] list val       deposit
-   ie[xamine] [modifiers] list          interactive examine
-   id[eposit] [modifiers] list          interactive deposit
-
-   modifiers
-        @filename                       output file
-        -letter(s)                      switches
-        devname'n                       device name and unit number
-        [{&|^}value]{=|==|!|!=|>|>=|<|<=} value search specification
-
-   list                                 list of addresses and registers
-        addr[:addr|-addr]               address range
-        ALL                             all addresses
-        register[:register|-register]   register range
-        STATE                           all registers
-*/
-
-t_stat exdep_cmd (int32 flag, char *cptr)
-{
-char gbuf[CBUFSIZE], *gptr, *tptr;
-int32 opt;
-t_addr low, high;
-t_stat reason;
-DEVICE *tdptr;
-REG *lowr, *highr;
-FILE *ofile;
-
-opt = CMD_OPT_SW|CMD_OPT_SCH|CMD_OPT_DFT;               /* options for all */
-if (flag == EX_E)                                       /* extra for EX */
-    opt = opt | CMD_OPT_OF;
-cptr = get_sim_opt (opt, cptr, &reason);                /* get cmd options */
-if (!cptr)                                              /* error? */
-    return reason;
-if (*cptr == 0)                                         /* must be more */
-    return SCPE_2FARG;
-if (sim_dfunit == NULL)                                 /* got a unit? */
-    return SCPE_NXUN;
-cptr = get_glyph (cptr, gbuf, 0);                       /* get list */
-if ((flag == EX_D) && (*cptr == 0))                     /* deposit needs more */
-    return SCPE_2FARG;
-ofile = sim_ofile? sim_ofile: stdout;                   /* no ofile? use stdout */
-
-for (gptr = gbuf, reason = SCPE_OK;
-    (*gptr != 0) && (reason == SCPE_OK); gptr = tptr) {
-    tdptr = sim_dfdev;                                  /* working dptr */
-    if (strncmp (gptr, "STATE", strlen ("STATE")) == 0) {
-        tptr = gptr + strlen ("STATE");
-        if (*tptr && (*tptr++ != ',')) 
-            return SCPE_ARG;
-        if ((lowr = sim_dfdev->registers) == NULL)
-            return SCPE_NXREG;
-        for (highr = lowr; highr->name != NULL; highr++) ;
-        sim_switches = sim_switches | SIM_SW_HIDE;
-        reason = exdep_reg_loop (ofile, sim_schptr, flag, cptr,
-            lowr, --highr, 0, 0);
-        continue;
-        }
-
-    if ((lowr = find_reg (gptr, &tptr, tdptr)) ||       /* local reg or */
-        (!(sim_opt_out & CMD_OPT_DFT) &&                /* no dflt, global? */
-        (lowr = find_reg_glob (gptr, &tptr, &tdptr)))) {
-        low = high = 0;
-        if ((*tptr == '-') || (*tptr == ':')) {
-            highr = find_reg (tptr + 1, &tptr, tdptr);
-            if (highr == NULL)
-                return SCPE_NXREG;
-            }
-        else {
-            highr = lowr;
-            if (*tptr == '[') {
-                if (lowr->depth <= 1)
-                    return SCPE_ARG;
-                tptr = get_range (NULL, tptr + 1, &low, &high,
-                    10, lowr->depth - 1, ']');
-                if (tptr == NULL)
-                    return SCPE_ARG;
-                }
-            }
-        if (*tptr && (*tptr++ != ','))
-            return SCPE_ARG;
-        reason = exdep_reg_loop (ofile, sim_schptr, flag, cptr,
-            lowr, highr, (uint32) low, (uint32) high);
-        continue;
-        }
-
-    tptr = get_range (sim_dfdev, gptr, &low, &high, sim_dfdev->aradix,
-        (((sim_dfunit->capac == 0) || (flag == EX_E))? 0:
-        sim_dfunit->capac - sim_dfdev->aincr), 0);
-    if (tptr == NULL)
-        return SCPE_ARG;
-    if (*tptr && (*tptr++ != ','))
-        return SCPE_ARG;
-    reason = exdep_addr_loop (ofile, sim_schptr, flag, cptr, low, high,
-        sim_dfdev, sim_dfunit);
-    }                                                   /* end for */
-if (sim_ofile)                                          /* close output file */
-    fclose (sim_ofile);
-return reason;
-}
-
-/* Loop controllers for examine/deposit
-
-   exdep_reg_loop       examine/deposit range of registers
-   exdep_addr_loop      examine/deposit range of addresses
-*/
-
-t_stat exdep_reg_loop (FILE *ofile, SCHTAB *schptr, int32 flag, char *cptr, 
-    REG *lowr, REG *highr, uint32 lows, uint32 highs)
-{
-t_stat reason;
-uint32 idx;
-t_value val;
-REG *rptr;
-
-if ((lowr == NULL) || (highr == NULL))
-    return SCPE_IERR;
-if (lowr > highr)
-    return SCPE_ARG;
-for (rptr = lowr; rptr <= highr; rptr++) {
-    if ((sim_switches & SIM_SW_HIDE) &&
-        (rptr->flags & REG_HIDDEN))
-        continue;
-    for (idx = lows; idx <= highs; idx++) {
-        if (idx >= rptr->depth)
-            return SCPE_SUB;
-        val = get_rval (rptr, idx);
-        if (schptr && !test_search (val, schptr))
-            continue;
-        if (flag != EX_D) {
-            reason = ex_reg (ofile, val, flag, rptr, idx);
-            if (reason != SCPE_OK)
-                return reason;
-            if (sim_log && (ofile == stdout))
-                ex_reg (sim_log, val, flag, rptr, idx);
-            }
-        if (flag != EX_E) {
-            reason = dep_reg (flag, cptr, rptr, idx);
-            if (reason != SCPE_OK)
-                return reason;
-            }
-        }
-    }
-return SCPE_OK;
-}
-
-t_stat exdep_addr_loop (FILE *ofile, SCHTAB *schptr, int32 flag, char *cptr,
-    t_addr low, t_addr high, DEVICE *dptr, UNIT *uptr)
-{
-t_addr i, mask;
-t_stat reason;
-
-if (uptr->flags & UNIT_DIS)                             /* disabled? */
-    return SCPE_UDIS;
-mask = (t_addr) width_mask[dptr->awidth];
-if ((low > mask) || (high > mask) || (low > high))
-    return SCPE_ARG;
-for (i = low; i <= high; ) {                            /* all paths must incr!! */
-    reason = get_aval (i, dptr, uptr);                  /* get data */
-    if (reason != SCPE_OK)                              /* return if error */
-        return reason;
-    if (schptr && !test_search (sim_eval[0], schptr))
-        i = i + dptr->aincr;                            /* sch fails, incr */
-    else {                                              /* no sch or success */
-        if (flag != EX_D) {                             /* ex, ie, or id? */
-            reason = ex_addr (ofile, flag, i, dptr, uptr);
-            if (reason > SCPE_OK)
-                return reason;
-            if (sim_log && (ofile == stdout))
-                ex_addr (sim_log, flag, i, dptr, uptr);
-            }
-        else reason = 1 - dptr->aincr;                  /* no, dflt incr */
-        if (flag != EX_E) {                             /* ie, id, or d? */
-            reason = dep_addr (flag, cptr, i, dptr, uptr, reason);
-            if (reason > SCPE_OK)
-                return reason;
-            }
-        i = i + (1 - reason);                           /* incr */
-        }
-    }
-return SCPE_OK;
-}
-
-/* Examine register routine
-
-   Inputs:
-        ofile   =       output stream
-        val     =       current register value
-        flag    =       type of ex/mod command (ex, iex, idep)
-        rptr    =       pointer to register descriptor
-        idx     =       index
-   Outputs:
-        return  =       error status
-*/
-
-t_stat ex_reg (FILE *ofile, t_value val, int32 flag, REG *rptr, uint32 idx)
-{
-int32 rdx;
-
-if (rptr == NULL)
-    return SCPE_IERR;
-if (rptr->depth > 1)
-    fprintf (ofile, "%s[%d]:\t", rptr->name, idx);
-else fprintf (ofile, "%s:\t", rptr->name);
-if (!(flag & EX_E))
-    return SCPE_OK;
-GET_RADIX (rdx, rptr->radix);
-if ((rptr->flags & REG_VMAD) && sim_vm_fprint_addr)
-    sim_vm_fprint_addr (ofile, sim_dflt_dev, (t_addr) val);
-else if (!(rptr->flags & REG_VMIO) ||
-    (fprint_sym (ofile, rdx, &val, NULL, sim_switches | SIM_SW_REG) > 0))
-        fprint_val (ofile, val, rdx, rptr->width, rptr->flags & REG_FMT);
-if (flag & EX_I)
-    fprintf (ofile, "\t");
-else fprintf (ofile, "\n");
-return SCPE_OK;
-}
-
-/* Get register value
-
-   Inputs:
-        rptr    =       pointer to register descriptor
-        idx     =       index
-   Outputs:
-        return  =       register value
-*/
-
-t_value get_rval (REG *rptr, uint32 idx)
-{
-size_t sz;
-t_value val;
-UNIT *uptr;
-
-sz = SZ_R (rptr);
-if ((rptr->depth > 1) && (rptr->flags & REG_CIRC)) {
-    idx = idx + rptr->qptr;
-    if (idx >= rptr->depth) idx = idx - rptr->depth;
-    }
-if ((rptr->depth > 1) && (rptr->flags & REG_UNIT)) {
-    uptr = ((UNIT *) rptr->loc) + idx;
-#if defined (USE_INT64)
-    if (sz <= sizeof (uint32))
-        val = *((uint32 *) uptr);
-    else val = *((t_uint64 *) uptr);
-#else
-    val = *((uint32 *) uptr);
-#endif
-    }
-else if (((rptr->depth > 1) || (rptr->flags & REG_FIT)) &&
-    (sz == sizeof (uint8)))
-    val = *(((uint8 *) rptr->loc) + idx);
-else if (((rptr->depth > 1) || (rptr->flags & REG_FIT)) &&
-    (sz == sizeof (uint16)))
-    val = *(((uint16 *) rptr->loc) + idx);
-#if defined (USE_INT64)
-else if (sz <= sizeof (uint32))
-     val = *(((uint32 *) rptr->loc) + idx);
-else val = *(((t_uint64 *) rptr->loc) + idx);
-#else
-else val = *(((uint32 *) rptr->loc) + idx);
-#endif
-val = (val >> rptr->offset) & width_mask[rptr->width];
-return val;
-}
-
-/* Deposit register routine
-
-   Inputs:
-        flag    =       type of deposit (normal/interactive)
-        cptr    =       pointer to input string
-        rptr    =       pointer to register descriptor
-        idx     =       index
-   Outputs:
-        return  =       error status
-*/
-
-t_stat dep_reg (int32 flag, char *cptr, REG *rptr, uint32 idx)
-{
-t_stat r;
-t_value val, mask;
-int32 rdx;
-char *tptr, gbuf[CBUFSIZE];
-
-if ((cptr == NULL) || (rptr == NULL))
-    return SCPE_IERR;
-if (rptr->flags & REG_RO)
-    return SCPE_RO;
-if (flag & EX_I) {
-    cptr = read_line (gbuf, CBUFSIZE, stdin);
-    if (sim_log)
-        fprintf (sim_log, (cptr? "%s\n": "\n"), cptr);
-    if (cptr == NULL)                                   /* force exit */
-        return 1;
-    if (*cptr == 0)                                     /* success */
-        return SCPE_OK;
-    }
-mask = width_mask[rptr->width];
-GET_RADIX (rdx, rptr->radix);
-if ((rptr->flags & REG_VMAD) && sim_vm_parse_addr) {    /* address form? */
-    val = sim_vm_parse_addr (sim_dflt_dev, cptr, &tptr);
-    if ((tptr == cptr) || (*tptr != 0) || (val > mask))
-        return SCPE_ARG;
-    }
-else if (!(rptr->flags & REG_VMIO) ||                   /* dont use sym? */
-    (parse_sym (cptr, rdx, NULL, &val, sim_switches | SIM_SW_REG) > SCPE_OK)) {
-    val = get_uint (cptr, rdx, mask, &r);
-    if (r != SCPE_OK)
-        return SCPE_ARG;
-    }
-if ((rptr->flags & REG_NZ) && (val == 0))
-    return SCPE_ARG;
-put_rval (rptr, idx, val);
-return SCPE_OK;
-}
-
-/* Put register value
-
-   Inputs:
-        rptr    =       pointer to register descriptor
-        idx     =       index
-        val     =       new value
-        mask    =       mask
-   Outputs:
-        none
-*/
-
-void put_rval (REG *rptr, uint32 idx, t_value val)
-{
-size_t sz;
-t_value mask;
-UNIT *uptr;
-
-#define PUT_RVAL(sz,rp,id,v,m) \
-    *(((sz *) rp->loc) + id) = \
-            (*(((sz *) rp->loc) + id) & \
-            ~((m) << (rp)->offset)) | ((v) << (rp)->offset)
-
-if (rptr == sim_PC)
-    sim_brk_npc (0);
-sz = SZ_R (rptr);
-mask = width_mask[rptr->width];
-if ((rptr->depth > 1) && (rptr->flags & REG_CIRC)) {
-    idx = idx + rptr->qptr;
-    if (idx >= rptr->depth)
-        idx = idx - rptr->depth;
-    }
-if ((rptr->depth > 1) && (rptr->flags & REG_UNIT)) {
-    uptr = ((UNIT *) rptr->loc) + idx;
-#if defined (USE_INT64)
-    if (sz <= sizeof (uint32))
-        *((uint32 *) uptr) = (*((uint32 *) uptr) &
-        ~(((uint32) mask) << rptr->offset)) | 
-        (((uint32) val) << rptr->offset);
-    else *((t_uint64 *) uptr) = (*((t_uint64 *) uptr)
-        & ~(mask << rptr->offset)) | (val << rptr->offset);
-#else
-    *((uint32 *) uptr) = (*((uint32 *) uptr) &
-        ~(((uint32) mask) << rptr->offset)) | 
-        (((uint32) val) << rptr->offset);
-#endif
-    }
-else if (((rptr->depth > 1) || (rptr->flags & REG_FIT)) &&
-    (sz == sizeof (uint8)))
-    PUT_RVAL (uint8, rptr, idx, (uint32) val, (uint32) mask);
-else if (((rptr->depth > 1) || (rptr->flags & REG_FIT)) &&
-    (sz == sizeof (uint16)))
-    PUT_RVAL (uint16, rptr, idx, (uint32) val, (uint32) mask);
-#if defined (USE_INT64)
-else if (sz <= sizeof (uint32))
-    PUT_RVAL (uint32, rptr, idx, (int32) val, (uint32) mask);
-else PUT_RVAL (t_uint64, rptr, idx, val, mask);
-#else
-else PUT_RVAL (uint32, rptr, idx, val, mask);
-#endif
-return;
-}
-
-/* Examine address routine
-
-   Inputs: (sim_eval is an implicit argument)
-        ofile   =       output stream
-        flag    =       type of ex/mod command (ex, iex, idep)
-        addr    =       address to examine
-        dptr    =       pointer to device
-        uptr    =       pointer to unit
-   Outputs:
-        return  =       if > 0, error status
-                        if <= 0,-number of extra addr units retired
-*/
-
-t_stat ex_addr (FILE *ofile, int32 flag, t_addr addr, DEVICE *dptr, UNIT *uptr)
-{
-t_stat reason;
-int32 rdx;
-
-if (sim_vm_fprint_addr)
-    sim_vm_fprint_addr (ofile, dptr, addr);
-else fprint_val (ofile, addr, dptr->aradix, dptr->awidth, PV_LEFT);
-fprintf (ofile, ":\t");
-if (!(flag & EX_E))
-    return (1 - dptr->aincr);
-
-GET_RADIX (rdx, dptr->dradix);
-if ((reason = fprint_sym (ofile, addr, sim_eval, uptr, sim_switches)) > 0) {
-    fprint_val (ofile, sim_eval[0], rdx, dptr->dwidth, PV_RZRO);
-    reason = 1 - dptr->aincr;
-    }
-if (flag & EX_I)
-    fprintf (ofile, "\t");
-else fprintf (ofile, "\n");
-return reason;
-}
-
-/* Get address routine
-
-   Inputs:
-        flag    =       type of ex/mod command (ex, iex, idep)
-        addr    =       address to examine
-        dptr    =       pointer to device
-        uptr    =       pointer to unit
-   Outputs: (sim_eval is an implicit output)
-        return  =       error status
-*/
-
-t_stat get_aval (t_addr addr, DEVICE *dptr, UNIT *uptr)
-{
-int32 i;
-t_value mask;
-t_addr j, loc;
-size_t sz;
-t_stat reason = SCPE_OK;
-
-if ((dptr == NULL) || (uptr == NULL))
-    return SCPE_IERR;
-mask = width_mask[dptr->dwidth];
-for (i = 0; i < sim_emax; i++)
-    sim_eval[i] = 0;
-for (i = 0, j = addr; i < sim_emax; i++, j = j + dptr->aincr) {
-    if (dptr->examine != NULL) {
-        reason = dptr->examine (&sim_eval[i], j, uptr, sim_switches);
-        if (reason != SCPE_OK)
-            break;
-        }
-    else {
-        if (!(uptr->flags & UNIT_ATT))
-            return SCPE_UNATT;
-        if (uptr->flags & UNIT_RAW)
-            return SCPE_NOFNC;
-        if ((uptr->flags & UNIT_FIX) && (j >= uptr->capac)) {
-            reason = SCPE_NXM;
-            break;
-            }
-        sz = SZ_D (dptr);
-        loc = j / dptr->aincr;
-        if (uptr->flags & UNIT_BUF) {
-            SZ_LOAD (sz, sim_eval[i], uptr->filebuf, loc);
-            }
-        else {
-            sim_fseek (uptr->fileref, sz * loc, SEEK_SET);
-            sim_fread (&sim_eval[i], sz, 1, uptr->fileref);
-            if ((feof (uptr->fileref)) &&
-               !(uptr->flags & UNIT_FIX)) {
-                reason = SCPE_EOF;
-                break;
-                }
-            else if (ferror (uptr->fileref)) {
-                clearerr (uptr->fileref);
-                reason = SCPE_IOERR;
-                break;
-                }
-            }
-        }
-    sim_eval[i] = sim_eval[i] & mask;
-    }
-if ((reason != SCPE_OK) && (i == 0))
-    return reason;
-return SCPE_OK;
-}
-
-/* Deposit address routine
-
-   Inputs:
-        flag    =       type of deposit (normal/interactive)
-        cptr    =       pointer to input string
-        addr    =       address to examine
-        dptr    =       pointer to device
-        uptr    =       pointer to unit
-        dfltinc =       value to return on cr input
-   Outputs:
-        return  =       if > 0, error status
-                        if <= 0, -number of extra address units retired
-*/
-
-t_stat dep_addr (int32 flag, char *cptr, t_addr addr, DEVICE *dptr,
-    UNIT *uptr, int32 dfltinc)
-{
-int32 i, count, rdx;
-t_addr j, loc;
-t_stat r, reason;
-t_value mask;
-size_t sz;
-char gbuf[CBUFSIZE];
-
-if (dptr == NULL)
-    return SCPE_IERR;
-if (flag & EX_I) {
-    cptr = read_line (gbuf, CBUFSIZE, stdin);
-    if (sim_log)
-        fprintf (sim_log, (cptr? "%s\n": "\n"), cptr);
-    if (cptr == NULL)                                   /* force exit */
-        return 1;
-    if (*cptr == 0)                                     /* success */
-        return dfltinc;
-    }
-if (uptr->flags & UNIT_RO)                              /* read only? */
-    return SCPE_RO;
-mask = width_mask[dptr->dwidth];
-
-GET_RADIX (rdx, dptr->dradix);
-if ((reason = parse_sym (cptr, addr, uptr, sim_eval, sim_switches)) > 0) {
-    sim_eval[0] = get_uint (cptr, rdx, mask, &reason);
-    if (reason != SCPE_OK)
-        return reason;
-    reason = dfltinc;
-    }
-count = (1 - reason + (dptr->aincr - 1)) / dptr->aincr;
-
-for (i = 0, j = addr; i < count; i++, j = j + dptr->aincr) {
-    sim_eval[i] = sim_eval[i] & mask;
-    if (dptr->deposit != NULL) {
-        r = dptr->deposit (sim_eval[i], j, uptr, sim_switches);
-        if (r != SCPE_OK)
-            return r;
-        }
-    else {
-        if (!(uptr->flags & UNIT_ATT))
-            return SCPE_UNATT;
-        if (uptr->flags & UNIT_RAW) 
-            return SCPE_NOFNC;
-        if ((uptr->flags & UNIT_FIX) && (j >= uptr->capac))
-            return SCPE_NXM;
-        sz = SZ_D (dptr);
-        loc = j / dptr->aincr;
-        if (uptr->flags & UNIT_BUF) {
-            SZ_STORE (sz, sim_eval[i], uptr->filebuf, loc);
-            if (loc >= uptr->hwmark) 
-                uptr->hwmark = (uint32) loc + 1;
-            }
-        else {
-            sim_fseek (uptr->fileref, sz * loc, SEEK_SET);
-            sim_fwrite (&sim_eval[i], sz, 1, uptr->fileref);
-            if (ferror (uptr->fileref)) {
-                clearerr (uptr->fileref);
-                return SCPE_IOERR;
-                }
-            }
-        }
-    }
-return reason;
-}
-
-/* Evaluate command */
-
-t_stat eval_cmd (int32 flg, char *cptr)
-{
-DEVICE *dptr = sim_dflt_dev;
-int32 i, rdx, a, lim;
-t_stat r;
-
-GET_SWITCHES (cptr);
-GET_RADIX (rdx, dptr->dradix);
-for (i = 0; i < sim_emax; i++)
-sim_eval[i] = 0;
-if (*cptr == 0)
-    return SCPE_2FARG;
-if ((r = parse_sym (cptr, 0, dptr->units, sim_eval, sim_switches)) > 0) {
-    sim_eval[0] = get_uint (cptr, rdx, width_mask[dptr->dwidth], &r);
-    if (r != SCPE_OK)
-        return r;
-    }
-lim = 1 - r;
-for (i = a = 0; a < lim; ) {
-    printf ("%d:\t", a);
-    if ((r = fprint_sym (stdout, a, &sim_eval[i], dptr->units, sim_switches)) > 0)
-        r = fprint_val (stdout, sim_eval[i], rdx, dptr->dwidth, PV_RZRO);
-    printf ("\n");
-    if (sim_log) {
-        fprintf (sim_log, "%d\t", i);
-        if ((r = fprint_sym (sim_log, a, &sim_eval[i], dptr->units, sim_switches)) > 0)
-            r = fprint_val (sim_log, sim_eval[i], rdx, dptr->dwidth, PV_RZRO);
-        fprintf (sim_log, "\n");
-        }
-    if (r < 0)
-        a = a + 1 - r;
-    else a = a + dptr->aincr;
-    i = a / dptr->aincr;
-    }
-return SCPE_OK;
-}
-
-/* String processing routines
-
-   read_line            read line
-
-   Inputs:
-        cptr    =       pointer to buffer
-        size    =       maximum size
-        stream  =       pointer to input stream
-   Outputs:
-        optr    =       pointer to first non-blank character
-                        NULL if EOF
-*/
-
-char *read_line (char *cptr, int32 size, FILE *stream)
-{
-return read_line_p (NULL, cptr, size, stream);
-}
-
-/* read_line_p          read line with prompt
-
-   Inputs:
-        prompt  =       pointer to prompt string
-        cptr    =       pointer to buffer
-        size    =       maximum size
-        stream  =       pointer to input stream
-   Outputs:
-        optr    =       pointer to first non-blank character
-                        NULL if EOF
-*/
-
-char *read_line_p (char *prompt, char *cptr, int32 size, FILE *stream)
-{
-char *tptr;
-
-#if defined(HAVE_READLINE)
-if (prompt) {                                           /* interactive? */
-    char *tmpc = readline (prompt);                     /* get cmd line */
-    if (tmpc == NULL)                                   /* bad result? */
-        cptr = NULL;
-    else {
-        strncpy (cptr, tmpc, size);                     /* copy result */
-        free (tmpc) ;                                   /* free temp */
-        }
-    }
-else cptr = fgets (cptr, size, stream);                 /* get cmd line */
-#else
-if (prompt)                                             /* interactive? */
-    printf ("%s", prompt);                              /* display prompt */
-cptr = fgets (cptr, size, stream);                      /* get cmd line */
-#endif
-
-if (cptr == NULL) {
-    clearerr (stream);                                  /* clear error */
-    return NULL;                                        /* ignore EOF */
-    }
-for (tptr = cptr; tptr < (cptr + size); tptr++) {       /* remove cr or nl */
-    if ((*tptr == '\n') || (*tptr == '\r') ||
-        (tptr == (cptr + size - 1))) {                  /* str max length? */
-        *tptr = 0;                                      /* terminate */
-        break;
-        }
-    }
-while (isspace (*cptr))                                 /* trim leading spc */
-    cptr++;
-if (*cptr == ';')                                       /* ignore comment */
-    *cptr = 0;
-
-#if defined (HAVE_READLINE)
-if (prompt)
-    add_history (cptr);
-#endif
-
-return cptr;
-}
-
-/* get_glyph            get next glyph (force upper case)
-   get_glyph_nc         get next glyph (no conversion)
-   get_glyph_gen        get next glyph (general case)
-
-   Inputs:
-        iptr    =       pointer to input string
-        optr    =       pointer to output string
-        mchar   =       optional end of glyph character
-        flag    =       TRUE for convert to upper case (_gen only)
-   Outputs
-        result  =       pointer to next character in input string
-*/
-
-char *get_glyph_gen (char *iptr, char *optr, char mchar, t_bool uc)
-{
-while ((isspace (*iptr) == 0) && (*iptr != 0) && (*iptr != mchar)) {
-    if (islower (*iptr) && uc)
-        *optr = toupper (*iptr);
-    else *optr = *iptr;
-    iptr++; optr++;
-    }
-*optr = 0;
-if (mchar && (*iptr == mchar))                          /* skip terminator */
-    iptr++;
-while (isspace (*iptr))                                 /* absorb spaces */
-    iptr++;
-return iptr;
-}
-
-char *get_glyph (char *iptr, char *optr, char mchar)
-{
-return get_glyph_gen (iptr, optr, mchar, TRUE);
-}
-
-char *get_glyph_nc (char *iptr, char *optr, char mchar)
-{
-return get_glyph_gen (iptr, optr, mchar, FALSE);
-}
-
-/* Trim trailing spaces from a string
-
-    Inputs:
-        cptr    =       pointer to string
-    Outputs:
-        cptr    =       pointer to string
-*/
-
-char *sim_trim_endspc (char *cptr)
-{
-char *tptr;
-
-tptr = cptr + strlen (cptr);
-while ((--tptr >= cptr) && isspace (*tptr))
-    *tptr = 0;
-return cptr;
-}
-
-/* get_yn               yes/no question
-
-   Inputs:
-        cptr    =       pointer to question
-        deflt   =       default answer
-   Outputs:
-        result  =       true if yes, false if no
-*/
-
-t_stat get_yn (char *ques, t_stat deflt)
-{
-char cbuf[CBUFSIZE], *cptr;
-
-printf ("%s ", ques);
-cptr = read_line (cbuf, CBUFSIZE, stdin);
-if ((cptr == NULL) || (*cptr == 0))
-    return deflt;
-if ((*cptr == 'Y') || (*cptr == 'y'))
-    return TRUE;
-return FALSE;
-}
-
-/* get_uint             unsigned number
-
-   Inputs:
-        cptr    =       pointer to input string
-        radix   =       input radix
-        max     =       maximum acceptable value
-        *status =       pointer to error status
-   Outputs:
-        val     =       value
-*/
-
-t_value get_uint (char *cptr, uint32 radix, t_value max, t_stat *status)
-{
-t_value val;
-char *tptr;
-
-*status = SCPE_OK;
-val = strtotv (cptr, &tptr, radix);
-if ((cptr == tptr) || (val > max))
-    *status = SCPE_ARG;
-else {
-    while (isspace (*tptr)) tptr++;
-    if (*tptr != 0)
-        *status = SCPE_ARG;
-    }
-return val;
-}
-
-/* get_range            range specification
-
-   Inputs:
-        dptr    =       pointer to device (NULL if none)
-        cptr    =       pointer to input string
-        *lo     =       pointer to low result
-        *hi     =       pointer to high result
-        aradix  =       radix
-        max     =       default high value
-        term    =       terminating character, 0 if none
-   Outputs:
-        tptr    =       input pointer after processing
-                        NULL if error
-*/
-
-char *get_range (DEVICE *dptr, char *cptr, t_addr *lo, t_addr *hi,
-    uint32 rdx, t_addr max, char term)
-{
-char *tptr;
-
-if (max && strncmp (cptr, "ALL", strlen ("ALL")) == 0) { /* ALL? */
-    tptr = cptr + strlen ("ALL");
-    *lo = 0;
-    *hi = max;
-    }
-else {
-    if (dptr && sim_vm_parse_addr)                      /* get low */
-        *lo = sim_vm_parse_addr (dptr, cptr, &tptr);
-    else *lo = (t_addr) strtotv (cptr, &tptr, rdx);
-    if (cptr == tptr)                                   /* error? */
-            return NULL;
-    if ((*tptr == '-') || (*tptr == ':')) {             /* range? */
-        cptr = tptr + 1;
-        if (dptr && sim_vm_parse_addr)                  /* get high */
-            *hi = sim_vm_parse_addr (dptr, cptr, &tptr);
-        else *hi = (t_addr) strtotv (cptr, &tptr, rdx);
-        if (cptr == tptr)
-            return NULL;
-        if (*lo > *hi)
-            return NULL;
-        }
-    else if (*tptr == '/') {                            /* relative? */
-        cptr = tptr + 1;
-        *hi = (t_addr) strtotv (cptr, &tptr, rdx);      /* get high */
-        if ((cptr == tptr) || (*hi == 0))
-            return NULL;
-        *hi = *lo + *hi - 1;
-        }
-    else *hi = *lo;
-    }
-if (term && (*tptr++ != term))
-    return NULL;
-return tptr;
-}
-
-/* get_ipaddr           IP address:port
-
-   Inputs:
-        cptr    =       pointer to input string
-   Outputs:
-        ipa     =       pointer to IP address (may be NULL), 0 = none
-        ipp     =       pointer to IP port (may be NULL), 0 = none
-        result  =       status
-*/
-
-t_stat get_ipaddr (char *cptr, uint32 *ipa, uint32 *ipp)
-{
-char gbuf[CBUFSIZE];
-char *addrp, *portp, *octetp;
-uint32 i, addr, port, octet;
-t_stat r;
-
-if ((cptr == NULL) || (*cptr == 0))
-    return SCPE_ARG;
-strncpy (gbuf, cptr, CBUFSIZE);
-addrp = gbuf;                                           /* default addr */
-if (portp = strchr (gbuf, ':'))                         /* x:y? split */
-    *portp++ = 0;
-else if (strchr (gbuf, '.'))                            /* x.y...? */
-    portp = NULL;
-else {
-    portp = gbuf;                                       /* port only */
-    addrp = NULL;                                       /* no addr */
-    }
-if (portp) {                                            /* port string? */
-    if (ipp == NULL)                                    /* not wanted? */
-        return SCPE_ARG;
-    port = (int32) get_uint (portp, 10, 65535, &r);
-    if ((r != SCPE_OK) || (port == 0))
-        return SCPE_ARG;
-    }
-else port = 0;
-if (addrp) {                                            /* addr string? */
-    if (ipa == NULL)                                    /* not wanted? */
-        return SCPE_ARG;
-    for (i = addr = 0; i < 4; i++) {                    /* four octets */
-        octetp = strchr (addrp, '.');                   /* find octet end */
-        if (octetp != NULL)                             /* split string */
-            *octetp++ = 0;
-        else if (i < 3)                                 /* except last */
-            return SCPE_ARG;
-        octet = (int32) get_uint (addrp, 10, 255, &r);
-        if (r != SCPE_OK)
-            return SCPE_ARG;
-        addr = (addr << 8) | octet;
-        addrp = octetp;
-        }
-    if (((addr & 0377) == 0) || ((addr & 0377) == 255))
-        return SCPE_ARG;
-    }
-else addr = 0;
-if (ipp)                                                /* return req values */
-    *ipp = port;
-if (ipa)
-    *ipa = addr;
-return SCPE_OK;   
-}
-
-/* Find_device          find device matching input string
-
-   Inputs:
-        cptr    =       pointer to input string
-   Outputs:
-        result  =       pointer to device
-*/
-
-DEVICE *find_dev (char *cptr)
-{
-int32 i;
-DEVICE *dptr;
-
-for (i = 0; (dptr = sim_devices[i]) != NULL; i++) {
-    if ((strcmp (cptr, dptr->name) == 0) ||
-        (dptr->lname &&
-        (strcmp (cptr, dptr->lname) == 0)))
-        return dptr;
-    }
-return NULL;
-}
-
-/* Find_unit            find unit matching input string
-
-   Inputs:
-        cptr    =       pointer to input string
-        uptr    =       pointer to unit pointer
-   Outputs:
-        result  =       pointer to device (null if no dev)
-        *iptr   =       pointer to unit (null if nx unit)
-*/
-
-DEVICE *find_unit (char *cptr, UNIT **uptr)
-{
-uint32 i, u;
-char *nptr, *tptr;
-t_stat r;
-DEVICE *dptr;
-
-if (uptr == NULL)                                       /* arg error? */
-    return NULL;
-if (dptr = find_dev (cptr)) {                           /* exact match? */
-    if (qdisable (dptr))                                /* disabled? */
-        return NULL;
-    *uptr = dptr->units;                                /* unit 0 */
-    return dptr;
-    }
-
-for (i = 0; (dptr = sim_devices[i]) != NULL; i++) {     /* base + unit#? */
-    if (dptr->numunits &&                               /* any units? */
-        (((nptr = dptr->name) &&
-          (strncmp (cptr, nptr, strlen (nptr)) == 0)) ||
-         ((nptr = dptr->lname) &&
-          (strncmp (cptr, nptr, strlen (nptr)) == 0)))) {
-        tptr = cptr + strlen (nptr);
-        if (isdigit (*tptr)) {
-            if (qdisable (dptr))                        /* disabled? */
-                return NULL;
-            u = (uint32) get_uint (tptr, 10, dptr->numunits - 1, &r);
-            if (r != SCPE_OK)                           /* error? */
-                *uptr = NULL;
-            else *uptr = dptr->units + u;
-            return dptr;
-            }
-        }
-    }
-return NULL;
-}
-
-/* Find_dev_from_unit   find device for unit
-
-   Inputs:
-        uptr    =       pointer to unit
-   Outputs:
-        result  =       pointer to device
-*/
-
-DEVICE *find_dev_from_unit (UNIT *uptr)
-{
-DEVICE *dptr;
-uint32 i, j;
-
-if (uptr == NULL)
-    return NULL;
-for (i = 0; (dptr = sim_devices[i]) != NULL; i++) {
-    for (j = 0; j < dptr->numunits; j++) {
-        if (uptr == (dptr->units + j))
-            return dptr;
-        }
-    }
-return NULL;
-}
-
-/* Test for disabled device */
-
-t_bool qdisable (DEVICE *dptr)
-{
-return (dptr->flags & DEV_DIS? TRUE: FALSE);
-}
-
-/* find_reg_glob        find globally unique register
-
-   Inputs:
-        cptr    =       pointer to input string
-        optr    =       pointer to output pointer (can be null)
-        gdptr   =       pointer to global device
-   Outputs:
-        result  =       pointer to register, NULL if error
-        *optr   =       pointer to next character in input string
-        *gdptr  =       pointer to device where found
-*/
-
-REG *find_reg_glob (char *cptr, char **optr, DEVICE **gdptr)
-{
-int32 i;
-DEVICE *dptr;
-REG *rptr, *srptr = NULL;
-
-for (i = 0; (dptr = sim_devices[i]) != 0; i++) {        /* all dev */
-    if (dptr->flags & DEV_DIS)                          /* skip disabled */
-        continue;
-    if (rptr = find_reg (cptr, optr, dptr)) {           /* found? */
-        if (srptr)                                      /* ambig? err */
-            return NULL;
-        srptr = rptr;                                   /* save reg */
-        *gdptr = dptr;                                  /* save unit */
-        }
-    }
-return srptr;
-}
-
-/* find_reg             find register matching input string
-
-   Inputs:
-        cptr    =       pointer to input string
-        optr    =       pointer to output pointer (can be null)
-        dptr    =       pointer to device
-   Outputs:
-        result  =       pointer to register, NULL if error
-        *optr   =       pointer to next character in input string
-*/
-
-REG *find_reg (char *cptr, char **optr, DEVICE *dptr)
-{
-char *tptr;
-REG *rptr;
-uint32 slnt;
-
-if ((cptr == NULL) || (dptr == NULL) || (dptr->registers == NULL))
-    return NULL;
-tptr = cptr;
-do {
-    tptr++;
-    } while (isalnum (*tptr) || (*tptr == '*') || (*tptr == '_'));
-slnt = tptr - cptr;
-for (rptr = dptr->registers; rptr->name != NULL; rptr++) {
-    if ((slnt == strlen (rptr->name)) &&
-        (strncmp (cptr, rptr->name, slnt) == 0)) {
-        if (optr != NULL)
-            *optr = tptr;
-        return rptr;
-        }
-    }
-return NULL;
-}
-
-/* get_switches         get switches from input string
-
-   Inputs:
-        cptr    =       pointer to input string
-   Outputs:
-        sw      =       switch bit mask
-                        0 if no switches, -1 if error
-*/
-
-int32 get_switches (char *cptr)
-{
-int32 sw;
-
-if (*cptr != '-')
-    return 0;
-sw = 0;
-for (cptr++; (isspace (*cptr) == 0) && (*cptr != 0); cptr++) {
-    if (isalpha (*cptr) == 0)
-        return -1;
-    sw = sw | SWMASK (toupper (*cptr));
-    }
-return sw;
-}
-
-/* get_sim_sw           accumulate sim_switches
-
-   Inputs:
-        cptr    =       pointer to input string
-   Outputs:
-        ptr     =       pointer to first non-string glyph
-                        NULL if error
-*/
-
-char *get_sim_sw (char *cptr)
-{
-int32 lsw;
-char gbuf[CBUFSIZE];
-
-while (*cptr == '-') {                                  /* while switches */
-    cptr = get_glyph (cptr, gbuf, 0);                   /* get switch glyph */
-    lsw = get_switches (gbuf);                          /* parse */
-    if (lsw <= 0)                                       /* invalid? */
-        return NULL;
-    sim_switches = sim_switches | lsw;                  /* accumulate */
-    }
-return cptr;
-}
-
-/* get_sim_opt          get simulator command options
-
-   Inputs:
-        opt     =       command options
-        cptr    =       pointer to input string
-   Outputs:
-        ptr     =       pointer to next glypsh, NULL if error
-        *stat   =       error status
-*/
-
-char *get_sim_opt (int32 opt, char *cptr, t_stat *st)
-{
-int32 t;
-char *svptr, gbuf[CBUFSIZE];
-DEVICE *tdptr;
-UNIT *tuptr;
-
-sim_switches = 0;                                       /* no switches */
-sim_ofile = NULL;                                       /* no output file */
-sim_schptr = NULL;                                      /* no search */
-sim_stab.logic = SCH_OR;                                /* default search params */
-sim_stab.boolop = SCH_GE;
-sim_stab.mask = 0;
-sim_stab.comp = 0;
-sim_dfdev = sim_dflt_dev;
-sim_dfunit = sim_dfdev->units;
-sim_opt_out = 0;                                        /* no options yet */
-*st = SCPE_OK;
-while (*cptr) {                                         /* loop through modifiers */
-    svptr = cptr;                                       /* save current position */
-    if ((opt & CMD_OPT_OF) && (*cptr == '@')) {         /* output file spec? */
-        if (sim_ofile) {                                /* already got one? */
-            fclose (sim_ofile);                         /* one per customer */
-            *st = SCPE_ARG;
-            return NULL;
-            }
-        cptr = get_glyph_nc (cptr + 1, gbuf, 0);
-        sim_ofile = sim_fopen (gbuf, "a");              /* open for append */
-        if (sim_ofile == NULL) {                        /* open failed? */
-            *st = SCPE_OPENERR;                        
-            return NULL;
-            }
-        sim_opt_out |= CMD_OPT_OF;                      /* got output file */
-        continue;
-        }
-    cptr = get_glyph (cptr, gbuf, 0);
-    if ((t = get_switches (gbuf)) != 0) {               /* try for switches */
-        if (t < 0) {                                    /* err if bad switch */
-            *st = SCPE_INVSW;
-            return NULL;
-            }
-        sim_switches = sim_switches | t;                /* or in new switches */
-        }
-    else if ((opt & CMD_OPT_SCH) &&                     /* if allowed, */
-        get_search (gbuf, sim_dfdev->dradix, &sim_stab)) { /* try for search */
-        sim_schptr = &sim_stab;                         /* set search */
-        sim_opt_out |= CMD_OPT_SCH;                     /* got search */
-        }
-    else if ((opt & CMD_OPT_DFT) &&                     /* default allowed? */
-        ((sim_opt_out & CMD_OPT_DFT) == 0) &&           /* none yet? */
-        (tdptr = find_unit (gbuf, &tuptr)) &&           /* try for default */
-        (tuptr != NULL)) {
-        sim_dfdev = tdptr;                              /* set as default */
-        sim_dfunit = tuptr;
-        sim_opt_out |= CMD_OPT_DFT;                     /* got default */
-        }
-    else return svptr;                                  /* not rec, break out */
-    }
-return cptr;
-}
-
-/* Match file extension
-
-   Inputs:
-        fnam    =       file name
-        ext     =       extension, without period
-   Outputs:
-        cp      =       pointer to final '.' if match, NULL if not
-*/
-
-char *match_ext (char *fnam, char *ext)
-{
-char *pptr, *fptr, *eptr;
-
-if ((fnam == NULL) || (ext == NULL))                    /* bad arguments? */
-     return NULL;
-pptr = strrchr (fnam, '.');                             /* find last . */
-if (pptr) {                                             /* any? */
-    for (fptr = pptr + 1, eptr = ext;                   /* match characters */
-#if defined (VMS)                                       /* VMS: stop at ; or null */
-    (*fptr != 0) && (*fptr != ';');
-#else
-    *fptr != 0;                                         /* others: stop at null */
-#endif
-    fptr++, eptr++) {
-        if (toupper (*fptr) != toupper (*eptr))
-            return NULL;
-        }
-    if (*eptr != 0)                                     /* ext exhausted? */
-        return NULL;
-    }
-return pptr;
-}
-
-/* Get search specification
-
-   Inputs:
-        cptr    =       pointer to input string
-        radix   =       radix for numbers
-        schptr =        pointer to search table
-   Outputs:
-        return =        NULL if error
-                        schptr if valid search specification
-*/
-
-SCHTAB *get_search (char *cptr, int32 radix, SCHTAB *schptr)
-{
-int32 c, logop, cmpop;
-t_value logval, cmpval;
-char *sptr, *tptr;
-const char logstr[] = "|&^", cmpstr[] = "=!><";
-
-logval = cmpval = 0;
-if (*cptr == 0)                                         /* check for clause */
-    return NULL;
-for (logop = cmpop = -1; c = *cptr++; ) {               /* loop thru clauses */
-    if (sptr = strchr (logstr, c)) {                    /* check for mask */
-        logop = sptr - logstr;
-        logval = strtotv (cptr, &tptr, radix);
-        if (cptr == tptr)
-            return NULL;
-        cptr = tptr;
-        }
-    else if (sptr = strchr (cmpstr, c)) {               /* check for boolop */
-        cmpop = sptr - cmpstr;
-        if (*cptr == '=') {
-            cmpop = cmpop + strlen (cmpstr);
-            cptr++;
-            }
-        cmpval = strtotv (cptr, &tptr, radix);
-        if (cptr == tptr)
-            return NULL;
-        cptr = tptr;
-        }
-    else return NULL;
-    }                                                   /* end for */
-if (logop >= 0) {
-    schptr->logic = logop;
-    schptr->mask = logval;
-    }
-if (cmpop >= 0) {
-    schptr->boolop = cmpop;
-    schptr->comp = cmpval;
-    }
-return schptr;
-}
-
-/* Test value against search specification
-
-   Inputs:
-        val     =       value to test
-        schptr =        pointer to search table
-   Outputs:
-        return =        1 if value passes search criteria, 0 if not
-*/
-
-int32 test_search (t_value val, SCHTAB *schptr)
-{
-if (schptr == NULL) return 0;
-
-switch (schptr->logic) {                                /* case on logical */
-
-    case SCH_OR:
-        val = val | schptr->mask;
-        break;
-
-    case SCH_AND:
-        val = val & schptr->mask;
-        break;
-
-    case SCH_XOR:
-        val = val ^ schptr->mask;
-        break;
-        }
-
-switch (schptr->boolop) {                                       /* case on comparison */
-
-    case SCH_E: case SCH_EE:
-        return (val == schptr->comp);
-
-    case SCH_N: case SCH_NE:
-        return (val != schptr->comp);
-
-    case SCH_G:
-        return (val > schptr->comp);
-
-    case SCH_GE:
-        return (val >= schptr->comp);
-
-    case SCH_L:
-        return (val < schptr->comp);
-
-    case SCH_LE:
-        return (val <= schptr->comp);
-        }
-
-return 0;
-}
-
-/* Radix independent input/output package
-
-   strtotv - general radix input routine
-
-   Inputs:
-        inptr   =       string to convert
-        endptr  =       pointer to first unconverted character
-        radix   =       radix for input
-   Outputs:
-        value   =       converted value
-
-   On an error, the endptr will equal the inptr.
-*/
-
-t_value strtotv (char *inptr, char **endptr, uint32 radix)
-{
-int32 nodigit;
-t_value val;
-uint32 c, digit;
-
-*endptr = inptr;                                        /* assume fails */
-if ((radix < 2) || (radix > 36))
-    return 0;
-while (isspace (*inptr))                                /* bypass white space */
-    inptr++;
-val = 0;
-nodigit = 1;
-for (c = *inptr; isalnum(c); c = *++inptr) {            /* loop through char */
-    if (islower (c))
-        c = toupper (c);
-    if (isdigit (c))                                    /* digit? */
-        digit = c - (uint32) '0';
-    else if (radix <= 10)                               /* stop if not expected */
-        break;
-    else digit = c + 10 - (uint32) 'A';                 /* convert letter */
-    if (digit >= radix)                                 /* valid in radix? */
-        return 0;
-    val = (val * radix) + digit;                        /* add to value */
-    nodigit = 0;
-    }
-if (nodigit)                                            /* no digits? */
-    return 0;
-*endptr = inptr;                                        /* result pointer */
-return val;
-}
-
-/* fprint_val - general radix printing routine
-
-   Inputs:
-        stream  =       stream designator
-        val     =       value to print
-        radix   =       radix to print
-        width   =       width to print
-        format  =       leading zeroes format
-   Outputs:
-        status  =       error status
-*/
-
-t_stat fprint_val (FILE *stream, t_value val, uint32 radix,
-    uint32 width, uint32 format)
-{
-#define MAX_WIDTH ((int) (CHAR_BIT * sizeof (t_value)))
-t_value owtest, wtest;
-int32 d, digit, ndigits;
-char dbuf[MAX_WIDTH + 1];
-
-for (d = 0; d < MAX_WIDTH; d++)
-    dbuf[d] = (format == PV_RZRO)? '0': ' ';
-dbuf[MAX_WIDTH] = 0;
-d = MAX_WIDTH;
-do {
-    d = d - 1;
-    digit = (int32) (val % radix);
-    val = val / radix;
-    dbuf[d] = (digit <= 9)? '0' + digit: 'A' + (digit - 10);
-    } while ((d > 0) && (val != 0));
-
-if (format != PV_LEFT) {
-    wtest = owtest = radix;
-    ndigits = 1;
-    while ((wtest < width_mask[width]) && (wtest >= owtest)) {
-        owtest = wtest;
-        wtest = wtest * radix;
-        ndigits = ndigits + 1;
-        }
-    if ((MAX_WIDTH - ndigits) < d)
-        d = MAX_WIDTH - ndigits;
-    }
-if (fputs (&dbuf[d], stream) == EOF)
-    return SCPE_IOERR;
-return SCPE_OK;
-}
-
-/* Event queue package
-
-        sim_activate            add entry to event queue
-        sim_cancel              remove entry from event queue
-        sim_process_event       process entries on event queue
-        sim_is_active           see if entry is on event queue
-        sim_atime               return absolute time for an entry
-        sim_gtime               return global time
-        sim_qcount              return event queue entry count
-
-   Asynchronous events are set up by queueing a unit data structure
-   to the event queue with a timeout (in simulator units, relative
-   to the current time).  Each simulator 'times' these events by
-   counting down interval counter sim_interval.  When this reaches
-   zero the simulator calls sim_process_event to process the event
-   and to see if further events need to be processed, or sim_interval
-   reset to count the next one.
-
-   The event queue is maintained in clock order; entry timeouts are
-   RELATIVE to the time in the previous entry.
-
-   sim_process_event - process event
-
-   Inputs:
-        none
-   Outputs:
-        reason  =       reason code returned by any event processor,
-                        or 0 (SCPE_OK) if no exceptions
-*/
-
-t_stat sim_process_event (void)
-{
-UNIT *uptr;
-t_stat reason;
-
-if (stop_cpu)                                           /* stop CPU? */
-    return SCPE_STOP;
-if (sim_clock_queue == NULL) {                          /* queue empty? */
-    UPDATE_SIM_TIME (noqueue_time);                     /* update sim time */
-    sim_interval = noqueue_time = NOQUEUE_WAIT;         /* flag queue empty */
-    return SCPE_OK;
-    }
-UPDATE_SIM_TIME (sim_clock_queue->time);                /* update sim time */
-do {
-    uptr = sim_clock_queue;                             /* get first */
-    sim_clock_queue = uptr->next;                       /* remove first */
-    uptr->next = NULL;                                  /* hygiene */
-    uptr->time = 0;
-    if (sim_clock_queue != NULL)
-        sim_interval = sim_clock_queue->time;
-    else sim_interval = noqueue_time = NOQUEUE_WAIT;
-    if (uptr->action != NULL)
-        reason = uptr->action (uptr);
-    else reason = SCPE_OK;
-    } while ((reason == SCPE_OK) && (sim_interval == 0));
-
-/* Empty queue forces sim_interval != 0 */
-
-return reason;
-}
-
-/* sim_activate - activate (queue) event
-
-   Inputs:
-        uptr    =       pointer to unit
-        event_time =    relative timeout
-   Outputs:
-        reason  =       result (SCPE_OK if ok)
-*/
-
-t_stat sim_activate (UNIT *uptr, int32 event_time)
-{
-UNIT *cptr, *prvptr;
-int32 accum;
-
-if (event_time < 0)
-    return SCPE_IERR;
-if (sim_is_active (uptr))                               /* already active? */
-    return SCPE_OK;
-if (sim_clock_queue == NULL) {
-    UPDATE_SIM_TIME (noqueue_time);
-    }
-else  {                                                 /* update sim time */
-    UPDATE_SIM_TIME (sim_clock_queue->time);
-    }
-
-prvptr = NULL;
-accum = 0;
-for (cptr = sim_clock_queue; cptr != NULL; cptr = cptr->next) {
-    if (event_time < (accum + cptr->time))
-        break;
-    accum = accum + cptr->time;
-    prvptr = cptr;
-    }
-if (prvptr == NULL) {                                   /* insert at head */
-    cptr = uptr->next = sim_clock_queue;
-    sim_clock_queue = uptr;
-    }
-else {
-    cptr = uptr->next = prvptr->next;                   /* insert at prvptr */
-    prvptr->next = uptr;
-    }
-uptr->time = event_time - accum;
-if (cptr != NULL)
-    cptr->time = cptr->time - uptr->time;
-sim_interval = sim_clock_queue->time;
-return SCPE_OK;
-}
-
-/* sim_activate_abs - activate (queue) event even if event already scheduled
-
-   Inputs:
-        uptr    =       pointer to unit
-        event_time =    relative timeout
-   Outputs:
-        reason  =       result (SCPE_OK if ok)
-*/
-
-t_stat sim_activate_abs (UNIT *uptr, int32 event_time)
-{
-sim_cancel (uptr);
-return sim_activate (uptr, event_time);
-}
-
-/* sim_cancel - cancel (dequeue) event
-
-   Inputs:
-        uptr    =       pointer to unit
-   Outputs:
-        reason  =       result (SCPE_OK if ok)
-
-*/
-
-t_stat sim_cancel (UNIT *uptr)
-{
-UNIT *cptr, *nptr;
-
-if (sim_clock_queue == NULL)
-    return SCPE_OK;
-UPDATE_SIM_TIME (sim_clock_queue->time);                /* update sim time */
-nptr = NULL;
-if (sim_clock_queue == uptr)
-    nptr = sim_clock_queue = uptr->next;
-else {
-    for (cptr = sim_clock_queue; cptr != NULL; cptr = cptr->next) {
-        if (cptr->next == uptr) {
-            nptr = cptr->next = uptr->next;
-            break;                                      /* end queue scan */
-            }
-        }
-    }
-if (nptr != NULL)
-    nptr->time = nptr->time + uptr->time;
-uptr->next = NULL;                                      /* hygiene */
-uptr->time = 0;
-if (sim_clock_queue != NULL)
-    sim_interval = sim_clock_queue->time;
-else sim_interval = noqueue_time = NOQUEUE_WAIT;
-return SCPE_OK;
-}
-
-/* sim_is_active - test for entry in queue, return activation time
-
-   Inputs:
-        uptr    =       pointer to unit
-   Outputs:
-        result =        absolute activation time + 1, 0 if inactive
-*/
-
-int32 sim_is_active (UNIT *uptr)
-{
-UNIT *cptr;
-int32 accum;
-
-accum = 0;
-for (cptr = sim_clock_queue; cptr != NULL; cptr = cptr->next) {
-    if (cptr == sim_clock_queue) {
-        if (sim_interval > 0)
-            accum = accum + sim_interval;
-        }
-    else accum = accum + cptr->time;
-    if (cptr == uptr)
-        return accum + 1;
-    }
-return 0;
-}
-
-/* sim_gtime - return global time
-   sim_grtime - return global time with rollover
-
-   Inputs: none
-   Outputs:
-        time    =       global time
-*/
-
-double sim_gtime (void)
-{
-if (sim_clock_queue == NULL) {
-    UPDATE_SIM_TIME (noqueue_time);
-    }
-else  {
-    UPDATE_SIM_TIME (sim_clock_queue->time);
-    }
-return sim_time;
-}
-
-uint32 sim_grtime (void)
-{
-if (sim_clock_queue == NULL) {
-    UPDATE_SIM_TIME (noqueue_time);
-    }
-else  {
-    UPDATE_SIM_TIME (sim_clock_queue->time);
-    }
-return sim_rtime;
-}
-
-/* sim_qcount - return queue entry count
-
-   Inputs: none
-   Outputs:
-        count   =       number of entries on the queue
-*/
-
-int32 sim_qcount (void)
-{
-int32 cnt;
-UNIT *uptr;
-
-cnt = 0;
-for (uptr = sim_clock_queue; uptr != NULL; uptr = uptr->next)
-    cnt++;
-return cnt;
-}
-
-/* Breakpoint package.  This module replaces the VM-implemented one
-   instruction breakpoint capability.
-
-   Breakpoints are stored in table sim_brk_tab, which is ordered by address for
-   efficient binary searching.  A breakpoint consists of a four entry structure:
-
-        addr                    address of the breakpoint
-        type                    types of breakpoints set on the address
-                                a bit mask representing letters A-Z
-        cnt                     number of iterations before breakp is taken
-        action                  pointer command string to be executed
-                                when break is taken
-
-   sim_brk_summ is a summary of the types of breakpoints that are currently set (it
-   is the bitwise OR of all the type fields).  A simulator need only check for
-   a breakpoint of type X if bit SWMASK('X') is set in sim_brk_sum.
-
-   The package contains the following public routines:
-
-        sim_brk_init            initialize
-        sim_brk_set             set breakpoint
-        sim_brk_clr             clear breakpoint
-        sim_brk_clrall          clear all breakpoints
-        sim_brk_show            show breakpoint
-        sim_brk_showall         show all breakpoints
-        sim_brk_test            test for breakpoint
-        sim_brk_npc             PC has been changed
-        sim_brk_getact          get next action
-        sim_brk_clract          clear pending actions
-
-   Initialize breakpoint system.
-*/
-
-t_stat sim_brk_init (void)
-{
-sim_brk_lnt = SIM_BRK_INILNT;
-sim_brk_tab = (BRKTAB *) calloc (sim_brk_lnt, sizeof (BRKTAB));
-if (sim_brk_tab == NULL)
-    return SCPE_MEM;
-sim_brk_ent = sim_brk_ins = 0;
-sim_brk_act[sim_do_depth] = NULL;
-sim_brk_npc (0);
-return SCPE_OK;
-}
-
-/* Search for a breakpoint in the sorted breakpoint table */
-
-BRKTAB *sim_brk_fnd (t_addr loc)
-{
-int32 lo, hi, p;
-BRKTAB *bp;
-
-if (sim_brk_ent == 0) {                                 /* table empty? */
-    sim_brk_ins = 0;                                    /* insrt at head */
-    return NULL;                                        /* sch fails */
-    }
-lo = 0;                                                 /* initial bounds */
-hi = sim_brk_ent - 1;
-do {
-    p = (lo + hi) >> 1;                                 /* probe */
-    bp = sim_brk_tab + p;                               /* table addr */
-    if (loc == bp->addr)                                /* match? */
-        return bp;
-    else if (loc < bp->addr)                            /* go down? p is upper */
-        hi = p - 1;
-    else lo = p + 1;                                    /* go up? p is lower */
-    } while (lo <= hi);
-if (loc < bp->addr)                                     /* insrt before or */
-    sim_brk_ins = p;
-else sim_brk_ins = p + 1;                               /* after last sch */
-return NULL;
-}
-
-/* Insert a breakpoint */
-
-BRKTAB *sim_brk_new (t_addr loc)
-{
-int32 i, t;
-BRKTAB *bp, *newp;
-
-if (sim_brk_ins < 0)
-    return NULL;
-if (sim_brk_ent >= sim_brk_lnt) {                       /* out of space? */
-    t = sim_brk_lnt + SIM_BRK_INILNT;                   /* new size */
-    newp = (BRKTAB *) calloc (t, sizeof (BRKTAB));      /* new table */
-    if (newp == NULL)                                   /* can't extend */
-        return NULL;
-    for (i = 0; i < sim_brk_lnt; i++)                   /* copy table */
-        *(newp + i) = *(sim_brk_tab + i);
-    free (sim_brk_tab);                                 /* free old table */
-    sim_brk_tab = newp;                                 /* new base, lnt */
-    sim_brk_lnt = t;
-    }
-if (sim_brk_ins != sim_brk_ent) {                       /* move needed? */
-    for (bp = sim_brk_tab + sim_brk_ent;
-         bp > sim_brk_tab + sim_brk_ins; bp--)
-        *bp = *(bp - 1);
-    }
-bp = sim_brk_tab + sim_brk_ins;
-bp->addr = loc;
-bp->typ = 0;
-bp->cnt = 0;
-bp->act = NULL;
-sim_brk_ent = sim_brk_ent + 1;
-return bp;
-}
-
-/* Set a breakpoint of type sw */
-
-t_stat sim_brk_set (t_addr loc, int32 sw, int32 ncnt, char *act)
-{
-BRKTAB *bp;
-
-if (sw == 0) sw = sim_brk_dflt;
-if ((sim_brk_types & sw) == 0)
-    return SCPE_NOFNC;
-bp = sim_brk_fnd (loc);                                 /* present? */
-if (!bp)                                                /* no, allocate */
-    bp = sim_brk_new (loc);
-if (!bp)                                                /* still no? mem err */
-    return SCPE_MEM;
-bp->typ = sw;                                           /* set type */
-bp->cnt = ncnt;                                         /* set count */
-if ((bp->act != NULL) && (act != NULL)) {               /* replace old action? */
-    free (bp->act);                                     /* deallocate */
-    bp->act = NULL;                                     /* now no action */
-    }
-if ((act != NULL) && (*act != 0)) {                     /* new action? */
-    char *newp = (char *) calloc (CBUFSIZE, sizeof (char)); /* alloc buf */
-    if (newp == NULL)                                   /* mem err? */
-        return SCPE_MEM;
-    strncpy (newp, act, CBUFSIZE);                      /* copy action */
-    bp->act = newp;                                     /* set pointer */
-    }
-sim_brk_summ = sim_brk_summ | sw;
-return SCPE_OK;
-}
-
-/* Clear a breakpoint */
-
-t_stat sim_brk_clr (t_addr loc, int32 sw)
-{
-BRKTAB *bp = sim_brk_fnd (loc);
-
-if (!bp)                                                /* not there? ok */
-    return SCPE_OK;
-if (sw == 0)
-    sw = SIM_BRK_ALLTYP;
-bp->typ = bp->typ & ~sw;
-if (bp->typ)                                            /* clear all types? */
-    return SCPE_OK;
-if (bp->act != NULL)                                    /* deallocate action */
-    free (bp->act);
-for ( ; bp < (sim_brk_tab + sim_brk_ent - 1); bp++)     /* erase entry */
-    *bp = *(bp + 1);
-sim_brk_ent = sim_brk_ent - 1;                          /* decrement count */
-sim_brk_summ = 0;                                       /* recalc summary */
-for (bp = sim_brk_tab; bp < (sim_brk_tab + sim_brk_ent); bp++)
-    sim_brk_summ = sim_brk_summ | bp->typ;
-return SCPE_OK;
-}
-
-/* Clear all breakpoints */
-
-t_stat sim_brk_clrall (int32 sw)
-{
-BRKTAB *bp;
-
-if (sw == 0) sw = SIM_BRK_ALLTYP;
-for (bp = sim_brk_tab; bp < (sim_brk_tab + sim_brk_ent); ) {
-    if (bp->typ & sw)
-        sim_brk_clr (bp->addr, sw);
-    else bp++;
-    }
-return SCPE_OK;
-}
-
-/* Show a breakpoint */
-
-t_stat sim_brk_show (FILE *st, t_addr loc, int32 sw)
-{
-BRKTAB *bp = sim_brk_fnd (loc);
-DEVICE *dptr;
-int32 i, any;
-
-if (sw == 0)
-    sw = SIM_BRK_ALLTYP;
-if (!bp || (!(bp->typ & sw)))
-    return SCPE_OK;
-dptr = sim_dflt_dev;
-if (dptr == NULL)
-    return SCPE_OK;
-if (sim_vm_fprint_addr)
-    sim_vm_fprint_addr (st, dptr, loc);
-else fprint_val (st, loc, dptr->aradix, dptr->awidth, PV_LEFT);
-fprintf (st, ":\t");
-for (i = any = 0; i < 26; i++) {
-    if ((bp->typ >> i) & 1) {
-        if (any)
-            fprintf (st, ", ");
-        fputc (i + 'A', st);
-        any = 1;
-        }
-    }
-if (bp->cnt > 0)
-    fprintf (st, " [%d]", bp->cnt);
-if (bp->act != NULL)
-    fprintf (st, "; %s", bp->act);
-fprintf (st, "\n");
-return SCPE_OK;
-}
-
-/* Show all breakpoints */
-
-t_stat sim_brk_showall (FILE *st, int32 sw)
-{
-BRKTAB *bp;
-
-if (sw == 0)
-    sw = SIM_BRK_ALLTYP;
-for (bp = sim_brk_tab; bp < (sim_brk_tab + sim_brk_ent); bp++) {
-    if (bp->typ & sw)
-        sim_brk_show (st, bp->addr, sw);
-    }
-return SCPE_OK;
-}
-
-/* Test for breakpoint */
-
-uint32 sim_brk_test (t_addr loc, uint32 btyp)
-{
-BRKTAB *bp;
-uint32 spc = (btyp >> SIM_BKPT_V_SPC) & (SIM_BKPT_N_SPC - 1);
-
-if ((bp = sim_brk_fnd (loc)) && (btyp & bp->typ)) {     /* in table, type match? */
-    if ((sim_brk_pend[spc] && (loc == sim_brk_ploc[spc])) || /* previous location? */
-        (--bp->cnt > 0))                                /* count > 0? */
-        return 0;
-    bp->cnt = 0;                                        /* reset count */
-    sim_brk_ploc[spc] = loc;                            /* save location */
-    sim_brk_pend[spc] = TRUE;                           /* don't do twice */
-    sim_brk_act[sim_do_depth] = bp->act;                /* set up actions */
-    return (btyp & bp->typ);
-    }
-sim_brk_pend[spc] = FALSE;
-return 0;
-}
-
-/* Get next pending action, if any */
-
-char *sim_brk_getact (char *buf, int32 size)
-{
-char *ep;
-size_t lnt;
-
-if (sim_brk_act[sim_do_depth] == NULL)                  /* any action? */
-    return NULL;
-while (isspace (*sim_brk_act[sim_do_depth]))            /* skip spaces */
-    sim_brk_act[sim_do_depth]++;
-if (*sim_brk_act[sim_do_depth] == 0)                    /* now empty? */
-    return (sim_brk_act[sim_do_depth] = NULL);
-if (ep = strchr (sim_brk_act[sim_do_depth], ';')) {     /* cmd delimiter? */
-    lnt = ep - sim_brk_act[sim_do_depth];               /* cmd length */
-    memcpy (buf, sim_brk_act[sim_do_depth], lnt + 1);   /* copy with ; */
-    buf[lnt] = 0;                                       /* erase ; */
-    sim_brk_act[sim_do_depth] += lnt + 1;               /* adv ptr */
-    }
-else {
-    strncpy (buf, sim_brk_act[sim_do_depth], size);     /* copy action */
-    sim_brk_act[sim_do_depth] = NULL;                   /* no more */
-    }
-return buf;
-}
-
-/* Clear pending actions */
-
-void sim_brk_clract (void)
-{
-sim_brk_act[sim_do_depth] = NULL;
-}
-
-/* New PC */
-
-void sim_brk_npc (uint32 cnt)
-{
-uint32 i;
-
-if ((cnt == 0) || (cnt > SIM_BKPT_N_SPC))
-    cnt = SIM_BKPT_N_SPC;
-for (i = 0; i < cnt; i++) {
-    sim_brk_pend[i] = FALSE;
-    sim_brk_ploc[i] = 0;
-    }
-return;
-}
-
-/* Clear breakpoint space */
-
-void sim_brk_clrspc (uint32 spc)
-{
-if (spc < SIM_BKPT_N_SPC) {
-    sim_brk_pend[spc] = FALSE;
-    sim_brk_ploc[spc] = 0;
-    }
-return;
-}
-
-/* Message Text */
-
-char *sim_error_text (t_stat stat)
-{
-static char msgbuf[64];
-
-stat &= ~(SCPE_KFLAG|SCPE_BREAK);                       /* remove any flags */
-if ((stat >= SCPE_BASE) && (stat <= SCPE_MAX_ERR))
-    return scp_errors[stat-SCPE_BASE].message;
-sprintf(msgbuf, "Error %d", stat);
-return msgbuf;
-}
-
-t_stat sim_string_to_stat (char *cptr, t_stat *stat)
-{
-char gbuf[CBUFSIZE];
-int32 cond;
-
-*stat = SCPE_ARG;
-cptr = get_glyph (cptr, gbuf, 0);
-if (0 == memcmp("SCPE_", gbuf, 5))
-    strcpy (gbuf, gbuf+5);   /* skip leading SCPE_ */
-for (cond=0; cond < (SCPE_MAX_ERR-SCPE_BASE); cond++)
-    if (0 == strcmp(scp_errors[cond].code, gbuf)) {
-        cond += SCPE_BASE;
-        break;
-        }
-if (cond == (SCPE_MAX_ERR-SCPE_BASE)) {       /* not found? */
-    if (0 == (cond = strtol(gbuf, NULL, 0)))  /* try explicit number */
-        return SCPE_ARG;
-    }
-if (cond > SCPE_MAX_ERR)
-    return SCPE_ARG;
-*stat = cond;
-return SCPE_OK;    
-}
-
-/* Debug printout routines, from Dave Hittner */
-
-const char* debug_bstates = "01_^";
-const char* debug_fmt     = "DBG> %s %s: ";
-int32 debug_unterm  = 0;
-
-/* Finds debug phrase matching bitmask from from device DEBTAB table */
-
-static char* get_dbg_verb (uint32 dbits, DEVICE* dptr)
-{
-static char* debtab_none    = "DEBTAB_ISNULL";
-static char* debtab_nomatch = "DEBTAB_NOMATCH";
-int32 offset = 0;
-
-if (dptr->debflags == 0)
-    return debtab_none;
-
-/* Find matching words for bitmask */
-
-while (dptr->debflags[offset].name && (offset < 32)) {
-    if (dptr->debflags[offset].mask & dbits)
-        return dptr->debflags[offset].name;
-    offset++;
-    }
-return debtab_nomatch;
-}
-
-/* Prints standard debug prefix unless previous call unterminated */
-
-static void sim_debug_prefix (uint32 dbits, DEVICE* dptr)
-{
-if (!debug_unterm) {
-    char* debug_type = get_dbg_verb (dbits, dptr);
-    fprintf(sim_deb, debug_fmt, dptr->name, debug_type);
-    }
-}
-
-/* Prints state of a register: bit translation + state (0,1,_,^)
-   indicating the state and transition of the bit. States:
-   0=steady(0->0), 1=steady(1->1), _=falling(1->0), ^=rising(0->1) */
-
-void sim_debug_u16(uint32 dbits, DEVICE* dptr, const char* const* bitdefs,
-    uint16 before, uint16 after, int terminate)
-{
-if (sim_deb && (dptr->dctrl & dbits)) {
-    int32 i;
-
-    sim_debug_prefix(dbits, dptr);                      /* print prefix if required */
-    for (i = 15; i >= 0; i--) {                         /* print xlation, transition */
-        int off = ((after >> i) & 1) + (((before ^ after) >> i) & 1) * 2;
-        fprintf(sim_deb, "%s%c ", bitdefs[i], debug_bstates[off]);
-        }
-    if (terminate)
-        fprintf(sim_deb, "\r\n");
-    debug_unterm = terminate ? 0 : 1;                   /* set unterm for next */
-    }
-}
-
-#if defined (_WIN32)
-#define vsnprintf _vsnprintf
-#endif
-#if defined (__DECC) && defined (__VMS)
-#define NO_vsnprintf
-#endif
-#if defined( NO_vsnprintf)
-#define STACKBUFSIZE 16384
-#else
-#define STACKBUFSIZE 2048
-#endif
-
-/* Inline debugging - will print debug message if debug file is
-   set and the bitmask matches the current device debug options.
-   Extra returns are added for un*x systems, since the output
-   device is set into 'raw' mode when the cpu is booted,
-   and the extra returns don't hurt any other systems. */
-
-void sim_debug (uint32 dbits, DEVICE* dptr, const char* fmt, ...)
-{
-if (sim_deb && (dptr->dctrl & dbits)) {
-
-    char stackbuf[STACKBUFSIZE];
-    int32 bufsize = sizeof(stackbuf);
-    char *buf = stackbuf;
-    va_list arglist;
-    int32 i, j, len;
-
-    buf[bufsize-1] = '\0';
-    sim_debug_prefix(dbits, dptr);                      /* print prefix if required */
-
-    while (1) {                                         /* format passed string, args */
-        va_start (arglist, fmt);
-#if defined(NO_vsnprintf)
-#if defined(HAS_vsprintf_void)
-
-/* Note, this could blow beyond the buffer, and we couldn't tell */
-/* That is a limitation of the C runtime library available on this platform */
-
-        vsprintf (buf, fmt, arglist);
-        for (len = 0; len < bufsize-1; len++)
-            if (buf[len] == 0) break;
-#else
-        len = vsprintf (buf, fmt, arglist);
-#endif                                                  /* HAS_vsprintf_void */
-#else                                                   /* NO_vsnprintf */
-#if defined(HAS_vsnprintf_void)
-        vsnprintf (buf, bufsize-1, fmt, arglist);
-        for (len = 0; len < bufsize-1; len++)
-            if (buf[len] == 0) break;
-#else
-        len = vsnprintf (buf, bufsize-1, fmt, arglist);
-#endif                                                  /* HAS_vsnprintf_void */
-#endif                                                  /* NO_vsnprintf */
-        va_end (arglist);
-
-/* If it didn't fit into the buffer, then grow it and try again */
-
-        if ((len < 0) || (len >= bufsize-1)) {
-            if (buf != stackbuf)
-                free (buf);
-            bufsize = bufsize * 2;
-            buf = (char *) malloc (bufsize);
-            if (buf == NULL)                            /* out of memory */
-                return;
-            buf[bufsize-1] = '\0';
-            continue;
-            }
-        break;
-        }
-
-/* Output the formatted data expanding newlines where they exist */
-
-    for (i = j = 0; i < len; ++i) {
-        if ('\n' == buf[i]) {
-            if (i > j)
-                fwrite (&buf[j], 1, i-j, sim_deb);
-            j = i;
-            fputc('\r', sim_deb);
-            }
-        }
-    if (i > j)
-        fwrite (&buf[j], 1, i-j, sim_deb);
-
-/* Set unterminated flag for next time */
-
-    debug_unterm = (len && (buf[len-1]=='\n')) ? 0 : 1;
-    if (buf != stackbuf)
-        free (buf);
-    }
-return;
-}
+/* scp.c: simulator control program
+
+   Copyright (c) 1993-2011, Robert M Supnik
+
+   Permission is hereby granted, free of charge, to any person obtaining a
+   copy of this software and associated documentation files (the "Software"),
+   to deal in the Software without restriction, including without limitation
+   the rights to use, copy, modify, merge, publish, distribute, sublicense,
+   and/or sell copies of the Software, and to permit persons to whom the
+   Software is furnished to do so, subject to the following conditions:
+
+   The above copyright notice and this permission notice shall be included in
+   all copies or substantial portions of the Software.
+
+   THE SOFTWARE IS PROVIDED "AS IS", WITHOUT WARRANTY OF ANY KIND, EXPRESS OR
+   IMPLIED, INCLUDING BUT NOT LIMITED TO THE WARRANTIES OF MERCHANTABILITY,
+   FITNESS FOR A PARTICULAR PURPOSE AND NONINFRINGEMENT.  IN NO EVENT SHALL
+   ROBERT M SUPNIK BE LIABLE FOR ANY CLAIM, DAMAGES OR OTHER LIABILITY, WHETHER
+   IN AN ACTION OF CONTRACT, TORT OR OTHERWISE, ARISING FROM, OUT OF OR IN
+   CONNECTION WITH THE SOFTWARE OR THE USE OR OTHER DEALINGS IN THE SOFTWARE.
+
+   Except as contained in this notice, the name of Robert M Supnik shall not be
+   used in advertising or otherwise to promote the sale, use or other dealings
+   in this Software without prior written authorization from Robert M Supnik.
+
+   22-Jan-11    MP      Added SET ON, SET NOON, ON, GOTO and RETURN command support
+   13-Jan-11    MP      Added "SHOW SHOW" and "SHOW <dev> SHOW" commands
+   05-Jan-11    RMS     Fixed bug in deposit stride for numeric input (John Dundas)
+   23-Dec-10    RMS     Clarified some help messages (Mark Pizzolato)
+   08-Nov-10    RMS     Fixed handling of DO with no arguments (Dave Bryan)
+   22-May-10    RMS     Added *nix READLINE support (Mark Pizzolato)
+   08-Feb-09    RMS     Fixed warnings in help printouts
+   29-Dec-08    RMS     Fixed implementation of MTAB_NC
+   24-Nov-08    RMS     Revised RESTORE unit logic for consistency
+   05-Sep-08    JDB     "detach_all" ignores error status returns if shutting down
+   17-Aug-08    RMS     Revert RUN/BOOT to standard, rather than powerup, reset
+   25-Jul-08    JDB     DO cmd missing params now default to null string
+   29-Jun-08    JDB     DO cmd sub_args now allows "\\" to specify literal backslash
+   31-Mar-08    RMS     Fixed bug in local/global register search (Mark Pizzolato)
+                        Fixed bug in restore of RO units (Mark Pizzolato)
+   06-Feb-08    RMS     Added SET/SHO/NO BR with default argument
+   18-Jul-07    RMS     Modified match_ext for VMS ext;version support
+   28-Apr-07    RMS     Modified sim_instr invocation to call sim_rtcn_init_all
+                        Fixed bug in get_sim_opt
+                        Fixed bug in restoration with changed memory size
+   08-Mar-07    JDB     Fixed breakpoint actions in DO command file processing
+   30-Jan-07    RMS     Fixed bugs in get_ipaddr
+   17-Oct-06    RMS     Added idle support
+   04-Oct-06    JDB     DO cmd failure now echoes cmd unless -q
+   14-Jul-06    RMS     Added sim_activate_abs
+   02-Jun-06    JDB     Fixed do_cmd to exit nested files on assertion failure
+                        Added -E switch to do_cmd to exit on any error
+   14-Feb-06    RMS     Upgraded save file format to V3.5
+   18-Jan-06    RMS     Added fprint_stopped_gen
+                        Added breakpoint spaces
+                        Fixed unaligned register access (Doug Carman)
+   22-Sep-05    RMS     Fixed declarations (Sterling Garwood)
+   30-Aug-05    RMS     Revised to trim trailing spaces on file names
+   25-Aug-05    RMS     Added variable default device support
+   23-Aug-05    RMS     Added Linux line history support
+   16-Aug-05    RMS     Fixed C++ declaration and cast problems
+   01-May-05    RMS     Revised syntax for SET DEBUG (Dave Bryan)
+   22-Mar-05    JDB     Modified DO command to allow ten-level nesting
+   18-Mar-05    RMS     Moved DETACH tests into detach_unit (Dave Bryan)
+                        Revised interface to fprint_sym, fparse_sym
+   07-Feb-05    RMS     Added ASSERT command (Dave Bryan)
+   02-Feb-05    RMS     Fixed bug in global register search
+   26-Dec-04    RMS     Qualified SAVE examine, RESTORE deposit with SIM_SW_REST
+   10-Nov-04    JDB     Fixed logging of errors from cmds in "do" file
+   05-Nov-04    RMS     Moved SET/SHOW DEBUG under CONSOLE hierarchy
+                        Renamed unit OFFLINE/ONLINE to DISABLED/ENABLED (Dave Bryan)
+                        Revised to flush output files after simulation stop (Dave Bryan)
+   15-Oct-04    RMS     Fixed HELP to suppress duplicate descriptions
+   27-Sep-04    RMS     Fixed comma-separation options in set (David Bryan)
+   09-Sep-04    RMS     Added -p option for RESET
+   13-Aug-04    RMS     Qualified RESTORE detach with SIM_SW_REST
+   17-Jul-04    RMS     Added ECHO command (Dave Bryan)
+   12-Jul-04    RMS     Fixed problem ATTACHing to read only files
+                        (John Dundas)
+   28-May-04    RMS     Added SET/SHOW CONSOLE
+   14-Feb-04    RMS     Updated SAVE/RESTORE (V3.2)
+                RMS     Added debug print routines (Dave Hittner)
+                RMS     Added sim_vm_parse_addr and sim_vm_fprint_addr
+                RMS     Added REG_VMAD support
+                RMS     Split out libraries
+                RMS     Moved logging function to SCP
+                RMS     Exposed step counter interface(s)
+                RMS     Fixed double logging of SHOW BREAK (Mark Pizzolato)
+                RMS     Fixed implementation of REG_VMIO
+                RMS     Added SET/SHOW DEBUG, SET/SHOW <device> DEBUG,
+                        SHOW <device> MODIFIERS, SHOW <device> RADIX
+                RMS     Changed sim_fsize to take uptr argument
+   29-Dec-03    RMS     Added Telnet console output stall support
+   01-Nov-03    RMS     Cleaned up implicit detach on attach/restore
+                        Fixed bug in command line read while logging (Mark Pizzolato)
+   01-Sep-03    RMS     Fixed end-of-file problem in dep, idep
+                        Fixed error on trailing spaces in dep, idep
+   15-Jul-03    RMS     Removed unnecessary test in reset_all
+   15-Jun-03    RMS     Added register flag REG_VMIO
+   25-Apr-03    RMS     Added extended address support (V3.0)
+                        Fixed bug in SAVE (Peter Schorn)
+                        Added u5, u6 fields
+                        Added logical name support
+   03-Mar-03    RMS     Added sim_fsize
+   27-Feb-03    RMS     Fixed bug in multiword deposits to files
+   08-Feb-03    RMS     Changed sim_os_sleep to void, match_ext to char*
+                        Added multiple actions, .ini file support
+                        Added multiple switch evaluations per line
+   07-Feb-03    RMS     Added VMS support for ! (Mark Pizzolato)
+   01-Feb-03    RMS     Added breakpoint table extension, actions
+   14-Jan-03    RMS     Added missing function prototypes
+   10-Jan-03    RMS     Added attach/restore flag, dynamic memory size support,
+                        case sensitive SET options
+   22-Dec-02    RMS     Added ! (OS command) feature (Mark Pizzolato)
+   17-Dec-02    RMS     Added get_ipaddr
+   02-Dec-02    RMS     Added EValuate command
+   16-Nov-02    RMS     Fixed bug in register name match algorithm
+   13-Oct-02    RMS     Fixed Borland compiler warnings (Hans Pufal)
+   05-Oct-02    RMS     Fixed bugs in set_logon, ssh_break (David Hittner)
+                        Added support for fixed buffer devices
+                        Added support for Telnet console, removed VT support
+                        Added help <command>
+                        Added VMS file optimizations (Robert Alan Byer)
+                        Added quiet mode, DO with parameters, GUI interface,
+                           extensible commands (Brian Knittel)
+                        Added device enable/disable commands
+   14-Jul-02    RMS     Fixed exit bug in do, added -v switch (Brian Knittel)
+   17-May-02    RMS     Fixed bug in fxread/fxwrite error usage (found by
+                        Norm Lastovic)
+   02-May-02    RMS     Added VT emulation interface, changed {NO}LOG to SET {NO}LOG
+   22-Apr-02    RMS     Fixed laptop sleep problem in clock calibration, added
+                        magtape record length error (Jonathan Engdahl)
+   26-Feb-02    RMS     Fixed initialization bugs in do_cmd, get_aval
+                        (Brian Knittel)
+   10-Feb-02    RMS     Fixed problem in clock calibration
+   06-Jan-02    RMS     Moved device enable/disable to simulators
+   30-Dec-01    RMS     Generalized timer packaged, added circular arrays
+   19-Dec-01    RMS     Fixed DO command bug (John Dundas)
+   07-Dec-01    RMS     Implemented breakpoint package
+   05-Dec-01    RMS     Fixed bug in universal register logic
+   03-Dec-01    RMS     Added read-only units, extended SET/SHOW, universal registers
+   24-Nov-01    RMS     Added unit-based registers
+   16-Nov-01    RMS     Added DO command
+   28-Oct-01    RMS     Added relative range addressing
+   08-Oct-01    RMS     Added SHOW VERSION
+   30-Sep-01    RMS     Relaxed attach test in BOOT
+   27-Sep-01    RMS     Added queue count routine, fixed typo in ex/mod
+   17-Sep-01    RMS     Removed multiple console support
+   07-Sep-01    RMS     Removed conditional externs on function prototypes
+                        Added special modifier print
+   31-Aug-01    RMS     Changed int64 to t_int64 for Windoze (V2.7)
+   18-Jul-01    RMS     Minor changes for Macintosh port
+   12-Jun-01    RMS     Fixed bug in big-endian I/O (Dave Conroy)
+   27-May-01    RMS     Added multiple console support
+   16-May-01    RMS     Added logging
+   15-May-01    RMS     Added features from Tim Litt
+   12-May-01    RMS     Fixed missing return in disable_cmd
+   25-Mar-01    RMS     Added ENABLE/DISABLE
+   14-Mar-01    RMS     Revised LOAD/DUMP interface (again)
+   05-Mar-01    RMS     Added clock calibration support
+   05-Feb-01    RMS     Fixed bug, DETACH buffered unit with hwmark = 0
+   04-Feb-01    RMS     Fixed bug, RESTORE not using device's attach routine
+   21-Jan-01    RMS     Added relative time
+   22-Dec-00    RMS     Fixed find_device for devices ending in numbers
+   08-Dec-00    RMS     V2.5a changes
+   30-Oct-00    RMS     Added output file option to examine
+   11-Jul-99    RMS     V2.5 changes
+   13-Apr-99    RMS     Fixed handling of 32b addresses
+   04-Oct-98    RMS     V2.4 changes
+   20-Aug-98    RMS     Added radix commands
+   05-Jun-98    RMS     Fixed bug in ^D handling for UNIX
+   10-Apr-98    RMS     Added switches to all commands
+   26-Oct-97    RMS     Added search capability
+   25-Jan-97    RMS     Revised data types
+   23-Jan-97    RMS     Added bi-endian I/O
+   06-Sep-96    RMS     Fixed bug in variable length IEXAMINE
+   16-Jun-96    RMS     Changed interface to parse/print_sym
+   06-Apr-96    RMS     Added error checking in reset all
+   07-Jan-96    RMS     Added register buffers in save/restore
+   11-Dec-95    RMS     Fixed ordering bug in save/restore
+   22-May-95    RMS     Added symbolic input
+   13-Apr-95    RMS     Added symbolic printouts
+*/
+
+/* Macros and data structures */
+
+#include "sim_defs.h"
+#include "sim_rev.h"
+#include <signal.h>
+#include <ctype.h>
+#include <time.h>
+
+#if defined(HAVE_READLINE)
+#include <readline/readline.h>
+#include <readline/history.h>
+#endif
+
+#define EX_D            0                               /* deposit */
+#define EX_E            1                               /* examine */
+#define EX_I            2                               /* interactive */
+#define SCH_OR          0                               /* search logicals */
+#define SCH_AND         1
+#define SCH_XOR         2
+#define SCH_E           0                               /* search booleans */
+#define SCH_N           1
+#define SCH_G           2
+#define SCH_L           3
+#define SCH_EE          4
+#define SCH_NE          5
+#define SCH_GE          6
+#define SCH_LE          7
+#define SSH_ST          0                               /* set */
+#define SSH_SH          1                               /* show */
+#define SSH_CL          2                               /* clear */
+
+#define MAX_DO_NEST_LVL 10                              /* DO cmd nesting level */
+#define SRBSIZ          1024                            /* save/restore buffer */
+#define SIM_BRK_INILNT  4096                            /* bpt tbl length */
+#define SIM_BRK_ALLTYP  0xFFFFFFFF
+#define UPDATE_SIM_TIME(x) sim_time = sim_time + (x - sim_interval); \
+    sim_rtime = sim_rtime + ((uint32) (x - sim_interval)); \
+    x = sim_interval
+
+#define SZ_D(dp) (size_map[((dp)->dwidth + CHAR_BIT - 1) / CHAR_BIT])
+#define SZ_R(rp) \
+    (size_map[((rp)->width + (rp)->offset + CHAR_BIT - 1) / CHAR_BIT])
+#if defined (USE_INT64)
+#define SZ_LOAD(sz,v,mb,j) \
+    if (sz == sizeof (uint8)) v = *(((uint8 *) mb) + ((uint32) j)); \
+    else if (sz == sizeof (uint16)) v = *(((uint16 *) mb) + ((uint32) j)); \
+    else if (sz == sizeof (uint32)) v = *(((uint32 *) mb) + ((uint32) j)); \
+    else v = *(((t_uint64 *) mb) + ((uint32) j));
+#define SZ_STORE(sz,v,mb,j) \
+    if (sz == sizeof (uint8)) *(((uint8 *) mb) + j) = (uint8) v; \
+    else if (sz == sizeof (uint16)) *(((uint16 *) mb) + ((uint32) j)) = (uint16) v; \
+    else if (sz == sizeof (uint32)) *(((uint32 *) mb) + ((uint32) j)) = (uint32) v; \
+    else *(((t_uint64 *) mb) + ((uint32) j)) = v;
+#else
+#define SZ_LOAD(sz,v,mb,j) \
+    if (sz == sizeof (uint8)) v = *(((uint8 *) mb) + ((uint32) j)); \
+    else if (sz == sizeof (uint16)) v = *(((uint16 *) mb) + ((uint32) j)); \
+    else v = *(((uint32 *) mb) + ((uint32) j));
+#define SZ_STORE(sz,v,mb,j) \
+    if (sz == sizeof (uint8)) *(((uint8 *) mb) + ((uint32) j)) = (uint8) v; \
+    else if (sz == sizeof (uint16)) *(((uint16 *) mb) + ((uint32) j)) = (uint16) v; \
+    else *(((uint32 *) mb) + ((uint32) j)) = v;
+#endif
+#define GET_SWITCHES(cp) \
+    if ((cp = get_sim_sw (cp)) == NULL) return SCPE_INVSW
+#define GET_RADIX(val,dft) \
+    if (sim_switches & SWMASK ('O')) val = 8; \
+    else if (sim_switches & SWMASK ('D')) val = 10; \
+    else if (sim_switches & SWMASK ('H')) val = 16; \
+    else val = dft;
+
+/* VM interface */
+
+extern char sim_name[];
+extern DEVICE *sim_devices[];
+extern REG *sim_PC;
+extern const char *sim_stop_messages[];
+extern t_stat sim_instr (void);
+extern t_stat sim_load (FILE *ptr, char *cptr, char *fnam, int32 flag);
+extern int32 sim_emax;
+extern t_stat fprint_sym (FILE *ofile, t_addr addr, t_value *val,
+    UNIT *uptr, int32 sw);
+extern t_stat parse_sym (char *cptr, t_addr addr, UNIT *uptr, t_value *val,
+    int32 sw);
+
+/* The per-simulator init routine is a weak global that defaults to NULL
+   The other per-simulator pointers can be overrriden by the init routine */
+
+void (*sim_vm_init) (void);
+char* (*sim_vm_read) (char *ptr, int32 size, FILE *stream) = NULL;
+void (*sim_vm_post) (t_bool from_scp) = NULL;
+CTAB *sim_vm_cmd = NULL;
+void (*sim_vm_fprint_addr) (FILE *st, DEVICE *dptr, t_addr addr) = NULL;
+t_addr (*sim_vm_parse_addr) (DEVICE *dptr, char *cptr, char **tptr) = NULL;
+
+/* Prototypes */
+
+/* Set and show command processors */
+
+t_stat set_dev_radix (DEVICE *dptr, UNIT *uptr, int32 flag, char *cptr);
+t_stat set_dev_enbdis (DEVICE *dptr, UNIT *uptr, int32 flag, char *cptr);
+t_stat set_dev_debug (DEVICE *dptr, UNIT *uptr, int32 flag, char *cptr);
+t_stat set_unit_enbdis (DEVICE *dptr, UNIT *uptr, int32 flag, char *cptr);
+t_stat ssh_break (FILE *st, char *cptr, int32 flg);
+t_stat show_cmd_fi (FILE *ofile, int32 flag, char *cptr);
+t_stat show_config (FILE *st, DEVICE *dptr, UNIT *uptr, int32 flag, char *cptr);
+t_stat show_queue (FILE *st, DEVICE *dptr, UNIT *uptr, int32 flag, char *cptr);
+t_stat show_time (FILE *st, DEVICE *dptr, UNIT *uptr, int32 flag, char *cptr);
+t_stat show_mod_names (FILE *st, DEVICE *dptr, UNIT *uptr, int32 flag, char *cptr);
+t_stat show_show_commands (FILE *st, DEVICE *dptr, UNIT *uptr, int32 flag, char *cptr);
+t_stat show_log_names (FILE *st, DEVICE *dptr, UNIT *uptr, int32 flag, char *cptr);
+t_stat show_dev_radix (FILE *st, DEVICE *dptr, UNIT *uptr, int32 flag, char *cptr);
+t_stat show_dev_debug (FILE *st, DEVICE *dptr, UNIT *uptr, int32 flag, char *cptr);
+t_stat show_dev_logicals (FILE *st, DEVICE *dptr, UNIT *uptr, int32 flag, char *cptr);
+t_stat show_dev_modifiers (FILE *st, DEVICE *dptr, UNIT *uptr, int32 flag, char *cptr);
+t_stat show_dev_show_commands (FILE *st, DEVICE *dptr, UNIT *uptr, int32 flag, char *cptr);
+t_stat show_version (FILE *st, DEVICE *dptr, UNIT *uptr, int32 flag, char *cptr);
+t_stat show_break (FILE *st, DEVICE *dptr, UNIT *uptr, int32 flag, char *cptr);
+t_stat show_on (FILE *st, DEVICE *dptr, UNIT *uptr, int32 flag, char *cptr);
+t_stat show_device (FILE *st, DEVICE *dptr, int32 flag);
+t_stat show_unit (FILE *st, DEVICE *dptr, UNIT *uptr, int32 flag);
+t_stat show_all_mods (FILE *st, DEVICE *dptr, UNIT *uptr, int32 flg);
+t_stat show_one_mod (FILE *st, DEVICE *dptr, UNIT *uptr, MTAB *mptr, char *cptr, int32 flag);
+t_stat sim_check_console (int32 sec);
+t_stat sim_save (FILE *sfile);
+t_stat sim_rest (FILE *rfile);
+
+/* Breakpoint package */
+
+t_stat sim_brk_init (void);
+t_stat sim_brk_set (t_addr loc, int32 sw, int32 ncnt, char *act);
+t_stat sim_brk_clr (t_addr loc, int32 sw);
+t_stat sim_brk_clrall (int32 sw);
+t_stat sim_brk_show (FILE *st, t_addr loc, int32 sw);
+t_stat sim_brk_showall (FILE *st, int32 sw);
+char *sim_brk_getact (char *buf, int32 size);
+void sim_brk_clract (void);
+void sim_brk_npc (uint32 cnt);
+BRKTAB *sim_brk_new (t_addr loc);
+
+/* Commands support routines */
+
+SCHTAB *get_search (char *cptr, int32 radix, SCHTAB *schptr);
+int32 test_search (t_value val, SCHTAB *schptr);
+char *get_glyph_gen (char *iptr, char *optr, char mchar, t_bool uc);
+int32 get_switches (char *cptr);
+char *get_sim_sw (char *cptr);
+t_stat get_aval (t_addr addr, DEVICE *dptr, UNIT *uptr);
+t_value get_rval (REG *rptr, uint32 idx);
+void put_rval (REG *rptr, uint32 idx, t_value val);
+t_value strtotv (char *inptr, char **endptr, uint32 radix);
+void fprint_help (FILE *st);
+void fprint_stopped (FILE *st, t_stat r);
+void fprint_capac (FILE *st, DEVICE *dptr, UNIT *uptr);
+char *read_line (char *ptr, int32 size, FILE *stream);
+char *read_line_p (char *prompt, char *ptr, int32 size, FILE *stream);
+REG *find_reg_glob (char *ptr, char **optr, DEVICE **gdptr);
+char *sim_trim_endspc (char *cptr);
+
+/* Forward references */
+
+t_stat scp_attach_unit (DEVICE *dptr, UNIT *uptr, char *cptr);
+t_stat scp_detach_unit (DEVICE *dptr, UNIT *uptr);
+t_bool qdisable (DEVICE *dptr);
+t_stat attach_err (UNIT *uptr, t_stat stat);
+t_stat detach_all (int32 start_device, t_bool shutdown);
+t_stat assign_device (DEVICE *dptr, char *cptr);
+t_stat deassign_device (DEVICE *dptr);
+t_stat ssh_break_one (FILE *st, int32 flg, t_addr lo, int32 cnt, char *aptr);
+t_stat run_boot_prep (void);
+t_stat exdep_reg_loop (FILE *ofile, SCHTAB *schptr, int32 flag, char *cptr,
+    REG *lowr, REG *highr, uint32 lows, uint32 highs);
+t_stat ex_reg (FILE *ofile, t_value val, int32 flag, REG *rptr, uint32 idx);
+t_stat dep_reg (int32 flag, char *cptr, REG *rptr, uint32 idx);
+t_stat exdep_addr_loop (FILE *ofile, SCHTAB *schptr, int32 flag, char *cptr,
+    t_addr low, t_addr high, DEVICE *dptr, UNIT *uptr);
+t_stat ex_addr (FILE *ofile, int32 flag, t_addr addr, DEVICE *dptr, UNIT *uptr);
+t_stat dep_addr (int32 flag, char *cptr, t_addr addr, DEVICE *dptr,
+    UNIT *uptr, int32 dfltinc);
+t_stat step_svc (UNIT *ptr);
+void sub_args (char *instr, char *tmpbuf, int32 maxstr, char *do_arg[]);
+t_stat set_on (int32 flag, char *cptr);
+
+
+/* Global data */
+
+DEVICE *sim_dflt_dev = NULL;
+UNIT *sim_clock_queue = NULL;
+int32 sim_interval = 0;
+int32 sim_switches = 0;
+FILE *sim_ofile = NULL;
+SCHTAB *sim_schptr = FALSE;
+DEVICE *sim_dfdev = NULL;
+UNIT *sim_dfunit = NULL;
+int32 sim_opt_out = 0;
+int32 sim_is_running = 0;
+uint32 sim_brk_summ = 0;
+uint32 sim_brk_types = 0;
+uint32 sim_brk_dflt = 0;
+char *sim_brk_act[MAX_DO_NEST_LVL];
+BRKTAB *sim_brk_tab = NULL;
+int32 sim_brk_ent = 0;
+int32 sim_brk_lnt = 0;
+int32 sim_brk_ins = 0;
+t_bool sim_brk_pend[SIM_BKPT_N_SPC] = { FALSE };
+t_addr sim_brk_ploc[SIM_BKPT_N_SPC] = { 0 };
+int32 sim_quiet = 0;
+int32 sim_step = 0;
+static double sim_time;
+static uint32 sim_rtime;
+static int32 noqueue_time;
+volatile int32 stop_cpu = 0;
+t_value *sim_eval = NULL;
+int32 sim_deb_close = 0;                                /* 1 = close debug */
+FILE *sim_log = NULL;                                   /* log file */
+FILE *sim_deb = NULL;                                   /* debug file */
+
+static FILE *sim_gotofile;
+static int32 sim_do_depth = 0;
+
+static int32 sim_on_check[MAX_DO_NEST_LVL+1];
+static char *sim_on_actions[MAX_DO_NEST_LVL+1][SCPE_MAX_ERR+1];
+
+static SCHTAB sim_stab;
+
+static UNIT sim_step_unit = { UDATA (&step_svc, 0, 0)  };
+#if defined USE_INT64
+static const char *sim_si64 = "64b data";
+#else
+static const char *sim_si64 = "32b data";
+#endif
+#if defined USE_ADDR64
+static const char *sim_sa64 = "64b addresses";
+#else
+static const char *sim_sa64 = "32b addresses";
+#endif
+#if defined (USE_NETWORK) || defined (USE_SHARED)
+static const char *sim_snet = "Ethernet support";
+#else
+static const char *sim_snet = "no Ethernet";
+#endif
+
+/* Tables and strings */
+
+const char save_vercur[] = "V3.5";
+const char save_ver32[] = "V3.2";
+const char save_ver30[] = "V3.0";
+const struct scp_error {
+    char *code;
+    char *message;
+    } scp_errors[1+SCPE_MAX_ERR-SCPE_BASE] =
+        {{"NXM",     "Address space exceeded"},
+         {"UNATT",   "Unit not attached"},
+         {"IOERR",   "I/O error"},
+         {"CSUM",    "Checksum error"},
+         {"FMT",     "Format error"},
+         {"NOATT",   "Unit not attachable"},
+         {"OPENERR", "File open error"},
+         {"MEM",     "Memory exhausted"},
+         {"ARG",     "Invalid argument"},
+         {"STEP",    "Step expired"},
+         {"UNK",     "Unknown command"},
+         {"RO",      "Read only argument"},
+         {"INCOMP",  "Command not completed"},
+         {"STOP",    "Simulation stopped"},
+         {"EXIT",    "Goodbye"},
+         {"TTIERR",  "Console input I/O error"},
+         {"TTOERR",  "Console output I/O error"},
+         {"EOF",     "End of file"},
+         {"REL",     "Relocation error"},
+         {"NOPARAM", "No settable parameters"},
+         {"ALATT",   "Unit already attached"},
+         {"TIMER",   "Hardware timer error"},
+         {"SIGERR",  "SIGINT handler setup error"},
+         {"TTYERR",  "Console terminal setup error"},
+         {"SUB",     "Subscript out of range"},
+         {"NOFNC",   "Command not allowed"},
+         {"UDIS",    "Unit disabled"},
+         {"NORO",    "Read only operation not allowed"},
+         {"INVSW",   "Invalid switch"},
+         {"MISVAL",  "Missing value"},
+         {"2FARG",   "Too few arguments"},
+         {"2MARG",   "Too many arguments"},
+         {"NXDEV",   "Non-existent device"},
+         {"NXUN",    "Non-existent unit"},
+         {"NXREG",   "Non-existent register"},
+         {"NXPAR",   "Non-existent parameter"},
+         {"NEST",    "Nested DO command limit exceeded"},
+         {"IERR",    "Internal error"},
+         {"MTRLNT",  "Invalid magtape record length"},
+         {"LOST",    "Console Telnet connection lost"},
+         {"TTMO",    "Console Telnet connection timed out"},
+         {"STALL",   "Console Telnet output stall"},
+         {"AFAIL",   "Assertion failed"},
+};
+
+const size_t size_map[] = { sizeof (int8),
+    sizeof (int8), sizeof (int16), sizeof (int32), sizeof (int32)
+#if defined (USE_INT64)
+    , sizeof (t_int64), sizeof (t_int64), sizeof (t_int64), sizeof (t_int64)
+#endif
+};
+
+const t_value width_mask[] = { 0,
+    0x1, 0x3, 0x7, 0xF,
+    0x1F, 0x3F, 0x7F, 0xFF,
+    0x1FF, 0x3FF, 0x7FF, 0xFFF,
+    0x1FFF, 0x3FFF, 0x7FFF, 0xFFFF,
+    0x1FFFF, 0x3FFFF, 0x7FFFF, 0xFFFFF,
+    0x1FFFFF, 0x3FFFFF, 0x7FFFFF, 0xFFFFFF,
+    0x1FFFFFF, 0x3FFFFFF, 0x7FFFFFF, 0xFFFFFFF,
+    0x1FFFFFFF, 0x3FFFFFFF, 0x7FFFFFFF, 0xFFFFFFFF
+#if defined (USE_INT64)
+    , 0x1FFFFFFFF, 0x3FFFFFFFF, 0x7FFFFFFFF, 0xFFFFFFFFF,
+    0x1FFFFFFFFF, 0x3FFFFFFFFF, 0x7FFFFFFFFF, 0xFFFFFFFFFF,
+    0x1FFFFFFFFFF, 0x3FFFFFFFFFF, 0x7FFFFFFFFFF, 0xFFFFFFFFFFF,
+    0x1FFFFFFFFFFF, 0x3FFFFFFFFFFF, 0x7FFFFFFFFFFF, 0xFFFFFFFFFFFF,
+    0x1FFFFFFFFFFFF, 0x3FFFFFFFFFFFF, 0x7FFFFFFFFFFFF, 0xFFFFFFFFFFFFF,
+    0x1FFFFFFFFFFFFF, 0x3FFFFFFFFFFFFF, 0x7FFFFFFFFFFFFF, 0xFFFFFFFFFFFFFF,
+    0x1FFFFFFFFFFFFFF, 0x3FFFFFFFFFFFFFF,
+    0x7FFFFFFFFFFFFFF, 0xFFFFFFFFFFFFFFF,
+    0x1FFFFFFFFFFFFFFF, 0x3FFFFFFFFFFFFFFF,
+    0x7FFFFFFFFFFFFFFF, 0xFFFFFFFFFFFFFFFF
+#endif
+    };
+
+static CTAB cmd_table[] = {
+    { "RESET", &reset_cmd, 0,
+      "r{eset} {ALL|<device>}   reset simulator\n" },
+    { "EXAMINE", &exdep_cmd, EX_E,
+      "e{xamine} <list>         examine memory or registers\n" },
+    { "IEXAMINE", &exdep_cmd, EX_E+EX_I,
+      "ie{xamine} <list>        interactive examine memory or registers\n" },
+    { "DEPOSIT", &exdep_cmd, EX_D,
+      "d{eposit} <list> <val>   deposit in memory or registers\n" },
+    { "IDEPOSIT", &exdep_cmd, EX_D+EX_I,
+      "id{eposit} <list>        interactive deposit in memory or registers\n" },
+    { "EVALUATE", &eval_cmd, 0,
+      "ev{aluate} <expr>        evaluate symbolic expression\n" },
+    { "RUN", &run_cmd, RU_RUN,
+      "ru{n} {new PC}           reset and start simulation\n" },
+    { "GO", &run_cmd, RU_GO,
+      "go {new PC}              start simulation\n" }, 
+    { "STEP", &run_cmd, RU_STEP,
+      "s{tep} {n}               simulate n instructions\n" },
+    { "CONT", &run_cmd, RU_CONT,
+      "c{ont}                   continue simulation\n" },
+    { "BOOT", &run_cmd, RU_BOOT,
+      "b{oot} <unit>            bootstrap unit\n" },
+    { "BREAK", &brk_cmd, SSH_ST,
+      "br{eak} <list>           set breakpoints\n" },
+    { "NOBREAK", &brk_cmd, SSH_CL,
+      "nobr{eak} <list>         clear breakpoints\n" },
+    { "ATTACH", &attach_cmd, 0,
+      "at{tach} <unit> <file>   attach file to simulated unit\n" },
+    { "DETACH", &detach_cmd, 0,
+      "det{ach} <unit>          detach file from simulated unit\n" },
+    { "ASSIGN", &assign_cmd, 0,
+      "as{sign} <device> <name> assign logical name for device\n" },
+    { "DEASSIGN", &deassign_cmd, 0,
+      "dea{ssign} <device>      deassign logical name for device\n" },
+    { "SAVE", &save_cmd, 0,
+      "sa{ve} <file>            save simulator to file\n" },
+    { "RESTORE", &restore_cmd, 0,
+      "rest{ore}|ge{t} <file>   restore simulator from file\n" },
+    { "GET", &restore_cmd, 0, NULL },
+    { "LOAD", &load_cmd, 0,
+      "l{oad} <file> {<args>}   load binary file\n" },
+    { "DUMP", &load_cmd, 1,
+      "du(mp) <file> {<args>}   dump binary file\n" },
+    { "EXIT", &exit_cmd, 0,
+      "exi{t}|q{uit}|by{e}      exit from simulation\n" },
+    { "QUIT", &exit_cmd, 0, NULL },
+    { "BYE", &exit_cmd, 0, NULL },
+    { "SET", &set_cmd, 0,
+      "set console arg{,arg...} set console options\n"
+      "set break <list>         set breakpoints\n"
+      "set nobreak <list>       clear breakpoints\n"
+      "set throttle x{M|K|%%}    set simulation rate\n"
+      "set nothrottle           set simulation rate to maximum\n"
+      "set <dev> OCT|DEC|HEX    set device display radix\n"
+      "set <dev> ENABLED        enable device\n"
+      "set <dev> DISABLED       disable device\n"
+      "set <dev> DEBUG{=arg}    set device debug flags\n"
+      "set <dev> NODEBUG={arg}  clear device debug flags\n"
+      "set <dev> arg{,arg...}   set device parameters (see show modifiers)\n"
+      "set <unit> ENABLED       enable unit\n"
+      "set <unit> DISABLED      disable unit\n"
+      "set <unit> arg{,arg...}  set unit parameters (see show modifiers)\n"
+      "set on                   enables error checking after command execution\n"
+      "set noon                 disables error checking after command execution\n"
+      },
+    { "SHOW", &show_cmd, 0,
+      "sh{ow} br{eak} <list>    show breakpoints\n"
+      "sh{ow} con{figuration}   show configuration\n"
+      "sh{ow} cons{ole} {arg}   show console options\n"
+      "sh{ow} dev{ices}         show devices\n"  
+      "sh{ow} m{odifiers}       show modifiers for all devices\n" 
+      "sh{ow} s{how}            show SHOW commands for all devices\n" 
+      "sh{ow} n{ames}           show logical names\n" 
+      "sh{ow} q{ueue}           show event queue\n"  
+      "sh{ow} ti{me}            show simulated time\n"
+      "sh{ow} th{rottle}        show simulation rate\n" 
+      "sh{ow} ve{rsion}         show simulator version\n" 
+      "sh{ow} <dev> RADIX       show device display radix\n"
+      "sh{ow} <dev> DEBUG       show device debug flags\n"
+      "sh{ow} <dev> MODIFIERS   show device modifiers\n"
+      "sh{ow} <dev> NAMES       show device logical name\n"
+      "sh{ow} <dev> SHOW        show device SHOW commands\n"
+      "sh{ow} <dev> {arg,...}   show device parameters\n"
+      "sh{ow} <unit> {arg,...}  show unit parameters\n"
+      "sh{ow} on                show on condition actions\n"  },
+    { "DO", &do_cmd, 1,
+      "do <file> {arg,arg...}   process command file\n" },
+    { "GOTO", &goto_cmd, 1,
+      "goto <label>             goto label in command file\n" },
+    { "RETURN", &return_cmd, 0,
+      "return                   return from command file with last command status\n"
+      "return <status>          return from command file with specific status\n" },
+    { "ON", &on_cmd, 0,
+      "on <condition> <action>  perform action after condition\n"
+      "on <condition>           clear action for specific condition\n" },
+    { "ECHO", &echo_cmd, 0,
+      "echo <string>            display <string>\n" },
+    { "ASSERT", &assert_cmd, 0,
+      "assert {<dev>} <cond>    test simulator state against condition\n" },
+    { "HELP", &help_cmd, 0,
+      "h{elp}                   type this message\n"
+      "h{elp} <command>         type help for command\n" },
+    { "!", &spawn_cmd, 0,
+      "!                        execute local command interpreter\n"
+      "! <command>              execute local host command\n" },
+    { NULL, NULL, 0 }
+    };
+
+/* Main command loop */
+
+int main (int argc, char *argv[])
+{
+char cbuf[CBUFSIZE], gbuf[CBUFSIZE], *cptr;
+int32 i, sw;
+t_bool lookswitch;
+t_stat stat;
+CTAB *cmdp;
+
+#if defined (__MWERKS__) && defined (macintosh)
+argc = ccommand (&argv);
+#endif
+
+*cbuf = 0;                                              /* init arg buffer */
+sim_switches = 0;                                       /* init switches */
+lookswitch = TRUE;
+for (i = 1; i < argc; i++) {                            /* loop thru args */
+    if (argv[i] == NULL)                                /* paranoia */
+        continue;
+    if ((*argv[i] == '-') && lookswitch) {              /* switch? */
+        if ((sw = get_switches (argv[i])) < 0) {
+            fprintf (stderr, "Invalid switch %s\n", argv[i]);
+            return 0;
+            }
+        sim_switches = sim_switches | sw;
+        }
+    else {
+        if ((strlen (argv[i]) + strlen (cbuf) + 1) >= CBUFSIZE) {
+            fprintf (stderr, "Argument string too long\n");
+            return 0;
+            }
+        if (*cbuf)                                      /* concat args */
+            strcat (cbuf, " "); 
+        strcat (cbuf, argv[i]);
+        lookswitch = FALSE;                             /* no more switches */
+        }
+    }                                                   /* end for */
+sim_quiet = sim_switches & SWMASK ('Q');                /* -q means quiet */
+
+if (sim_vm_init != NULL)                                /* call once only */
+    (*sim_vm_init)();
+sim_finit ();                                           /* init fio package */
+stop_cpu = 0;
+sim_interval = 0;
+sim_time = sim_rtime = 0;
+noqueue_time = 0;
+sim_clock_queue = NULL;
+sim_is_running = 0;
+sim_log = NULL;
+if (sim_emax <= 0)
+    sim_emax = 1;
+sim_timer_init ();
+
+if ((stat = sim_ttinit ()) != SCPE_OK) {
+    fprintf (stderr, "Fatal terminal initialization error\n%s\n",
+        sim_error_text (stat));
+    return 0;
+    }
+if ((sim_eval = (t_value *) calloc (sim_emax, sizeof (t_value))) == NULL) {
+    fprintf (stderr, "Unable to allocate examine buffer\n");
+    return 0;
+    };
+if ((stat = reset_all_p (0)) != SCPE_OK) {
+    fprintf (stderr, "Fatal simulator initialization error\n%s\n",
+        sim_error_text (stat));
+    return 0;
+    }
+if ((stat = sim_brk_init ()) != SCPE_OK) {
+    fprintf (stderr, "Fatal breakpoint table initialization error\n%s\n",
+        sim_error_text (stat));
+    return 0;
+    }
+if (!sim_quiet) {
+    printf ("\n");
+    show_version (stdout, NULL, NULL, 0, NULL);
+    }
+if (sim_dflt_dev == NULL)                               /* if no default */
+    sim_dflt_dev = sim_devices[0];
+
+if (*cbuf)                                              /* cmd file arg? */
+    stat = do_cmd (0, cbuf);                            /* proc cmd file */
+else if (*argv[0]) {                                    /* sim name arg? */
+    char nbuf[PATH_MAX + 7], *np;                       /* "path.ini" */
+    nbuf[0] = '"';                                      /* starting " */
+    strncpy (nbuf + 1, argv[0], PATH_MAX + 1);          /* copy sim name */
+    if (np = match_ext (nbuf, "EXE"))                   /* remove .exe */
+        *np = 0;
+    strcat (nbuf, ".ini\"");                            /* add .ini" */
+    stat = do_cmd (-1, nbuf);                           /* proc cmd file */
+    }
+
+while (stat != SCPE_EXIT) {                             /* in case exit */
+    if (cptr = sim_brk_getact (cbuf, CBUFSIZE))         /* pending action? */
+        printf ("sim> %s\n", cptr);                     /* echo */
+    else if (sim_vm_read != NULL) {                     /* sim routine? */
+        printf ("sim> ");                               /* prompt */
+        cptr = (*sim_vm_read) (cbuf, CBUFSIZE, stdin);
+        }
+    else cptr = read_line_p ("sim> ", cbuf, CBUFSIZE, stdin);/* read with prmopt*/
+    if (cptr == NULL)                                   /* ignore EOF */
+        continue;
+    if (*cptr == 0)                                     /* ignore blank */
+        continue;
+    if (sim_log)                                        /* log cmd */
+        fprintf (sim_log, "sim> %s\n", cptr);
+    cptr = get_glyph (cptr, gbuf, 0);                   /* get command glyph */
+    sim_switches = 0;                                   /* init switches */
+    if (cmdp = find_cmd (gbuf))                         /* lookup command */
+        stat = cmdp->action (cmdp->arg, cptr);          /* if found, exec */
+    else stat = SCPE_UNK;
+    if (stat >= SCPE_BASE) {                            /* error? */
+        printf ("%s\n", sim_error_text (stat));
+        if (sim_log)
+            fprintf (sim_log, "%s\n", sim_error_text (stat));
+        }
+    if (sim_vm_post != NULL)
+        (*sim_vm_post) (TRUE);
+    }                                                   /* end while */
+
+detach_all (0, TRUE);                                   /* close files */
+sim_set_deboff (0, NULL);                               /* close debug */
+sim_set_logoff (0, NULL);                               /* close log */
+sim_set_notelnet (0, NULL);                             /* close Telnet */
+sim_ttclose ();                                         /* close console */
+return 0;
+}
+
+/* Find command routine */
+
+CTAB *find_cmd (char *gbuf)
+{
+CTAB *cmdp = NULL;
+
+if (sim_vm_cmd)                                         /* try ext commands */
+    cmdp = find_ctab (sim_vm_cmd, gbuf);
+if (cmdp == NULL)                                       /* try regular cmds */
+    cmdp = find_ctab (cmd_table, gbuf);
+return cmdp;
+}
+
+/* Exit command */
+
+t_stat exit_cmd (int32 flag, char *cptr)
+{
+return SCPE_EXIT;
+}
+
+/* Help command */
+
+void fprint_help (FILE *st)
+{
+CTAB *cmdp;
+
+for (cmdp = sim_vm_cmd; cmdp && (cmdp->name != NULL); cmdp++) {
+    if (cmdp->help)
+        fputs (cmdp->help, st);
+    }
+for (cmdp = cmd_table; cmdp && (cmdp->name != NULL); cmdp++) {
+    if (cmdp->help && (!sim_vm_cmd || !find_ctab (sim_vm_cmd, cmdp->name)))
+        fputs (cmdp->help, st);
+    }
+return;
+}
+
+t_stat help_cmd (int32 flag, char *cptr)
+{
+char gbuf[CBUFSIZE];
+CTAB *cmdp;
+
+GET_SWITCHES (cptr);
+if (*cptr) {
+    cptr = get_glyph (cptr, gbuf, 0);
+    if (*cptr)
+        return SCPE_2MARG;
+    if (cmdp = find_cmd (gbuf)) {
+        fputs (cmdp->help, stdout);
+        if (sim_log)
+            fputs (cmdp->help, sim_log);
+        }
+    else return SCPE_ARG;
+    }
+else {
+    fprint_help (stdout);
+    if (sim_log)
+        fprint_help (sim_log);
+    }
+return SCPE_OK;
+}
+
+/* Spawn command */
+
+t_stat spawn_cmd (int32 flag, char *cptr)
+{
+t_stat status;
+if ((cptr == NULL) || (strlen (cptr) == 0))
+    cptr = getenv("SHELL");
+if ((cptr == NULL) || (strlen (cptr) == 0))
+    cptr = getenv("ComSpec");
+#if defined (VMS)
+if ((cptr == NULL) || (strlen (cptr) == 0))
+    cptr = "SPAWN/INPUT=SYS$COMMAND:";
+#endif
+fflush(stdout);                                         /* flush stdout */
+if (sim_log)                                            /* flush log if enabled */
+    fflush (sim_log);
+status = system (cptr);
+#if defined (VMS)
+printf ("\n");
+#endif
+
+return status;
+}
+
+/* Echo command */
+
+t_stat echo_cmd (int32 flag, char *cptr)
+{
+puts (cptr);
+if (sim_log)
+    fprintf (sim_log, "%s\n", cptr);
+return SCPE_OK;
+}
+
+/* Do command
+
+   Syntax: DO {-E} {-V} <filename> {<arguments>...}
+
+   -E causes all command errors to be fatal; without it, only EXIT and ASSERT
+   failure will stop a command file.
+
+   -V causes commands to be echoed before execution.
+
+   Note that SCPE_STEP ("Step expired") is considered a note and not an error
+   and so does not abort command execution when using -E.
+   
+   Inputs:
+        flag    =   caller and nesting level indicator
+        fcptr   =   filename and optional arguments, space-separated
+   Outputs:
+        status  =   error status
+
+   The "flag" input value indicates the source of the call, as follows:
+
+        -1      =   initialization file (no error if not found)
+         0      =   command line file
+         1      =   "DO" command
+        >1      =   nested "DO" command
+*/
+
+#define SCPE_DOFAILED   0040000                         /* fail in DO, not subproc */
+
+t_stat do_cmd (int32 flag, char *fcptr)
+{
+char *cptr, cbuf[CBUFSIZE], gbuf[CBUFSIZE], *c, quote, *do_arg[10];
+FILE *fpin;
+CTAB *cmdp;
+int32 echo, nargs, errabort, i;
+t_bool interactive, isdo, staying;
+t_stat stat;
+char *ocptr;
+
+stat = SCPE_OK;
+staying = TRUE;
+interactive = (flag > 0);                               /* issued interactively? */
+if (interactive) {                                      /* get switches */
+    GET_SWITCHES (fcptr);
+    }
+echo = sim_switches & SWMASK ('V');                     /* -v means echo */
+errabort = sim_switches & SWMASK ('E');                 /* -e means abort on error */
+
+c = fcptr;
+for (nargs = 0; nargs < 10; ) {                         /* extract arguments */
+    while (isspace (*c))                                /* skip blanks */
+        c++;
+    if (*c == 0)                                        /* all done? */
+        do_arg [nargs++] = NULL;                        /* null argument */
+    else {
+        if (*c == '\'' || *c == '"')                    /* quoted string? */
+            quote = *c++;
+        else quote = 0;
+        do_arg[nargs++] = c;                            /* save start */
+        while (*c && (quote ? (*c != quote) : !isspace (*c)))
+            c++;
+        if (*c)                                         /* term at quote/spc */
+            *c++ = 0;
+        }
+    }                                                   /* end for */
+
+if ((nargs <= 0) || (do_arg [0] == NULL))               /* need at least 1 */
+    return SCPE_2FARG;
+if ((fpin = fopen (do_arg[0], "r")) == NULL) {          /* file failed to open? */
+    if (flag == 0)                                      /* cmd line file? */
+         fprintf (stderr, "Can't open file %s\n", do_arg[0]);
+    if (flag > 1)
+        return SCPE_OPENERR | SCPE_DOFAILED;            /* return failure with flag */
+    else
+        return SCPE_OPENERR;                            /* return failure */
+    }
+if (flag < 1)                                           /* start at level 1 */
+    flag = 1;
+++sim_do_depth;
+if (errabort)                                           /* -e flag? */
+    set_on (1, NULL);                                   /* equivalent to ON ERROR RETURN */
+
+do {
+    ocptr = cptr = sim_brk_getact (cbuf, CBUFSIZE);     /* get bkpt action */
+    if (!ocptr)                                         /* no pending action? */
+         ocptr = cptr = read_line (cbuf, CBUFSIZE, fpin); /* get cmd line */
+    sub_args (cbuf, gbuf, CBUFSIZE, do_arg);            /* substitute args */
+    if (cptr == NULL) {                                 /* EOF? */
+        stat = SCPE_OK;                                 /* set good return */
+        break;
+        }
+    if (*cptr == 0)                                     /* ignore blank */
+        continue;
+    if (echo)                                           /* echo if -v */
+        printf("do> %s\n", cptr);
+    if (echo && sim_log)
+        fprintf (sim_log, "do> %s\n", cptr);
+    if (*cptr == ':')                                   /* ignore label */
+        continue;
+    cptr = get_glyph (cptr, gbuf, 0);                   /* get command glyph */
+    sim_switches = 0;                                   /* init switches */
+    isdo = FALSE;
+    sim_gotofile = fpin;
+    if (cmdp = find_cmd (gbuf)) {                       /* lookup command */
+        if ((cmdp->action == &return_cmd))              /* RETURN command? */
+            break;                                      /*    done! */
+        isdo = (cmdp->action == &do_cmd);
+        if (isdo) {                                     /* DO command? */
+            if (flag >= MAX_DO_NEST_LVL)                /* nest too deep? */
+                stat = SCPE_NEST;
+            else stat = do_cmd (flag + 1, cptr);        /* exec DO cmd */
+            }
+        else stat = cmdp->action (cmdp->arg, cptr);     /* exec other cmd */
+        }
+    else stat = SCPE_UNK;                               /* bad cmd given */
+    staying = (stat != SCPE_EXIT) &&                    /* decide if staying */
+              (stat != SCPE_AFAIL) &&
+              (!errabort || (stat < SCPE_BASE) || (stat == SCPE_STEP));
+    if ((stat == SCPE_AFAIL) &&                         /* handle special case AFAIL */
+        sim_on_check[sim_do_depth] &&                   /* and use trap action if defined */
+        sim_on_actions[sim_do_depth][stat])             /* otherwise exit */
+        staying = TRUE;
+    if ((stat >= SCPE_BASE) && (stat != SCPE_EXIT) &&   /* error from cmd? */
+        (stat != SCPE_STEP)) {
+        if (!echo && !sim_quiet &&                      /* report if not echoing */
+            (!isdo || (stat & SCPE_DOFAILED))) {        /* and not from DO return */
+            printf("%s> %s\n", do_arg[0], ocptr);
+            if (sim_log)
+                fprintf (sim_log, "%s> %s\n", do_arg[0], ocptr);
+            }
+        stat = stat & ~SCPE_DOFAILED;                   /* remove possible flag */
+        }
+    if ((staying || !interactive) &&                    /* report error if staying */
+        (stat >= SCPE_BASE)) {                          /* or in cmdline file */
+        printf ("%s\n", sim_error_text (stat));
+        if (sim_log)
+            fprintf (sim_log, "%s\n", sim_error_text (stat));
+        }
+    if (staying &&
+        (sim_on_check[sim_do_depth]) && 
+        (stat != SCPE_OK) &&
+        (stat != SCPE_STEP))
+        if (sim_on_actions[sim_do_depth][stat])
+            sim_brk_act[sim_do_depth] = sim_on_actions[sim_do_depth][stat];
+        else
+            sim_brk_act[sim_do_depth] = sim_on_actions[sim_do_depth][0];
+    if (sim_vm_post != NULL)
+        (*sim_vm_post) (TRUE);
+    } while (staying);
+
+fclose (fpin);                                          /* close file */
+sim_gotofile = NULL;
+for (i=0; i<SCPE_MAX_ERR; i++) {                        /* release any on commands */
+    free (sim_on_actions[sim_do_depth][i]);
+    sim_on_actions[sim_do_depth][i] = NULL;
+    }
+sim_on_check[sim_do_depth] = 0;                         /* clear on mode */
+sim_brk_clract ();                                      /* defang breakpoint actions */
+--sim_do_depth;                                         /* unwind nesting */
+if (cmdp && (cmdp->action == &return_cmd)) {            /* return command? */
+    if (0 == *cptr)
+        return stat;                                    /* return with last command status */
+    sim_string_to_stat (cptr, &stat);
+    return stat;                                        /* return with explicit return status */
+    }
+return (stat == SCPE_EXIT) ? SCPE_EXIT : SCPE_OK;
+}
+
+/* Substitute_args - replace %n tokens in 'instr' with the do command's arguments
+                     and other enviroment variables
+
+   Calling sequence
+   instr        =       input string
+   tmpbuf       =       temp buffer
+   maxstr       =       min (len (instr), len (tmpbuf))
+   do_arg[10]   =       arguments
+
+   Token "%0" represents the command file name.
+
+   The input sequence "\%" represents a literal "%", and "\\" represents a
+   literal "\".  All other character combinations are rendered literally.
+
+   Omitted parameters result in null-string substitutions.
+*/
+
+void sub_args (char *instr, char *tmpbuf, int32 maxstr, char *do_arg[])
+{
+char *ip, *op, *ap, *oend = tmpbuf + maxstr - 2;
+
+for (ip = instr, op = tmpbuf; *ip && (op < oend); ) {
+    if ((ip [0] == '\\') &&                             /* literal escape? */
+        ((ip [1] == '%') || (ip [1] == '\\'))) {        /*   and followed by '%' or '\'? */
+        ip++;                                           /* skip '\' */
+        *op++ = *ip++;                                  /* copy escaped char */
+        }
+    else
+        if (*ip == '%') {                               /* sub? */
+            if ((ip[1] >= '0') && (ip[1] <= ('9'))) {   /* %n = sub */
+                ap = do_arg[ip[1] - '0'];
+                ip = ip + 2;
+                }
+            else {                                      /* environment variable */
+                char gbuf[CBUFSIZE];
+
+                ap = NULL;
+                get_glyph_gen (ip+1, gbuf, '%', FALSE);
+                ip += 1 + strlen (gbuf);
+                if (*ip == '%') ++ip;
+                ap = getenv(gbuf);
+                if (!ap) {
+                    static char rbuf[CBUFSIZE];
+                    time_t now;
+                    struct tm *tmnow;
+
+                    time(&now);
+                    tmnow = localtime(&now);
+                    if (!strcmp ("DATE", gbuf)) {
+                        sprintf (rbuf, "%4d/%02d/%02d", tmnow->tm_year+1900, tmnow->tm_mon+1, tmnow->tm_mday);
+                        ap = rbuf;
+                        }
+                    else if (!strcmp ("TIME", gbuf)) {
+                        sprintf (rbuf, "%02d:%02d:%02d", tmnow->tm_hour, tmnow->tm_min, tmnow->tm_sec);
+                        ap = rbuf;
+                        }
+                    else if (!strcmp ("CTIME", gbuf)) {
+                        strcpy (rbuf, ctime(&now));
+                        rbuf[strlen (rbuf)-1] = '\0';    /* remove trailing \n */
+                        ap = rbuf;
+                        }
+                    }
+                }
+            if (ap) {                                   /* non-null arg? */
+                while (*ap && (op < oend))              /* copy the argument */
+                    *op++ = *ap++;
+                }
+            }
+        else
+            *op++ = *ip++;                              /* literal character */
+    }
+*op = 0;                                                /* term buffer */
+strcpy (instr, tmpbuf);
+return;
+}
+
+/* Assert command
+   
+   Syntax: ASSERT {<dev>} <reg>{<logical-op><value>}<conditional-op><value>
+
+   If <dev> is not specified, CPU is assumed.  <value> is expressed in the radix
+   specified for <reg>.  <logical-op> and <conditional-op> are the same as that
+   allowed for examine and deposit search specifications. */
+
+t_stat assert_cmd (int32 flag, char *cptr)
+{
+char gbuf[CBUFSIZE], *gptr, *aptr, *tptr;
+REG *rptr;
+uint32 idx;
+t_value val;
+t_stat r;
+
+aptr = cptr;                                            /* save assertion */
+cptr = get_sim_opt (CMD_OPT_SW|CMD_OPT_DFT, cptr, &r);  /* get sw, default */
+if (*cptr == 0)                                         /* must be more */
+    return SCPE_2FARG;
+cptr = get_glyph (cptr, gbuf, 0);                       /* get register */
+rptr = find_reg (gbuf, &gptr, sim_dfdev);               /* parse register */
+if (!rptr)                                              /* not there */
+    return SCPE_NXREG;
+if (*gptr == '[') {                                     /* subscript? */
+    if (rptr->depth <= 1)                               /* array register? */
+        return SCPE_ARG;
+    idx = (uint32) strtotv (++gptr, &tptr, 10);         /* convert index */
+    if ((gptr == tptr) || (*tptr++ != ']'))
+        return SCPE_ARG;
+    gptr = tptr;                                        /* update */
+    }
+else idx = 0;                                           /* not array */
+if (idx >= rptr->depth)                                 /* validate subscript */
+    return SCPE_SUB;
+if (*gptr != 0)                                         /* more? must be search */
+    get_glyph (gptr, gbuf, 0);
+else {
+    if (*cptr == 0)                                     /* must be more */
+            return SCPE_2FARG;
+    cptr = get_glyph (cptr, gbuf, 0);                   /* get search cond */
+    }
+if (*cptr != 0)                                         /* must be done */
+    return SCPE_2MARG;
+if (!get_search (gbuf, rptr->radix, &sim_stab))         /* parse condition */
+    return SCPE_MISVAL;
+val = get_rval (rptr, idx);                             /* get register value */
+if (test_search (val, &sim_stab))                       /* test condition */
+    return SCPE_OK;
+return SCPE_AFAIL;                                      /* condition fails */
+}
+
+
+/* Goto command */
+
+t_stat goto_cmd (int32 flag, char *fcptr)
+{
+char *cptr, cbuf[CBUFSIZE], gbuf[CBUFSIZE], gbuf1[CBUFSIZE];
+long fpos;
+
+if (NULL == sim_gotofile) return SCPE_UNK;		/* only valid inside of do_cmd */
+get_glyph (fcptr, gbuf1, 0);
+if ('\0' == gbuf1[0]) return SCPE_ARG;                  /* unspecified goto target */
+fpos = ftell(sim_gotofile);                             /* Save start position */
+rewind(sim_gotofile);                                   /* start search for label */
+while (1) {
+    cptr = read_line (cbuf, CBUFSIZE, sim_gotofile);    /* get cmd line */
+    if (cptr == NULL) break;                            /* exit on eof */
+    if (*cptr == 0) continue;                           /* ignore blank */
+    if (*cptr != ':') continue;                         /* ignore non-labels */
+    ++cptr;                                             /* skip : */
+    while (isspace (*cptr)) ++cptr;                     /* skip blanks */
+    cptr = get_glyph (cptr, gbuf, 0);                   /* get label glyph */
+    if (0 == strcmp(gbuf, gbuf1)) {
+        sim_brk_clract ();                              /* goto defangs current actions */
+        return SCPE_OK;
+        }
+    }
+fseek(sim_gotofile, fpos, SEEK_SET);                    /* resture start position */
+return SCPE_ARG;
+}
+
+/* Return command */
+/* The return command is invalid unless encountered in a do_cmd context, */
+/* and in that context, it is handled as a special case inside of do_cmd() */
+/* and not dispatched here, so if we get here a return has been issued from */
+/* interactive input */
+
+t_stat return_cmd (int32 flag, char *fcptr)
+{
+return SCPE_UNK;                                        /* only valid inside of do_cmd */
+}
+
+/* On command */
+
+t_stat on_cmd (int32 flag, char *cptr)
+{
+char gbuf[CBUFSIZE];
+int32 cond;
+
+cptr = get_glyph (cptr, gbuf, 0);
+if ('\0' == gbuf[0]) return SCPE_ARG;                   /* unspecified condition */
+if (0 == strcmp("ERROR", gbuf))
+    cond = 0;
+else
+    if (SCPE_OK != sim_string_to_stat (gbuf, &cond))
+        return SCPE_ARG;
+if ((NULL == cptr) || ('\0' == *cptr)) {                /* Empty Action */
+    free(sim_on_actions[sim_do_depth][cond]);           /* Clear existing condition */
+    sim_on_actions[sim_do_depth][cond] = NULL; }
+else {
+    sim_on_actions[sim_do_depth][cond] = 
+        realloc(sim_on_actions[sim_do_depth][cond], 1+strlen(cptr));
+    strcpy(sim_on_actions[sim_do_depth][cond], cptr);
+    }
+return SCPE_OK;
+}
+
+t_stat set_on (int32 flag, char *cptr)
+{
+if (cptr && (*cptr != 0))                               /* now eol? */
+    return SCPE_2MARG;
+sim_on_check[sim_do_depth] = flag;
+if ((sim_do_depth != 0) && 
+    (NULL == sim_on_actions[sim_do_depth][0])) {        /* default handler set? */
+    sim_on_actions[sim_do_depth][0] =                   /* No, so make "RETURN" */
+        malloc(1+strlen("RETURN"));                     /* be the default action */
+    strcpy(sim_on_actions[sim_do_depth][0], "RETURN");
+    }
+if ((sim_do_depth != 0) && 
+    (NULL == sim_on_actions[sim_do_depth][SCPE_AFAIL])) {/* handler set for AFAIL? */
+    sim_on_actions[sim_do_depth][SCPE_AFAIL] =          /* No, so make "RETURN" */
+        malloc(1+strlen("RETURN"));                     /* be the action */
+    strcpy(sim_on_actions[sim_do_depth][SCPE_AFAIL], "RETURN");
+    }
+return SCPE_OK;
+}
+
+/* Set command */
+
+t_stat set_cmd (int32 flag, char *cptr)
+{
+int32 lvl;
+t_stat r;
+char gbuf[CBUFSIZE], *cvptr, *svptr;
+DEVICE *dptr;
+UNIT *uptr;
+MTAB *mptr;
+CTAB *gcmdp;
+C1TAB *ctbr, *glbr;
+
+static CTAB set_glob_tab[] = {
+    { "CONSOLE", &sim_set_console, 0 },
+    { "BREAK", &brk_cmd, SSH_ST },
+    { "TELNET", &sim_set_telnet, 0 },                   /* deprecated */
+    { "NOTELNET", &sim_set_notelnet, 0 },               /* deprecated */
+    { "LOG", &sim_set_logon, 0 },                       /* deprecated */
+    { "NOLOG", &sim_set_logoff, 0 },                    /* deprecated */
+    { "DEBUG", &sim_set_debon, 0 },                     /* deprecated */
+    { "NODEBUG", &sim_set_deboff, 0 },                  /* deprecated */
+    { "THROTTLE", &sim_set_throt, 1 },
+    { "NOTHROTTLE", &sim_set_throt, 0 },
+    { "ON", &set_on, 1 },
+    { "NOON", &set_on, 0 },
+    { NULL, NULL, 0 }
+    };
+
+static C1TAB set_dev_tab[] = {
+    { "OCTAL", &set_dev_radix, 8 },
+    { "DECIMAL", &set_dev_radix, 10 },
+    { "HEX", &set_dev_radix, 16 },
+    { "ENABLED", &set_dev_enbdis, 1 },
+    { "DISABLED", &set_dev_enbdis, 0 },
+    { "DEBUG", &set_dev_debug, 1 },
+    { "NODEBUG", &set_dev_debug, 0 },
+    { NULL, NULL, 0 }
+    };
+
+static C1TAB set_unit_tab[] = {
+    { "ENABLED", &set_unit_enbdis, 1 },
+    { "DISABLED", &set_unit_enbdis, 0 },
+    { NULL, NULL, 0 }
+    };
+
+GET_SWITCHES (cptr);                                    /* get switches */
+if (*cptr == 0)                                         /* must be more */
+    return SCPE_2FARG;
+cptr = get_glyph (cptr, gbuf, 0);                       /* get glob/dev/unit */
+
+if (dptr = find_dev (gbuf)) {                           /* device match? */
+    uptr = dptr->units;                                 /* first unit */
+    ctbr = set_dev_tab;                                 /* global table */
+    lvl = MTAB_VDV;                                     /* device match */
+    }
+else if (dptr = find_unit (gbuf, &uptr)) {              /* unit match? */
+    if (uptr == NULL)                                   /* invalid unit */
+        return SCPE_NXUN;
+    ctbr = set_unit_tab;                                /* global table */
+    lvl = MTAB_VUN;                                     /* unit match */
+    }
+else if (gcmdp = find_ctab (set_glob_tab, gbuf))        /* global? */
+    return gcmdp->action (gcmdp->arg, cptr);            /* do the rest */
+else return SCPE_NXDEV;                                 /* no match */
+if (*cptr == 0)                                         /* must be more */
+    return SCPE_2FARG;
+
+while (*cptr != 0) {                                    /* do all mods */
+    cptr = get_glyph (svptr = cptr, gbuf, ',');         /* get modifier */
+    if (cvptr = strchr (gbuf, '='))                     /* = value? */
+        *cvptr++ = 0;
+    for (mptr = dptr->modifiers; mptr && (mptr->mask != 0); mptr++) {
+        if ((mptr->mstring) &&                          /* match string */
+            (MATCH_CMD (gbuf, mptr->mstring) == 0)) {   /* matches option? */
+            if (mptr->mask & MTAB_XTD) {                /* extended? */
+                if ((lvl & mptr->mask) == 0)
+                    return SCPE_ARG;
+                if ((lvl & MTAB_VUN) && (uptr->flags & UNIT_DIS))
+                    return SCPE_UDIS;                   /* unit disabled? */
+                if (mptr->valid) {                      /* validation rtn? */
+                    if (cvptr && (mptr->mask & MTAB_NC)) {
+                        get_glyph_nc (svptr, gbuf, ',');
+                        if (cvptr = strchr (gbuf, '='))
+                            *cvptr++ = 0;
+                        }
+                    r = mptr->valid (uptr, mptr->match, cvptr, mptr->desc);
+                    if (r != SCPE_OK)
+                        return r;
+                    }
+                else if (!mptr->desc)                   /* value desc? */
+                    break;
+//                else if (mptr->mask & MTAB_VAL) {       /* take a value? */
+//                    if (!cvptr) return SCPE_MISVAL;     /* none? error */
+//                    r = dep_reg (0, cvptr, (REG *) mptr->desc, 0);
+//                    if (r != SCPE_OK) return r;
+//                    }
+                else if (cvptr)                         /* = value? */
+                    return SCPE_ARG;
+                else *((int32 *) mptr->desc) = mptr->match;
+                }                                       /* end if xtd */
+            else {                                      /* old style */
+                if (cvptr)                              /* = value? */
+                    return SCPE_ARG;
+                if (uptr->flags & UNIT_DIS)             /* disabled? */
+                     return SCPE_UDIS;
+                if ((mptr->valid) &&                    /* invalid? */
+                    ((r = mptr->valid (uptr, mptr->match, cvptr, mptr->desc)) != SCPE_OK))
+                    return r;
+                uptr->flags = (uptr->flags & ~(mptr->mask)) |
+                    (mptr->match & mptr->mask);         /* set new value */
+                }                                       /* end else xtd */
+            break;                                      /* terminate for */
+            }                                           /* end if match */
+        }                                               /* end for */
+    if (!mptr || (mptr->mask == 0)) {                   /* no match? */
+        if (glbr = find_c1tab (ctbr, gbuf)) {           /* global match? */
+            r = glbr->action (dptr, uptr, glbr->arg, cvptr);    /* do global */
+            if (r != SCPE_OK)
+                return r;
+            }
+        else if (!dptr->modifiers)                      /* no modifiers? */
+            return SCPE_NOPARAM;
+        else return SCPE_NXPAR;
+        }                                               /* end if no mat */
+    }                                                   /* end while */
+return SCPE_OK;                                         /* done all */
+}
+
+/* Match CTAB/CTAB1 name */
+
+CTAB *find_ctab (CTAB *tab, char *gbuf)
+{
+for (; tab->name != NULL; tab++) {
+    if (MATCH_CMD (gbuf, tab->name) == 0)
+        return tab;
+    }
+return NULL;
+}
+
+C1TAB *find_c1tab (C1TAB *tab, char *gbuf)
+{
+for (; tab->name != NULL; tab++) {
+    if (MATCH_CMD (gbuf, tab->name) == 0)
+        return tab;
+    }
+return NULL;
+}
+
+/* Set device data radix routine */
+
+t_stat set_dev_radix (DEVICE *dptr, UNIT *uptr, int32 flag, char *cptr)
+{
+if (cptr)
+    return SCPE_ARG;
+dptr->dradix = flag & 037;
+return SCPE_OK;
+}
+
+/* Set device enabled/disabled routine */
+
+t_stat set_dev_enbdis (DEVICE *dptr, UNIT *uptr, int32 flag, char *cptr)
+{
+UNIT *up;
+uint32 i;
+
+if (cptr)
+    return SCPE_ARG;
+if ((dptr->flags & DEV_DISABLE) == 0)                   /* allowed? */
+    return SCPE_NOFNC;
+if (flag) {                                             /* enable? */
+    if ((dptr->flags & DEV_DIS) == 0)                   /* already enb? ok */
+        return SCPE_OK;
+    dptr->flags = dptr->flags & ~DEV_DIS;               /* no, enable */
+    }
+else {
+    if (dptr->flags & DEV_DIS)                          /* already dsb? ok */
+        return SCPE_OK;
+    for (i = 0; i < dptr->numunits; i++) {              /* check units */
+        up = (dptr->units) + i;                         /* att or active? */
+        if ((up->flags & UNIT_ATT) || sim_is_active (up))
+            return SCPE_NOFNC;                          /* can't do it */
+        }
+    dptr->flags = dptr->flags | DEV_DIS;                /* disable */
+    }
+if (dptr->reset)                                        /* reset device */
+    return dptr->reset (dptr);
+else return SCPE_OK;
+}
+
+/* Set unit enabled/disabled routine */
+
+t_stat set_unit_enbdis (DEVICE *dptr, UNIT *uptr, int32 flag, char *cptr)
+{
+if (cptr)
+    return SCPE_ARG;
+if (!(uptr->flags & UNIT_DISABLE))                      /* allowed? */
+    return SCPE_NOFNC;
+if (flag)                                               /* enb? enable */
+    uptr->flags = uptr->flags & ~UNIT_DIS;
+else {
+    if ((uptr->flags & UNIT_ATT) ||                     /* dsb */
+        sim_is_active (uptr))                           /* more tests */
+        return SCPE_NOFNC;
+    uptr->flags = uptr->flags | UNIT_DIS;               /* disable */
+    }
+return SCPE_OK;
+}
+
+/* Set device debug enabled/disabled routine */
+
+t_stat set_dev_debug (DEVICE *dptr, UNIT *uptr, int32 flag, char *cptr)
+{
+char gbuf[CBUFSIZE];
+DEBTAB *dep;
+
+if ((dptr->flags & DEV_DEBUG) == 0)
+    return SCPE_NOFNC;
+if (cptr == NULL) {                                     /* no arguments? */
+    dptr->dctrl = flag;                                 /* disable/enable w/o table */
+    if (flag && dptr->debflags) {                       /* enable with table? */
+        for (dep = dptr->debflags; dep->name != NULL; dep++)
+            dptr->dctrl = dptr->dctrl | dep->mask;      /* set all */
+        }
+    return SCPE_OK;
+    }
+if (dptr->debflags == NULL)                             /* must have table */
+    return SCPE_ARG;
+while (*cptr) {
+    cptr = get_glyph (cptr, gbuf, ';');                 /* get debug flag */
+    for (dep = dptr->debflags; dep->name != NULL; dep++) {
+        if (strcmp (dep->name, gbuf) == 0) {            /* match? */
+            if (flag)
+                dptr->dctrl = dptr->dctrl | dep->mask;
+            else dptr->dctrl = dptr->dctrl & ~dep->mask;
+            break;
+            }
+        }                                               /* end for */
+    if (dep->mask == 0)                                 /* no match? */
+        return SCPE_ARG;
+    }                                                   /* end while */
+return SCPE_OK;
+}
+
+/* Show command */
+
+t_stat show_cmd (int32 flag, char *cptr)
+{
+t_stat r;
+
+cptr = get_sim_opt (CMD_OPT_SW|CMD_OPT_OF, cptr, &r);   /* get sw, ofile */
+if (!cptr)                                              /* error? */
+    return r;
+if (sim_ofile) {                                        /* output file? */
+    r = show_cmd_fi (sim_ofile, flag, cptr);            /* do show */
+    fclose (sim_ofile);
+    }
+else {
+    r = show_cmd_fi (stdout, flag, cptr);               /* no, stdout, log */
+    if (sim_log)
+        show_cmd_fi (sim_log, flag, cptr);
+    }
+return r;
+}
+
+t_stat show_cmd_fi (FILE *ofile, int32 flag, char *cptr)
+{
+int32 lvl;
+char gbuf[CBUFSIZE], *cvptr;
+DEVICE *dptr;
+UNIT *uptr;
+MTAB *mptr;
+SHTAB *shtb, *shptr;
+
+static SHTAB show_glob_tab[] = {
+    { "CONFIGURATION", &show_config, 0 },
+    { "DEVICES", &show_config, 1 },
+    { "QUEUE", &show_queue, 0 },
+    { "TIME", &show_time, 0 },
+    { "MODIFIERS", &show_mod_names, 0 },
+    { "NAMES", &show_log_names, 0 },
+    { "SHOW", &show_show_commands, 0 },
+    { "VERSION", &show_version, 1 },
+    { "CONSOLE", &sim_show_console, 0 },
+    { "BREAK", &show_break, 0 },
+    { "LOG", &sim_show_log, 0 },                        /* deprecated */
+    { "TELNET", &sim_show_telnet, 0 },                  /* deprecated */
+    { "DEBUG", &sim_show_debug, 0 },                    /* deprecated */
+    { "THROTTLE", &sim_show_throt, 0 },
+    { "ON", &show_on, 0 },
+    { NULL, NULL, 0 }
+    };
+
+static SHTAB show_dev_tab[] = {
+    { "RADIX", &show_dev_radix, 0 },
+    { "DEBUG", &show_dev_debug, 0 },
+    { "MODIFIERS", &show_dev_modifiers, 0 },
+    { "NAMES", &show_dev_logicals, 0 },
+    { "SHOW", &show_dev_show_commands, 0 },
+    { NULL, NULL, 0 }
+    };
+
+static SHTAB show_unit_tab[] = {
+    { NULL, NULL, 0 }
+    };
+
+GET_SWITCHES (cptr);                                    /* get switches */
+if (*cptr == 0)                                         /* must be more */
+    return SCPE_2FARG;
+cptr = get_glyph (cptr, gbuf, 0);                       /* get next glyph */
+if (shptr = find_shtab (show_glob_tab, gbuf))           /* global? */
+    return shptr->action (ofile, NULL, NULL, shptr->arg, cptr);
+
+if (dptr = find_dev (gbuf)) {                           /* device match? */
+    uptr = dptr->units;                                 /* first unit */
+    shtb = show_dev_tab;                                /* global table */
+    lvl = MTAB_VDV;                                     /* device match */
+    }
+else if (dptr = find_unit (gbuf, &uptr)) {              /* unit match? */
+    if (uptr == NULL)                                   /* invalid unit */
+        return SCPE_NXUN;
+    if (uptr->flags & UNIT_DIS)                         /* disabled? */
+        return SCPE_UDIS;
+    shtb = show_unit_tab;                               /* global table */
+    lvl = MTAB_VUN;                                     /* unit match */
+    }
+else return SCPE_NXDEV;                                 /* no match */
+
+if (*cptr == 0) {                                       /* now eol? */
+    return (lvl == MTAB_VDV)?
+        show_device (ofile, dptr, 0):
+        show_unit (ofile, dptr, uptr, -1);
+    }
+if (dptr->modifiers == NULL)                            /* any modifiers? */
+    return SCPE_NOPARAM;
+
+while (*cptr != 0) {                                    /* do all mods */
+    cptr = get_glyph (cptr, gbuf, ',');                 /* get modifier */
+    if (cvptr = strchr (gbuf, '='))                     /* = value? */
+        *cvptr++ = 0;
+    for (mptr = dptr->modifiers; mptr->mask != 0; mptr++) {
+        if (((mptr->mask & MTAB_XTD)?                   /* right level? */
+            (mptr->mask & lvl): (MTAB_VUN & lvl)) && 
+            ((mptr->disp && mptr->pstring &&            /* named disp? */
+            (MATCH_CMD (gbuf, mptr->pstring) == 0))
+ //           ||
+ //           ((mptr->mask & MTAB_VAL) &&                 /* named value? */
+ //           mptr->mstring &&
+ //           (MATCH_CMD (gbuf, mptr->mstring) == 0)))
+            )) {
+            if (cvptr && !(mptr->mask & MTAB_SHP))
+                return SCPE_ARG;
+            show_one_mod (ofile, dptr, uptr, mptr, cvptr, 1);
+            break;
+            }                                           /* end if */
+        }                                               /* end for */
+    if (mptr->mask == 0) {                              /* no match? */
+        if (shptr = find_shtab (shtb, gbuf))            /* global match? */
+            shptr->action (ofile, dptr, uptr, shptr->arg, cptr);
+        else return SCPE_ARG;
+        }                                               /* end if */
+    }                                                   /* end while */
+return SCPE_OK;
+}
+
+SHTAB *find_shtab (SHTAB *tab, char *gbuf)
+{
+for (; tab->name != NULL; tab++) {
+    if (MATCH_CMD (gbuf, tab->name) == 0)
+        return tab;
+    }
+return NULL;
+}
+
+/* Show device and unit */
+
+t_stat show_device (FILE *st, DEVICE *dptr, int32 flag)
+{
+uint32 j, udbl, ucnt;
+UNIT *uptr;
+
+fprintf (st, "%s", sim_dname (dptr));                   /* print dev name */
+if (qdisable (dptr)) {                                  /* disabled? */
+    fprintf (st, ", disabled\n");
+    return SCPE_OK;
+    }
+for (j = ucnt = udbl = 0; j < dptr->numunits; j++) {    /* count units */
+    uptr = dptr->units + j;
+    if (uptr->flags & UNIT_DISABLE)
+        udbl++;
+    if (!(uptr->flags & UNIT_DIS))
+        ucnt++;
+    }
+show_all_mods (st, dptr, dptr->units, MTAB_VDV);        /* show dev mods */
+if (dptr->numunits == 0)
+    fprintf (st, "\n");
+else {
+    if (udbl && (ucnt == 0))
+        fprintf (st, ", all units disabled\n");
+    else if (ucnt > 1)
+        fprintf (st, ", %d units\n", ucnt);
+    else if (flag)
+        fprintf (st, "\n");
+    }
+if (flag)                                               /* dev only? */
+    return SCPE_OK;
+for (j = 0; j < dptr->numunits; j++) {                  /* loop thru units */
+    uptr = dptr->units + j;
+    if ((uptr->flags & UNIT_DIS) == 0)
+        show_unit (st, dptr, uptr, ucnt);
+    }
+return SCPE_OK;
+}
+
+t_stat show_unit (FILE *st, DEVICE *dptr, UNIT *uptr, int32 flag)
+{
+int32 u = uptr - dptr->units;
+
+if (flag > 1)
+    fprintf (st, "  %s%d", sim_dname (dptr), u);
+else if (flag < 0)
+    fprintf (st, "%s%d", sim_dname (dptr), u);
+if (uptr->flags & UNIT_FIX) {
+    fprintf (st, ", ");
+    fprint_capac (st, dptr, uptr);
+    }
+if (uptr->flags & UNIT_ATT) {
+    fprintf (st, ", attached to %s", uptr->filename);
+    if (uptr->flags & UNIT_RO)
+        fprintf (st, ", read only");
+    }
+else if (uptr->flags & UNIT_ATTABLE)
+    fprintf (st, ", not attached");
+show_all_mods (st, dptr, uptr, MTAB_VUN);               /* show unit mods */ 
+fprintf (st, "\n");
+return SCPE_OK;
+}
+
+void fprint_capac (FILE *st, DEVICE *dptr, UNIT *uptr)
+{
+t_addr kval = (uptr->flags & UNIT_BINK)? 1024: 1000;
+t_addr mval = kval * kval;
+t_addr psize = uptr->capac;
+char scale, width;
+
+if ((dptr->dwidth / dptr->aincr) > 8)
+    width = 'W';
+else width = 'B';
+if (uptr->capac < (kval * 10))
+    scale = 0;
+else if (uptr->capac < (mval * 10)) {
+    scale = 'K';
+    psize = psize / kval;
+    }
+else {
+    scale = 'M';
+    psize = psize / mval;
+    }
+fprint_val (st, (t_value) psize, 10, T_ADDR_W, PV_LEFT);
+if (scale)
+    fputc (scale, st);
+fputc (width, st);
+return;
+}
+
+/* Show <global name> processors  */
+
+t_stat show_version (FILE *st, DEVICE *dptr, UNIT *uptr, int32 flag, char *cptr)
+{
+int32 vmaj = SIM_MAJOR, vmin = SIM_MINOR, vpat = SIM_PATCH, vdelt = SIM_DELTA;
+
+if (cptr && (*cptr != 0))
+    return SCPE_2MARG;
+fprintf (st, "%s simulator V%d.%d-%d", sim_name, vmaj, vmin, vpat);
+if (vdelt)
+    fprintf (st, "(%d)", vdelt);
+if (flag)
+    fprintf (st, " [%s, %s, %s]", sim_si64, sim_sa64, sim_snet);
+fprintf (st, "\n");
+return SCPE_OK;
+}
+
+t_stat show_config (FILE *st, DEVICE *dnotused, UNIT *unotused, int32 flag, char *cptr)
+{
+int32 i;
+DEVICE *dptr;
+
+if (cptr && (*cptr != 0))
+    return SCPE_2MARG;
+fprintf (st, "%s simulator configuration\n\n", sim_name);
+for (i = 0; (dptr = sim_devices[i]) != NULL; i++)
+    show_device (st, dptr, flag);
+return SCPE_OK;
+}
+
+t_stat show_log_names (FILE *st, DEVICE *dnotused, UNIT *unotused, int32 flag, char *cptr)
+{
+int32 i;
+DEVICE *dptr;
+
+if (cptr && (*cptr != 0))
+    return SCPE_2MARG;
+for (i = 0; (dptr = sim_devices[i]) != NULL; i++)
+    show_dev_logicals (st, dptr, NULL, 1, cptr);
+return SCPE_OK;
+}
+
+t_stat show_dev_logicals (FILE *st, DEVICE *dptr, UNIT *uptr, int32 flag, char *cptr)
+{
+if (dptr->lname)
+    fprintf (st, "%s -> %s\n", dptr->lname, dptr->name);
+else if (!flag)
+    fputs ("no logical name assigned\n", st);
+return SCPE_OK;
+}
+
+t_stat show_queue (FILE *st, DEVICE *dnotused, UNIT *unotused, int32 flag, char *cptr)
+{
+DEVICE *dptr;
+UNIT *uptr;
+int32 accum;
+
+if (cptr && (*cptr != 0))
+    return SCPE_2MARG;
+if (sim_clock_queue == NULL) {
+    fprintf (st, "%s event queue empty, time = %.0f\n",
+        sim_name, sim_time);
+    return SCPE_OK;
+    }
+fprintf (st, "%s event queue status, time = %.0f\n",
+     sim_name, sim_time);
+accum = 0;
+for (uptr = sim_clock_queue; uptr != NULL; uptr = uptr->next) {
+    if (uptr == &sim_step_unit)
+        fprintf (st, "  Step timer");
+    else if ((dptr = find_dev_from_unit (uptr)) != NULL) {
+        fprintf (st, "  %s", sim_dname (dptr));
+        if (dptr->numunits > 1) fprintf (st, " unit %d",
+            (int32) (uptr - dptr->units));
+        }
+    else fprintf (st, "  Unknown");
+    fprintf (st, " at %d\n", accum + uptr->time);
+    accum = accum + uptr->time;
+    }
+return SCPE_OK;
+}
+
+t_stat show_time (FILE *st, DEVICE *dptr, UNIT *uptr, int32 flag, char *cptr)
+{
+if (cptr && (*cptr != 0))
+    return SCPE_2MARG;
+fprintf (st, "Time:\t%.0f\n", sim_time);
+return SCPE_OK;
+}
+
+t_stat show_break (FILE *st, DEVICE *dptr, UNIT *uptr, int32 flag, char *cptr)
+{
+t_stat r;
+
+if (cptr && (*cptr != 0))
+    r = ssh_break (st, cptr, 1);  /* more? */
+else r = sim_brk_showall (st, sim_switches);
+return r;
+}
+
+t_stat show_dev_radix (FILE *st, DEVICE *dptr, UNIT *uptr, int32 flag, char *cptr)
+{
+fprintf (st, "Radix=%d\n", dptr->dradix);
+return SCPE_OK;
+}
+
+t_stat show_dev_debug (FILE *st, DEVICE *dptr, UNIT *uptr, int32 flag, char *cptr)
+{
+int32 any = 0;
+DEBTAB *dep;
+
+if (dptr->flags & DEV_DEBUG) {
+    if (dptr->dctrl == 0)
+        fputs ("Debugging disabled", st);
+    else if (dptr->debflags == NULL)
+        fputs ("Debugging enabled", st);
+    else {
+        fputs ("Debug=", st);
+        for (dep = dptr->debflags; dep->name != NULL; dep++) {
+            if (dptr->dctrl & dep->mask) {
+                if (any)
+                    fputc (';', st);
+                fputs (dep->name, st);
+                any = 1;
+                }
+            }
+        }
+    fputc ('\n', st);
+    return SCPE_OK;
+    }
+else return SCPE_NOFNC;
+}
+
+/* Show On actions */
+
+t_stat show_on (FILE *st, DEVICE *dptr, UNIT *uptr, int32 flag, char *cptr)
+{
+int32 lvl, i;
+if (cptr && (*cptr != 0)) return SCPE_2MARG;            /* now eol? */
+for (lvl=sim_do_depth; lvl >= 0; --lvl) {
+    if (lvl > 0)
+        fprintf(st, "On Processing at Do Nest Level: %d", lvl);
+    else
+        fprintf(st, "On Processing for input commands");
+    fprintf(st, " is %s\n", (sim_on_check[lvl]) ? "enabled" : "disabled");
+    for (i=1; i<SCPE_BASE; ++i) {
+        if (sim_on_actions[lvl][i])
+            fprintf(st, "    on %5d    %s\n", i, sim_on_actions[lvl][i]); }
+    for (i=SCPE_BASE; i<=SCPE_MAX_ERR; ++i) {
+        if (sim_on_actions[lvl][i])
+            fprintf(st, "    on %-5s    %s\n", scp_errors[i-SCPE_BASE].code, sim_on_actions[lvl][i]); }
+    if (sim_on_actions[lvl][0])
+        fprintf(st, "    on ERROR    %s\n", sim_on_actions[lvl][0]);
+    fprintf(st, "\n");
+    }
+return SCPE_OK;
+}
+
+/* Show modifiers */
+
+t_stat show_mod_names (FILE *st, DEVICE *dnotused, UNIT *unotused, int32 flag, char *cptr)
+{
+int32 i;
+DEVICE *dptr;
+
+if (cptr && (*cptr != 0))                               /* now eol? */
+    return SCPE_2MARG;
+for (i = 0; (dptr = sim_devices[i]) != NULL; i++) 
+    show_dev_modifiers (st, dptr, NULL, flag, cptr);
+return SCPE_OK;
+}
+
+t_stat show_dev_modifiers (FILE *st, DEVICE *dptr, UNIT *uptr, int32 flag, char *cptr)
+{
+int32 any, enb;
+MTAB *mptr;
+DEBTAB *dep;
+
+any = enb = 0;
+if (dptr->modifiers) {
+    for (mptr = dptr->modifiers; mptr->mask != 0; mptr++) {
+        if (mptr->mstring) {
+            if (strcmp (mptr->mstring, "ENABLED") == 0)
+                enb = 1;
+            if (any++)
+                fprintf (st, ", %s", mptr->mstring);
+            else fprintf (st, "%s\t%s", sim_dname (dptr), mptr->mstring);
+            }
+        }
+    }
+if (dptr->flags & DEV_DEBUG) {
+    if (any++)
+        fprintf (st, ", DEBUG, NODEBUG");
+    else fprintf (st, "%s\tDEBUG, NODEBUG", sim_dname (dptr));
+    }
+if (!enb && (dptr->flags & DEV_DISABLE)) {
+    if (any++)
+        fprintf (st, ", ENABLED, DISABLED");
+    else fprintf (st, "%s\tENABLED, DISABLED", sim_dname (dptr));
+    }
+if (any)
+    fprintf (st, "\n");
+if ((dptr->flags & DEV_DEBUG) && dptr->debflags) {
+    fprintf (st, "%s\tDEBUG=", sim_dname (dptr));
+    for (dep = dptr->debflags; dep->name != NULL; dep++)
+        fprintf (st, "%s%s", ((dep == dptr->debflags) ? "" : ";"), dep->name);
+    fprintf (st, "\n");
+    }
+return SCPE_OK;
+}
+
+t_stat show_all_mods (FILE *st, DEVICE *dptr, UNIT *uptr, int32 flag)
+{
+MTAB *mptr;
+
+if (dptr->modifiers == NULL)
+    return SCPE_OK;
+for (mptr = dptr->modifiers; mptr->mask != 0; mptr++) {
+    if (mptr->pstring && ((mptr->mask & MTAB_XTD)?
+        ((mptr->mask & flag) && !(mptr->mask & MTAB_NMO)): 
+        ((MTAB_VUN & flag) && ((uptr->flags & mptr->mask) == mptr->match)))) {
+        fputs (", ", st);
+        show_one_mod (st, dptr, uptr, mptr, NULL, 0);
+        }
+    }
+return SCPE_OK;
+}
+
+t_stat show_one_mod (FILE *st, DEVICE *dptr, UNIT *uptr, MTAB *mptr,
+    char *cptr, int32 flag)
+{
+//t_value val;
+
+if (mptr->disp)
+    mptr->disp (st, uptr, mptr->match, cptr? cptr: mptr->desc);
+//else if ((mptr->mask & MTAB_XTD) && (mptr->mask & MTAB_VAL)) {
+//    REG *rptr = (REG *) mptr->desc;
+//    fprintf (st, "%s=", mptr->pstring);
+//    val = get_rval (rptr, 0);
+//    fprint_val (st, val, rptr->radix, rptr->width,
+//        rptr->flags & REG_FMT);
+//    }
+else fputs (mptr->pstring, st);
+if (flag && !((mptr->mask & MTAB_XTD) && (mptr->mask & MTAB_NMO)))
+    fputc ('\n', st);
+return SCPE_OK;
+}
+
+/* Show show commands */
+
+t_stat show_show_commands (FILE *st, DEVICE *dnotused, UNIT *unotused, int32 flag, char *cptr)
+{
+int32 i;
+DEVICE *dptr;
+
+if (cptr && (*cptr != 0))                               /* now eol? */
+    return SCPE_2MARG;
+for (i = 0; (dptr = sim_devices[i]) != NULL; i++) 
+    show_dev_show_commands (st, dptr, NULL, flag, cptr);
+return SCPE_OK;
+}
+
+t_stat show_dev_show_commands (FILE *st, DEVICE *dptr, UNIT *uptr, int32 flag, char *cptr)
+{
+int32 any, enb;
+MTAB *mptr;
+
+any = enb = 0;
+if (dptr->modifiers) {
+    for (mptr = dptr->modifiers; mptr->mask != 0; mptr++) {
+        if ((!mptr->disp) || (!mptr->pstring))
+            continue;
+        if (any++)
+            fprintf (st, ", %s", mptr->pstring);
+        else fprintf (st, "SHOW %s\t%s", sim_dname (dptr), mptr->pstring);
+        }
+    }
+if (any)
+    fprintf (st, "\n");
+return SCPE_OK;
+}
+
+/* Breakpoint commands */
+
+t_stat brk_cmd (int32 flg, char *cptr)
+{
+GET_SWITCHES (cptr);                                    /* get switches */
+return ssh_break (NULL, cptr, flg);                     /* call common code */
+}
+
+t_stat ssh_break (FILE *st, char *cptr, int32 flg)
+{
+char gbuf[CBUFSIZE], *tptr, *t1ptr, *aptr;
+DEVICE *dptr = sim_dflt_dev;
+UNIT *uptr = dptr->units;
+t_stat r;
+t_addr lo, hi, max = uptr->capac - 1;
+int32 cnt;
+
+if (sim_brk_types == 0) 
+    return SCPE_NOFNC;
+if ((dptr == NULL) || (uptr == NULL))
+    return SCPE_IERR;
+if (aptr = strchr (cptr, ';')) {                        /* ;action? */
+    if (flg != SSH_ST)                                  /* only on SET */
+        return SCPE_ARG;
+    *aptr++ = 0;                                        /* separate strings */
+    }
+if (*cptr == 0) {                                       /* no argument? */
+    lo = (t_addr) get_rval (sim_PC, 0);                 /* use PC */
+    return ssh_break_one (st, flg, lo, 0, aptr);
+    }
+while (*cptr) {
+    cptr = get_glyph (cptr, gbuf, ',');
+    tptr = get_range (dptr, gbuf, &lo, &hi, dptr->aradix, max, 0);
+    if (tptr == NULL)
+        return SCPE_ARG;
+    if (*tptr == '[') {
+        cnt = (int32) strtotv (tptr + 1, &t1ptr, 10);
+        if ((tptr == t1ptr) || (*t1ptr != ']') || (flg != SSH_ST))
+            return SCPE_ARG;
+        tptr = t1ptr + 1;
+        }
+    else cnt = 0;
+    if (*tptr != 0)
+        return SCPE_ARG;
+    if ((lo == 0) && (hi == max)) {
+        if (flg == SSH_CL)
+            sim_brk_clrall (sim_switches);
+        else if (flg == SSH_SH)
+            sim_brk_showall (st, sim_switches);
+        else return SCPE_ARG;
+        }
+    else {      
+        for ( ; lo <= hi; lo = lo + 1) {
+            r = ssh_break_one (st, flg, lo, cnt, aptr);
+            if (r != SCPE_OK)
+                return r;
+            }
+        }
+    }
+return SCPE_OK;
+}
+
+t_stat ssh_break_one (FILE *st, int32 flg, t_addr lo, int32 cnt, char *aptr)
+{
+switch (flg) {
+
+    case SSH_ST:
+        return sim_brk_set (lo, sim_switches, cnt, aptr);
+        break;
+
+    case SSH_CL:
+        return sim_brk_clr (lo, sim_switches);
+        break;
+
+    case SSH_SH:
+        return sim_brk_show (st, lo, sim_switches);
+        break;
+
+    default:
+        return SCPE_ARG;
+    }
+}
+
+/* Reset command and routines
+
+   re[set]              reset all devices
+   re[set] all          reset all devices
+   re[set] device       reset specific device
+*/
+
+t_stat reset_cmd (int32 flag, char *cptr)
+{
+char gbuf[CBUFSIZE];
+DEVICE *dptr;
+
+GET_SWITCHES (cptr);                                    /* get switches */
+if (*cptr == 0)                                         /* reset(cr) */
+    return (reset_all (0));
+cptr = get_glyph (cptr, gbuf, 0);                       /* get next glyph */
+if (*cptr != 0)                                         /* now eol? */
+    return SCPE_2MARG;
+if (strcmp (gbuf, "ALL") == 0)
+    return (reset_all (0));
+dptr = find_dev (gbuf);                                 /* locate device */
+if (dptr == NULL)                                       /* found it? */
+    return SCPE_NXDEV;
+if (dptr->reset != NULL)
+    return dptr->reset (dptr);
+else return SCPE_OK;
+}
+
+/* Reset devices start..end
+
+   Inputs:
+        start   =       number of starting device
+   Outputs:
+        status  =       error status
+*/
+
+t_stat reset_all (uint32 start)
+{
+DEVICE *dptr;
+uint32 i;
+t_stat reason;
+
+for (i = 0; i < start; i++) {
+    if (sim_devices[i] == NULL)
+        return SCPE_IERR;
+    }
+for (i = start; (dptr = sim_devices[i]) != NULL; i++) {
+    if (dptr->reset != NULL) {
+        reason = dptr->reset (dptr);
+        if (reason != SCPE_OK)
+            return reason;
+        }
+    }
+return SCPE_OK;
+}
+
+/* Reset to powerup state
+
+   Inputs:
+        start   =       number of starting device
+   Outputs:
+        status  =       error status
+*/
+
+t_stat reset_all_p (uint32 start)
+{
+t_stat r;
+int32 old_sw = sim_switches;
+
+sim_switches = SWMASK ('P');
+r = reset_all (start);
+sim_switches = old_sw;
+return r;
+}
+
+/* Load and dump commands
+
+   lo[ad] filename {arg}        load specified file
+   du[mp] filename {arg}        dump to specified file
+*/
+
+t_stat load_cmd (int32 flag, char *cptr)
+{
+char gbuf[CBUFSIZE];
+FILE *loadfile;
+t_stat reason;
+
+GET_SWITCHES (cptr);                                    /* get switches */
+if (*cptr == 0)                                         /* must be more */
+    return SCPE_2FARG;
+cptr = get_glyph_nc (cptr, gbuf, 0);                    /* get file name */
+loadfile = sim_fopen (gbuf, flag? "wb": "rb");          /* open for wr/rd */
+if (loadfile == NULL)
+    return SCPE_OPENERR;
+GET_SWITCHES (cptr);                                    /* get switches */
+reason = sim_load (loadfile, cptr, gbuf, flag);         /* load or dump */
+fclose (loadfile);
+return reason;
+}
+
+/* Attach command
+
+   at[tach] unit file   attach specified unit to file
+*/
+
+t_stat attach_cmd (int32 flag, char *cptr)
+{
+char gbuf[CBUFSIZE];
+DEVICE *dptr;
+UNIT *uptr;
+t_stat r;
+
+GET_SWITCHES (cptr);                                    /* get switches */
+if (*cptr == 0)                                         /* must be more */
+    return SCPE_2FARG;
+cptr = get_glyph (cptr, gbuf, 0);                       /* get next glyph */
+GET_SWITCHES (cptr);                                    /* get switches */
+if (*cptr == 0)                                         /* now eol? */
+    return SCPE_2FARG;
+dptr = find_unit (gbuf, &uptr);                         /* locate unit */
+if (dptr == NULL)                                       /* found dev? */
+    return SCPE_NXDEV;
+if (uptr == NULL)                                       /* valid unit? */
+    return SCPE_NXUN;
+if (uptr->flags & UNIT_ATT) {                           /* already attached? */
+    r = scp_detach_unit (dptr, uptr);                   /* detach it */
+    if (r != SCPE_OK)                                   /* error? */
+        return r;
+    }
+sim_trim_endspc (cptr);                                 /* trim trailing spc */
+return scp_attach_unit (dptr, uptr, cptr);              /* attach */
+}
+
+/* Call device-specific or file-oriented attach unit routine */
+
+t_stat scp_attach_unit (DEVICE *dptr, UNIT *uptr, char *cptr)
+{
+if (dptr->attach != NULL)                               /* device routine? */
+    return dptr->attach (uptr, cptr);                   /* call it */
+return attach_unit (uptr, cptr);                        /* no, std routine */
+}
+
+/* Attach unit to file */
+
+t_stat attach_unit (UNIT *uptr, char *cptr)
+{
+DEVICE *dptr;
+
+if (uptr->flags & UNIT_DIS)                             /* disabled? */
+    return SCPE_UDIS;
+if (!(uptr->flags & UNIT_ATTABLE))                      /* not attachable? */
+    return SCPE_NOATT;
+if ((dptr = find_dev_from_unit (uptr)) == NULL)
+    return SCPE_NOATT;
+if (dptr->flags & DEV_RAWONLY)                          /* raw mode only? */
+    return SCPE_NOFNC;
+uptr->filename = (char *) calloc (CBUFSIZE, sizeof (char)); /* alloc name buf */
+if (uptr->filename == NULL)
+    return SCPE_MEM;
+strncpy (uptr->filename, cptr, CBUFSIZE);               /* save name */
+if (sim_switches & SWMASK ('R')) {                      /* read only? */
+    if ((uptr->flags & UNIT_ROABLE) == 0)               /* allowed? */
+        return attach_err (uptr, SCPE_NORO);            /* no, error */
+    uptr->fileref = sim_fopen (cptr, "rb");             /* open rd only */
+    if (uptr->fileref == NULL)                          /* open fail? */
+        return attach_err (uptr, SCPE_OPENERR);         /* yes, error */
+    uptr->flags = uptr->flags | UNIT_RO;                /* set rd only */
+    if (!sim_quiet)
+        printf ("%s: unit is read only\n", sim_dname (dptr));
+    }
+else {                                                  /* normal */
+    uptr->fileref = sim_fopen (cptr, "rb+");            /* open r/w */
+    if (uptr->fileref == NULL) {                        /* open fail? */
+        if ((errno == EROFS) || (errno == EACCES)) {    /* read only? */
+            if ((uptr->flags & UNIT_ROABLE) == 0)       /* allowed? */
+                return attach_err (uptr, SCPE_NORO);    /* no error */
+            uptr->fileref = sim_fopen (cptr, "rb");     /* open rd only */
+            if (uptr->fileref == NULL)                  /* open fail? */
+                return attach_err (uptr, SCPE_OPENERR); /* yes, error */
+            uptr->flags = uptr->flags | UNIT_RO;        /* set rd only */
+            if (!sim_quiet)
+                printf ("%s: unit is read only\n", sim_dname (dptr));
+            }
+        else {                                          /* doesn't exist */
+            if (sim_switches & SWMASK ('E'))            /* must exist? */
+                return attach_err (uptr, SCPE_OPENERR); /* yes, error */
+            uptr->fileref = sim_fopen (cptr, "wb+");    /* open new file */
+            if (uptr->fileref == NULL)                  /* open fail? */
+                return attach_err (uptr, SCPE_OPENERR); /* yes, error */
+            if (!sim_quiet) printf ("%s: creating new file\n", sim_dname (dptr));
+            }
+        }                                               /* end if null */
+    }                                                   /* end else */
+if (uptr->flags & UNIT_BUFABLE) {                       /* buffer? */
+    uint32 cap = ((uint32) uptr->capac) / dptr->aincr;  /* effective size */
+    if (uptr->flags & UNIT_MUSTBUF)                     /* dyn alloc? */
+        uptr->filebuf = calloc (cap, SZ_D (dptr));      /* allocate */
+    if (uptr->filebuf == NULL)                          /* no buffer? */
+        return attach_err (uptr, SCPE_MEM);             /* error */
+    if (!sim_quiet) printf ("%s: buffering file in memory\n", sim_dname (dptr));
+    uptr->hwmark = sim_fread (uptr->filebuf,            /* read file */
+        SZ_D (dptr), cap, uptr->fileref);
+    uptr->flags = uptr->flags | UNIT_BUF;               /* set buffered */
+    }
+uptr->flags = uptr->flags | UNIT_ATT;
+uptr->pos = 0;
+return SCPE_OK;
+}
+
+t_stat attach_err (UNIT *uptr, t_stat stat)
+{
+free (uptr->filename);
+uptr->filename = NULL;
+return stat;
+}
+
+/* Detach command
+
+   det[ach] all         detach all units
+   det[ach] unit        detach specified unit
+*/
+
+t_stat detach_cmd (int32 flag, char *cptr)
+{
+char gbuf[CBUFSIZE];
+DEVICE *dptr;
+UNIT *uptr;
+
+GET_SWITCHES (cptr);                                    /* get switches */
+if (*cptr == 0)                                         /* must be more */
+    return SCPE_2FARG;
+cptr = get_glyph (cptr, gbuf, 0);                       /* get next glyph */
+if (*cptr != 0)                                         /* now eol? */
+    return SCPE_2MARG;
+if (strcmp (gbuf, "ALL") == 0)
+    return (detach_all (0, FALSE));
+dptr = find_unit (gbuf, &uptr);                         /* locate unit */
+if (dptr == NULL)                                       /* found dev? */
+    return SCPE_NXDEV;
+if (uptr == NULL)                                        /* valid unit? */
+    return SCPE_NXUN;
+return scp_detach_unit (dptr, uptr);                    /* detach */
+}
+
+/* Detach devices start..end
+
+   Inputs:
+        start   =       number of starting device
+        shutdown =      TRUE if simulator shutting down
+   Outputs:
+        status  =       error status
+
+   Note that during shutdown, detach routines for non-attachable devices
+   will be called.  These routines can implement simulator shutdown.  Error
+   returns during shutdown are ignored.
+*/
+
+t_stat detach_all (int32 start, t_bool shutdown)
+{
+uint32 i, j;
+DEVICE *dptr;
+UNIT *uptr;
+t_stat r;
+
+if ((start < 0) || (start > 1))
+    return SCPE_IERR;
+for (i = start; (dptr = sim_devices[i]) != NULL; i++) { /* loop thru dev */
+    for (j = 0; j < dptr->numunits; j++) {              /* loop thru units */
+        uptr = (dptr->units) + j;
+        if ((uptr->flags & UNIT_ATT) ||                 /* attached? */
+            (shutdown && dptr->detach &&                /* shutdown, spec rtn, */
+            !(uptr->flags & UNIT_ATTABLE))) {           /* !attachable? */
+            r = scp_detach_unit (dptr, uptr);           /* detach unit */
+
+            if ((r != SCPE_OK) && !shutdown)            /* error and not shutting down? */
+                return r;                               /* bail out now with error status */
+            }
+        }
+    }
+return SCPE_OK;
+}
+
+/* Call device-specific or file-oriented detach unit routine */
+
+t_stat scp_detach_unit (DEVICE *dptr, UNIT *uptr)
+{
+if (dptr->detach != NULL)                               /* device routine? */
+    return dptr->detach (uptr);
+return detach_unit (uptr);                              /* no, standard */
+}
+
+/* Detach unit from file */
+
+t_stat detach_unit (UNIT *uptr)
+{
+DEVICE *dptr;
+
+if (uptr == NULL)
+    return SCPE_IERR;
+if (!(uptr->flags & UNIT_ATTABLE))                      /* attachable? */
+    return SCPE_NOATT;
+if (!(uptr->flags & UNIT_ATT))                          /* attached? */
+    return SCPE_OK;
+if ((dptr = find_dev_from_unit (uptr)) == NULL)
+    return SCPE_OK;
+if (uptr->flags & UNIT_BUF) {
+    uint32 cap = (uptr->hwmark + dptr->aincr - 1) / dptr->aincr;
+    if (uptr->hwmark && ((uptr->flags & UNIT_RO) == 0)) {
+        if (!sim_quiet)
+            printf ("%s: writing buffer to file\n", sim_dname (dptr));
+        rewind (uptr->fileref);
+        sim_fwrite (uptr->filebuf, SZ_D (dptr), cap, uptr->fileref);
+        if (ferror (uptr->fileref))
+            perror ("I/O error");
+        }
+    if (uptr->flags & UNIT_MUSTBUF) {                   /* dyn alloc? */
+        free (uptr->filebuf);                           /* free buf */
+        uptr->filebuf = NULL;
+        }
+    uptr->flags = uptr->flags & ~UNIT_BUF;
+    }
+uptr->flags = uptr->flags & ~(UNIT_ATT | UNIT_RO);
+free (uptr->filename);
+uptr->filename = NULL;
+if (fclose (uptr->fileref) == EOF)
+    return SCPE_IOERR;
+return SCPE_OK;
+}
+
+/* Assign command
+
+   as[sign] device name assign logical name to device
+*/
+
+t_stat assign_cmd (int32 flag, char *cptr)
+{
+char gbuf[CBUFSIZE];
+DEVICE *dptr;
+
+GET_SWITCHES (cptr);                                    /* get switches */
+if (*cptr == 0)                                         /* must be more */
+    return SCPE_2FARG;
+cptr = get_glyph (cptr, gbuf, 0);                       /* get next glyph */
+GET_SWITCHES (cptr);                                    /* get switches */
+if (*cptr == 0)                                         /* now eol? */
+    return SCPE_2FARG;
+dptr = find_dev (gbuf);                                 /* locate device */
+if (dptr == NULL)                                       /* found dev? */
+    return SCPE_NXDEV;
+cptr = get_glyph (cptr, gbuf, 0);                       /* get next glyph */
+if (*cptr != 0)                                         /* must be eol */
+    return SCPE_2MARG;
+if (find_dev (gbuf))                                    /* name in use */
+    return SCPE_ARG;
+deassign_device (dptr);                                 /* release current */
+return assign_device (dptr, gbuf);
+}
+
+t_stat assign_device (DEVICE *dptr, char *cptr)
+{
+dptr->lname = (char *) calloc (CBUFSIZE, sizeof (char));
+if (dptr->lname == NULL)
+    return SCPE_MEM;
+strncpy (dptr->lname, cptr, CBUFSIZE);
+return SCPE_OK;
+}
+
+/* Deassign command
+
+   dea[ssign] device    deassign logical name
+*/
+
+t_stat deassign_cmd (int32 flag, char *cptr)
+{
+char gbuf[CBUFSIZE];
+DEVICE *dptr;
+
+GET_SWITCHES (cptr);                                    /* get switches */
+if (*cptr == 0)                                         /* must be more */
+    return SCPE_2FARG;
+cptr = get_glyph (cptr, gbuf, 0);                       /* get next glyph */
+if (*cptr != 0)                                         /* now eol? */
+    return SCPE_2MARG;
+dptr = find_dev (gbuf);                                 /* locate device */
+if (dptr == NULL)                                       /* found dev? */
+    return SCPE_NXDEV;
+return deassign_device (dptr);
+}
+
+t_stat deassign_device (DEVICE *dptr)
+{
+if (dptr->lname)
+    free (dptr->lname);
+dptr->lname = NULL;
+return SCPE_OK;
+}
+
+/* Get device display name */
+
+char *sim_dname (DEVICE *dptr)
+{
+return (dptr->lname? dptr->lname: dptr->name);
+}
+
+/* Save command
+
+   sa[ve] filename              save state to specified file
+*/
+
+t_stat save_cmd (int32 flag, char *cptr)
+{
+FILE *sfile;
+t_stat r;
+GET_SWITCHES (cptr);                                    /* get switches */
+if (*cptr == 0)                                         /* must be more */
+    return SCPE_2FARG;
+sim_trim_endspc (cptr);
+if ((sfile = sim_fopen (cptr, "wb")) == NULL)
+    return SCPE_OPENERR;
+r = sim_save (sfile);
+fclose (sfile);
+return r;
+}
+
+t_stat sim_save (FILE *sfile)
+{
+void *mbuf;
+int32 l, t;
+uint32 i, j;
+t_addr k, high;
+t_value val;
+t_stat r;
+t_bool zeroflg;
+size_t sz;
+DEVICE *dptr;
+UNIT *uptr;
+REG *rptr;
+
+#define WRITE_I(xx) sim_fwrite (&(xx), sizeof (xx), 1, sfile)
+
+fprintf (sfile, "%s\n%s\n%s\n%s\n%s\n%.0f\n",
+    save_vercur,                                        /* [V2.5] save format */
+    sim_name,                                           /* sim name */
+    sim_si64, sim_sa64, sim_snet,                       /* [V3.5] options */
+    sim_time);                                          /* [V3.2] sim time */
+WRITE_I (sim_rtime);                                    /* [V2.6] sim rel time */
+
+for (i = 0; (dptr = sim_devices[i]) != NULL; i++) {     /* loop thru devices */
+    fputs (dptr->name, sfile);                          /* device name */
+    fputc ('\n', sfile);
+    if (dptr->lname)                                    /* [V3.0] logical name */
+        fputs (dptr->lname, sfile);
+    fputc ('\n', sfile);
+    WRITE_I (dptr->flags);                              /* [V2.10] flags */
+    for (j = 0; j < dptr->numunits; j++) {
+        uptr = dptr->units + j;
+        t = sim_is_active (uptr);
+        WRITE_I (j);                                    /* unit number */
+        WRITE_I (t);                                    /* activation time */
+        WRITE_I (uptr->u3);                             /* unit specific */
+        WRITE_I (uptr->u4);
+        WRITE_I (uptr->u5);                             /* [V3.0] more unit */
+        WRITE_I (uptr->u6);
+        WRITE_I (uptr->flags);                          /* [V2.10] flags */
+        WRITE_I (uptr->capac);                          /* [V3.5] capacity */
+        if (uptr->flags & UNIT_ATT)
+            fputs (uptr->filename, sfile);
+        fputc ('\n', sfile);
+        if (((uptr->flags & (UNIT_FIX + UNIT_ATTABLE)) == UNIT_FIX) &&
+             (dptr->examine != NULL) &&
+             ((high = uptr->capac) != 0)) {             /* memory-like unit? */
+            WRITE_I (high);                             /* [V2.5] write size */
+            sz = SZ_D (dptr);
+            if ((mbuf = calloc (SRBSIZ, sz)) == NULL) {
+                fclose (sfile);
+                return SCPE_MEM;
+                }
+            for (k = 0; k < high; ) {                   /* loop thru mem */
+                zeroflg = TRUE;
+                for (l = 0; (l < SRBSIZ) && (k < high); l++,
+                     k = k + (dptr->aincr)) {           /* check for 0 block */
+                    r = dptr->examine (&val, k, uptr, SIM_SW_REST);
+                    if (r != SCPE_OK)
+                        return r;
+                    if (val) zeroflg = FALSE;
+                    SZ_STORE (sz, val, mbuf, l);
+                    }                                   /* end for l */
+                if (zeroflg) {                          /* all zero's? */
+                    l = -l;                             /* invert block count */
+                    WRITE_I (l);                        /* write only count */
+                    }
+                else {
+                    WRITE_I (l);                        /* block count */
+                    sim_fwrite (mbuf, sz, l, sfile);
+                    }
+                }                                       /* end for k */
+            free (mbuf);                                /* dealloc buffer */
+            }                                           /* end if mem */
+        else {                                          /* no memory */
+            high = 0;                                   /* write 0 */
+            WRITE_I (high);
+            }                                           /* end else mem */
+        }                                               /* end unit loop */
+    t = -1;                                             /* end units */
+    WRITE_I (t);                                        /* write marker */
+    for (rptr = dptr->registers; (rptr != NULL) &&      /* loop thru regs */
+         (rptr->name != NULL); rptr++) {
+        fputs (rptr->name, sfile);                      /* name */
+        fputc ('\n', sfile);
+        WRITE_I (rptr->depth);                          /* [V2.10] depth */
+        for (j = 0; j < rptr->depth; j++) {             /* loop thru values */
+            val = get_rval (rptr, j);                   /* get value */
+            WRITE_I (val);                              /* store */
+            }
+        }
+    fputc ('\n', sfile);                                /* end registers */
+    }
+fputc ('\n', sfile);                                    /* end devices */
+return (ferror (sfile))? SCPE_IOERR: SCPE_OK;           /* error during save? */
+}
+
+/* Restore command
+
+   re[store] filename           restore state from specified file
+*/
+
+t_stat restore_cmd (int32 flag, char *cptr)
+{
+FILE *rfile;
+t_stat r;
+
+GET_SWITCHES (cptr);                                    /* get switches */
+if (*cptr == 0)                                         /* must be more */
+    return SCPE_2FARG;
+sim_trim_endspc (cptr);
+if ((rfile = sim_fopen (cptr, "rb")) == NULL)
+    return SCPE_OPENERR;
+r = sim_rest (rfile);
+fclose (rfile);
+return r;
+}
+
+t_stat sim_rest (FILE *rfile)
+{
+char buf[CBUFSIZE];
+void *mbuf;
+int32 j, blkcnt, limit, unitno, time, flg;
+uint32 us, depth;
+t_addr k, high, old_capac;
+t_value val, mask;
+t_stat r;
+size_t sz;
+t_bool v35, v32;
+DEVICE *dptr;
+UNIT *uptr;
+REG *rptr;
+
+#define READ_S(xx) if (read_line ((xx), CBUFSIZE, rfile) == NULL) \
+    return SCPE_IOERR;
+#define READ_I(xx) if (sim_fread (&xx, sizeof (xx), 1, rfile) == 0) \
+    return SCPE_IOERR;
+
+READ_S (buf);                                           /* [V2.5+] read version */
+v35 = v32 = FALSE;
+if (strcmp (buf, save_vercur) == 0)                     /* version 3.5? */
+    v35 = v32 = TRUE;  
+else if (strcmp (buf, save_ver32) == 0)                 /* version 3.2? */
+    v32 = TRUE;
+else if (strcmp (buf, save_ver30) != 0) {               /* version 3.0? */
+    printf ("Invalid file version: %s\n", buf);
+    return SCPE_INCOMP;
+    }
+READ_S (buf);                                           /* read sim name */
+if (strcmp (buf, sim_name)) {                           /* name match? */
+    printf ("Wrong system type: %s\n", buf);
+    return SCPE_INCOMP;
+    }
+if (v35) {                                              /* [V3.5+] options */
+    READ_S (buf);                                       /* integer size */
+    if (strcmp (buf, sim_si64) != 0) {
+        printf ("Incompatible integer size, save file = %s\n", buf);
+        return SCPE_INCOMP;
+        }
+    READ_S (buf);                                       /* address size */
+    if (strcmp (buf, sim_sa64) != 0) {
+        printf ("Incompatible address size, save file = %s\n", buf);
+        return SCPE_INCOMP;
+        }
+    READ_S (buf);                                       /* Ethernet */
+    }
+if (v32) {                                              /* [V3.2+] time as string */
+    READ_S (buf);
+    sscanf (buf, "%lf", &sim_time);
+    }
+else READ_I (sim_time);                                 /* sim time */
+READ_I (sim_rtime);                                     /* [V2.6+] sim rel time */
+
+for ( ;; ) {                                            /* device loop */
+    READ_S (buf);                                       /* read device name */
+    if (buf[0] == 0)                                    /* last? */
+        break;
+    if ((dptr = find_dev (buf)) == NULL) {              /* locate device */
+        printf ("Invalid device name: %s\n", buf);
+        return SCPE_INCOMP;
+        }
+    READ_S (buf);                                       /* [V3.0+] logical name */
+    deassign_device (dptr);                             /* delete old name */
+    if ((buf[0] != 0) && 
+        ((r = assign_device (dptr, buf)) != SCPE_OK))
+        return r;
+    READ_I (flg);                                       /* [V2.10+] ctlr flags */
+    if (!v32)
+        flg = ((flg & DEV_UFMASK_31) << (DEV_V_UF - DEV_V_UF_31)) |
+            (flg & ~DEV_UFMASK_31);                     /* [V3.2+] flags moved */
+    dptr->flags = (dptr->flags & ~DEV_RFLAGS) |         /* restore ctlr flags */
+         (flg & DEV_RFLAGS);
+    for ( ;; ) {                                        /* unit loop */
+        sim_switches = SIM_SW_REST;                     /* flag rstr, clr RO */
+        READ_I (unitno);                                /* unit number */
+        if (unitno < 0)                                 /* end units? */
+            break;
+        if ((uint32) unitno >= dptr->numunits) {        /* too big? */
+            printf ("Invalid unit number: %s%d\n", sim_dname (dptr), unitno);
+            return SCPE_INCOMP;
+            }
+        READ_I (time);                                  /* event time */
+        uptr = (dptr->units) + unitno;
+        sim_cancel (uptr);
+        if (time > 0)
+            sim_activate (uptr, time - 1);
+        READ_I (uptr->u3);                              /* device specific */
+        READ_I (uptr->u4);
+        READ_I (uptr->u5);                              /* [V3.0+] more dev spec */
+        READ_I (uptr->u6);
+        READ_I (flg);                                   /* [V2.10+] unit flags */
+        old_capac = uptr->capac;                        /* save current capacity */
+        if (v35) {                                      /* [V3.5+] capacity */
+            READ_I (uptr->capac);
+            }
+        if (!v32)
+            flg = ((flg & UNIT_UFMASK_31) << (UNIT_V_UF - UNIT_V_UF_31)) |
+                (flg & ~UNIT_UFMASK_31);                /* [V3.2+] flags moved */
+        uptr->flags = (uptr->flags & ~UNIT_RFLAGS) |
+            (flg & UNIT_RFLAGS);                        /* restore */
+        READ_S (buf);                                   /* attached file */
+        if ((uptr->flags & UNIT_ATT) &&                 /* unit currently attached? */
+            !(dptr->flags & DEV_NET)) {                 /*  and not a net device? */
+            r = scp_detach_unit (dptr, uptr);           /* detach it */
+            if (r != SCPE_OK)
+                return r;
+            }
+        if ((buf[0] != '\0') &&                         /* unit to be reattached? */
+            !(dptr->flags & DEV_NET) &&                 /*  and not a net device? */
+            ((uptr->flags & UNIT_ATTABLE) ||            /*  and unit is attachable */
+             (dptr->attach != NULL))) {                 /*    or VM attach routine provided? */
+            uptr->flags = uptr->flags & ~UNIT_DIS;      /* ensure device is enabled */
+            if (flg & UNIT_RO)                          /* [V2.10+] saved flgs & RO? */
+                sim_switches |= SWMASK ('R');           /* RO attach */
+            r = scp_attach_unit (dptr, uptr, buf);      /* reattach unit */
+            if (r != SCPE_OK)
+                return r;
+            }
+        READ_I (high);                                  /* memory capacity */
+        if (high > 0) {                                 /* [V2.5+] any memory? */
+            if (((uptr->flags & (UNIT_FIX + UNIT_ATTABLE)) != UNIT_FIX) ||
+                 (dptr->deposit == NULL)) {
+                printf ("Can't restore memory: %s%d\n", sim_dname (dptr), unitno);
+                return SCPE_INCOMP;
+                }
+            if (high != old_capac) {                    /* size change? */
+                uptr->capac = old_capac;                /* temp restore old */
+                if ((dptr->flags & DEV_DYNM) &&
+                    ((dptr->msize == NULL) ||
+                     (dptr->msize (uptr, (int32) high, NULL, NULL) != SCPE_OK))) {
+                    printf ("Can't change memory size: %s%d\n",
+                        sim_dname (dptr), unitno);
+                    return SCPE_INCOMP;
+                    }
+                uptr->capac = high;                     /* new memory size */
+                printf ("Memory size changed: %s%d = ", sim_dname (dptr), unitno);
+                fprint_capac (stdout, dptr, uptr);
+                printf ("\n");
+                }
+            sz = SZ_D (dptr);                           /* allocate buffer */
+            if ((mbuf = calloc (SRBSIZ, sz)) == NULL)
+                return SCPE_MEM;
+            for (k = 0; k < high; ) {                   /* loop thru mem */
+                READ_I (blkcnt);                        /* block count */
+                if (blkcnt < 0)                         /* compressed? */
+                    limit = -blkcnt;
+                else limit = sim_fread (mbuf, sz, blkcnt, rfile);
+                if (limit <= 0)                         /* invalid or err? */
+                    return SCPE_IOERR;
+                for (j = 0; j < limit; j++, k = k + (dptr->aincr)) {
+                    if (blkcnt < 0)                     /* compressed? */
+                        val = 0;
+                    else SZ_LOAD (sz, val, mbuf, j);    /* saved value */
+                    r = dptr->deposit (val, k, uptr, SIM_SW_REST);
+                    if (r != SCPE_OK)
+                        return r;
+                    }                                   /* end for j */
+                }                                       /* end for k */
+            free (mbuf);                                /* dealloc buffer */
+            }                                           /* end if high */
+        }                                               /* end unit loop */
+    for ( ;; ) {                                        /* register loop */
+        READ_S (buf);                                   /* read reg name */
+        if (buf[0] == 0)                                /* last? */
+            break;
+        READ_I (depth);                                 /* [V2.10+] depth */
+        if ((rptr = find_reg (buf, NULL, dptr)) == NULL) {
+            printf ("Invalid register name: %s %s\n", sim_dname (dptr), buf);
+            for (us = 0; us < depth; us++) {            /* skip values */
+                READ_I (val);
+                }
+            continue;
+            }
+        if (depth != rptr->depth)                       /* [V2.10+] mismatch? */
+            printf ("Register depth mismatch: %s %s, file = %d, sim = %d\n",
+                sim_dname (dptr), buf, depth, rptr->depth);
+        mask = width_mask[rptr->width];                 /* get mask */
+        for (us = 0; us < depth; us++) {                /* loop thru values */
+            READ_I (val);                               /* read value */
+            if (val > mask)                             /* value ok? */
+                printf ("Invalid register value: %s %s\n", sim_dname (dptr), buf);
+            else if (us < rptr->depth)                  /* in range? */
+                put_rval (rptr, us, val);
+            }
+        }
+    }                                                   /* end device loop */
+return SCPE_OK;
+}
+
+/* Run, go, cont, step commands
+
+   ru[n] [new PC]       reset and start simulation
+   go [new PC]          start simulation
+   co[nt]               start simulation
+   s[tep] [step limit]  start simulation for 'limit' instructions
+   b[oot] device        bootstrap from device and start simulation
+*/
+
+t_stat run_cmd (int32 flag, char *cptr)
+{
+char *tptr, gbuf[CBUFSIZE];
+uint32 i, j;
+int32 unitno;
+t_value pcv;
+t_stat r;
+DEVICE *dptr;
+UNIT *uptr;
+void int_handler (int signal);
+
+GET_SWITCHES (cptr);                                    /* get switches */
+sim_step = 0;
+if ((flag == RU_RUN) || (flag == RU_GO)) {              /* run or go */
+    if (*cptr != 0) {                                   /* argument? */
+        cptr = get_glyph (cptr, gbuf, 0);               /* get next glyph */
+        if (*cptr != 0)                                 /* should be end */
+            return SCPE_2MARG;
+        if (sim_vm_parse_addr)                          /* address parser? */
+            pcv = sim_vm_parse_addr (sim_dflt_dev, gbuf, &tptr);
+        else pcv = strtotv (gbuf, &tptr, sim_PC->radix);/* parse PC */
+        if ((tptr == gbuf) || (*tptr != 0) ||           /* error? */
+            (pcv > width_mask[sim_PC->width]))
+            return SCPE_ARG;
+        put_rval (sim_PC, 0, pcv);
+        }
+    if ((flag == RU_RUN) &&                             /* run? */
+        ((r = run_boot_prep ()) != SCPE_OK))            /* reset sim */
+        return r;
+    }
+
+else if (flag == RU_STEP) {                             /* step */
+   if (*cptr != 0) {                                    /* argument? */
+        cptr = get_glyph (cptr, gbuf, 0);               /* get next glyph */
+        if (*cptr != 0)                                 /* should be end */
+            return SCPE_2MARG;
+        sim_step = (int32) get_uint (gbuf, 10, INT_MAX, &r);
+        if ((r != SCPE_OK) || (sim_step <= 0))          /* error? */
+            return SCPE_ARG;
+        }
+    else sim_step = 1;
+    }
+
+else if (flag == RU_BOOT) {                             /* boot */
+    if (*cptr == 0)                                     /* must be more */
+        return SCPE_2FARG;
+    cptr = get_glyph (cptr, gbuf, 0);                   /* get next glyph */
+    if (*cptr != 0)                                     /* should be end */
+        return SCPE_2MARG;
+    dptr = find_unit (gbuf, &uptr);                     /* locate unit */
+    if (dptr == NULL)                                   /* found dev? */
+        return SCPE_NXDEV;
+    if (uptr == NULL)                                   /* valid unit? */
+        return SCPE_NXUN;
+    if (dptr->boot == NULL)                             /* can it boot? */
+        return SCPE_NOFNC;
+    if (uptr->flags & UNIT_DIS)                         /* disabled? */
+        return SCPE_UDIS;
+    if ((uptr->flags & UNIT_ATTABLE) &&                 /* if attable, att? */
+        !(uptr->flags & UNIT_ATT))
+        return SCPE_UNATT;
+    unitno = (int32) (uptr - dptr->units);              /* recover unit# */
+    if ((r = run_boot_prep ()) != SCPE_OK)              /* reset sim */
+        return r;
+    if ((r = dptr->boot (unitno, dptr)) != SCPE_OK)     /* boot device */
+        return r;
+    }
+
+else if (flag != RU_CONT)                               /* must be cont */
+    return SCPE_IERR;
+
+for (i = 1; (dptr = sim_devices[i]) != NULL; i++) {     /* reposition all */
+    for (j = 0; j < dptr->numunits; j++) {              /* seq devices */
+        uptr = dptr->units + j;
+        if ((uptr->flags & (UNIT_ATT + UNIT_SEQ)) == (UNIT_ATT + UNIT_SEQ))
+            sim_fseek (uptr->fileref, uptr->pos, SEEK_SET);
+        }
+    }
+stop_cpu = 0;
+if (signal (SIGINT, int_handler) == SIG_ERR) {          /* set WRU */
+    return SCPE_SIGERR;
+    }
+if (sim_ttrun () != SCPE_OK) {                          /* set console mode */
+    sim_ttcmd ();
+    return SCPE_TTYERR;
+    }
+if ((r = sim_check_console (30)) != SCPE_OK) {          /* check console, error? */
+    sim_ttcmd ();
+    return r;
+    }
+if (sim_step)                                           /* set step timer */
+    sim_activate (&sim_step_unit, sim_step);
+sim_throt_sched ();                                     /* set throttle */
+sim_is_running = 1;                                     /* flag running */
+sim_brk_clract ();                                      /* defang actions */
+sim_rtcn_init_all ();                                   /* re-init clocks */
+r = sim_instr();
+
+sim_is_running = 0;                                     /* flag idle */
+sim_ttcmd ();                                           /* restore console */
+signal (SIGINT, SIG_DFL);                               /* cancel WRU */
+sim_cancel (&sim_step_unit);                            /* cancel step timer */
+sim_throt_cancel ();                                    /* cancel throttle */
+if (sim_clock_queue != NULL) {                          /* update sim time */
+    UPDATE_SIM_TIME (sim_clock_queue->time);
+    }
+else {
+    UPDATE_SIM_TIME (noqueue_time);
+    }
+if (sim_log)                                            /* flush console log */
+    fflush (sim_log);
+if (sim_deb)                                            /* flush debug log */
+    fflush (sim_deb);
+for (i = 1; (dptr = sim_devices[i]) != NULL; i++) {     /* flush attached files */
+    for (j = 0; j < dptr->numunits; j++) {              /* if not buffered in mem */
+        uptr = dptr->units + j;
+        if ((uptr->flags & UNIT_ATT) &&                 /* attached, */
+            !(uptr->flags & UNIT_BUF) &&                /* not buffered, */
+            (uptr->fileref) &&                          /* real file, */
+            !(uptr->flags & UNIT_RAW) &&                /* not raw, */
+            !(uptr->flags & UNIT_RO))                   /* not read only? */
+            fflush (uptr->fileref);
+        }
+    }
+#if defined (VMS)
+printf ("\n");
+#endif
+fprint_stopped (stdout, r);                             /* print msg */
+if (sim_log)                                            /* log if enabled */
+    fprint_stopped (sim_log, r);
+return SCPE_OK;
+}
+
+/* Common setup for RUN or BOOT */
+
+t_stat run_boot_prep (void)
+{
+sim_interval = 0;                                       /* reset queue */
+sim_time = sim_rtime = 0;
+noqueue_time = 0;
+sim_clock_queue = NULL;
+return reset_all (0);
+}
+
+/* Print stopped message */
+
+void fprint_stopped_gen (FILE *st, t_stat v, REG *pc, DEVICE *dptr)
+{
+int32 i;
+t_stat r = 0;
+t_addr k;
+t_value pcval;
+
+if (v >= SCPE_BASE) fprintf (st, "\n%s, %s: ",
+    sim_error_text (v), pc->name);
+else fprintf (st, "\n%s, %s: ", sim_stop_messages[v], pc->name);
+pcval = get_rval (pc, 0);
+if (sim_vm_fprint_addr)
+    sim_vm_fprint_addr (st, dptr, (t_addr) pcval);
+else fprint_val (st, pcval, pc->radix, pc->width,
+    pc->flags & REG_FMT);
+if ((dptr != NULL) && (dptr->examine != NULL)) {
+    for (i = 0; i < sim_emax; i++)
+        sim_eval[i] = 0;
+    for (i = 0, k = (t_addr) pcval; i < sim_emax; i++, k = k + dptr->aincr) {
+        if ((r = dptr->examine (&sim_eval[i], k, dptr->units, SWMASK ('V'))) != SCPE_OK)
+            break;
+        }
+    if ((r == SCPE_OK) || (i > 0)) {
+        fprintf (st, " (");
+        if (fprint_sym (st, (t_addr) pcval, sim_eval, NULL, SWMASK('M')|SIM_SW_STOP) > 0)
+            fprint_val (st, sim_eval[0], dptr->dradix, dptr->dwidth, PV_RZRO);
+        fprintf (st, ")");
+        }
+    }
+fprintf (st, "\n");
+return;
+}
+
+void fprint_stopped (FILE *st, t_stat v)
+{
+fprint_stopped_gen (st, v, sim_PC, sim_dflt_dev);
+return;
+}
+
+/* Unit service for step timeout, originally scheduled by STEP n command
+   Return step timeout SCP code, will cause simulation to stop */
+
+t_stat step_svc (UNIT *uptr)
+{
+return SCPE_STEP;
+}
+
+/* Cancel scheduled step service */
+
+t_stat sim_cancel_step (void)
+{
+return sim_cancel (&sim_step_unit);
+}
+
+/* Signal handler for ^C signal - set stop simulation flag */
+
+void int_handler (int sig)
+{
+stop_cpu = 1;
+return;
+}
+
+/* Examine/deposit commands
+
+   ex[amine] [modifiers] list           examine
+   de[posit] [modifiers] list val       deposit
+   ie[xamine] [modifiers] list          interactive examine
+   id[eposit] [modifiers] list          interactive deposit
+
+   modifiers
+        @filename                       output file
+        -letter(s)                      switches
+        devname'n                       device name and unit number
+        [{&|^}value]{=|==|!|!=|>|>=|<|<=} value search specification
+
+   list                                 list of addresses and registers
+        addr[:addr|-addr]               address range
+        ALL                             all addresses
+        register[:register|-register]   register range
+        STATE                           all registers
+*/
+
+t_stat exdep_cmd (int32 flag, char *cptr)
+{
+char gbuf[CBUFSIZE], *gptr, *tptr;
+int32 opt;
+t_addr low, high;
+t_stat reason;
+DEVICE *tdptr;
+REG *lowr, *highr;
+FILE *ofile;
+
+opt = CMD_OPT_SW|CMD_OPT_SCH|CMD_OPT_DFT;               /* options for all */
+if (flag == EX_E)                                       /* extra for EX */
+    opt = opt | CMD_OPT_OF;
+cptr = get_sim_opt (opt, cptr, &reason);                /* get cmd options */
+if (!cptr)                                              /* error? */
+    return reason;
+if (*cptr == 0)                                         /* must be more */
+    return SCPE_2FARG;
+if (sim_dfunit == NULL)                                 /* got a unit? */
+    return SCPE_NXUN;
+cptr = get_glyph (cptr, gbuf, 0);                       /* get list */
+if ((flag == EX_D) && (*cptr == 0))                     /* deposit needs more */
+    return SCPE_2FARG;
+ofile = sim_ofile? sim_ofile: stdout;                   /* no ofile? use stdout */
+
+for (gptr = gbuf, reason = SCPE_OK;
+    (*gptr != 0) && (reason == SCPE_OK); gptr = tptr) {
+    tdptr = sim_dfdev;                                  /* working dptr */
+    if (strncmp (gptr, "STATE", strlen ("STATE")) == 0) {
+        tptr = gptr + strlen ("STATE");
+        if (*tptr && (*tptr++ != ',')) 
+            return SCPE_ARG;
+        if ((lowr = sim_dfdev->registers) == NULL)
+            return SCPE_NXREG;
+        for (highr = lowr; highr->name != NULL; highr++) ;
+        sim_switches = sim_switches | SIM_SW_HIDE;
+        reason = exdep_reg_loop (ofile, sim_schptr, flag, cptr,
+            lowr, --highr, 0, 0);
+        continue;
+        }
+
+    if ((lowr = find_reg (gptr, &tptr, tdptr)) ||       /* local reg or */
+        (!(sim_opt_out & CMD_OPT_DFT) &&                /* no dflt, global? */
+        (lowr = find_reg_glob (gptr, &tptr, &tdptr)))) {
+        low = high = 0;
+        if ((*tptr == '-') || (*tptr == ':')) {
+            highr = find_reg (tptr + 1, &tptr, tdptr);
+            if (highr == NULL)
+                return SCPE_NXREG;
+            }
+        else {
+            highr = lowr;
+            if (*tptr == '[') {
+                if (lowr->depth <= 1)
+                    return SCPE_ARG;
+                tptr = get_range (NULL, tptr + 1, &low, &high,
+                    10, lowr->depth - 1, ']');
+                if (tptr == NULL)
+                    return SCPE_ARG;
+                }
+            }
+        if (*tptr && (*tptr++ != ','))
+            return SCPE_ARG;
+        reason = exdep_reg_loop (ofile, sim_schptr, flag, cptr,
+            lowr, highr, (uint32) low, (uint32) high);
+        continue;
+        }
+
+    tptr = get_range (sim_dfdev, gptr, &low, &high, sim_dfdev->aradix,
+        (((sim_dfunit->capac == 0) || (flag == EX_E))? 0:
+        sim_dfunit->capac - sim_dfdev->aincr), 0);
+    if (tptr == NULL)
+        return SCPE_ARG;
+    if (*tptr && (*tptr++ != ','))
+        return SCPE_ARG;
+    reason = exdep_addr_loop (ofile, sim_schptr, flag, cptr, low, high,
+        sim_dfdev, sim_dfunit);
+    }                                                   /* end for */
+if (sim_ofile)                                          /* close output file */
+    fclose (sim_ofile);
+return reason;
+}
+
+/* Loop controllers for examine/deposit
+
+   exdep_reg_loop       examine/deposit range of registers
+   exdep_addr_loop      examine/deposit range of addresses
+*/
+
+t_stat exdep_reg_loop (FILE *ofile, SCHTAB *schptr, int32 flag, char *cptr, 
+    REG *lowr, REG *highr, uint32 lows, uint32 highs)
+{
+t_stat reason;
+uint32 idx;
+t_value val;
+REG *rptr;
+
+if ((lowr == NULL) || (highr == NULL))
+    return SCPE_IERR;
+if (lowr > highr)
+    return SCPE_ARG;
+for (rptr = lowr; rptr <= highr; rptr++) {
+    if ((sim_switches & SIM_SW_HIDE) &&
+        (rptr->flags & REG_HIDDEN))
+        continue;
+    for (idx = lows; idx <= highs; idx++) {
+        if (idx >= rptr->depth)
+            return SCPE_SUB;
+        val = get_rval (rptr, idx);
+        if (schptr && !test_search (val, schptr))
+            continue;
+        if (flag != EX_D) {
+            reason = ex_reg (ofile, val, flag, rptr, idx);
+            if (reason != SCPE_OK)
+                return reason;
+            if (sim_log && (ofile == stdout))
+                ex_reg (sim_log, val, flag, rptr, idx);
+            }
+        if (flag != EX_E) {
+            reason = dep_reg (flag, cptr, rptr, idx);
+            if (reason != SCPE_OK)
+                return reason;
+            }
+        }
+    }
+return SCPE_OK;
+}
+
+t_stat exdep_addr_loop (FILE *ofile, SCHTAB *schptr, int32 flag, char *cptr,
+    t_addr low, t_addr high, DEVICE *dptr, UNIT *uptr)
+{
+t_addr i, mask;
+t_stat reason;
+
+if (uptr->flags & UNIT_DIS)                             /* disabled? */
+    return SCPE_UDIS;
+mask = (t_addr) width_mask[dptr->awidth];
+if ((low > mask) || (high > mask) || (low > high))
+    return SCPE_ARG;
+for (i = low; i <= high; ) {                            /* all paths must incr!! */
+    reason = get_aval (i, dptr, uptr);                  /* get data */
+    if (reason != SCPE_OK)                              /* return if error */
+        return reason;
+    if (schptr && !test_search (sim_eval[0], schptr))
+        i = i + dptr->aincr;                            /* sch fails, incr */
+    else {                                              /* no sch or success */
+        if (flag != EX_D) {                             /* ex, ie, or id? */
+            reason = ex_addr (ofile, flag, i, dptr, uptr);
+            if (reason > SCPE_OK)
+                return reason;
+            if (sim_log && (ofile == stdout))
+                ex_addr (sim_log, flag, i, dptr, uptr);
+            }
+        else reason = 1 - dptr->aincr;                  /* no, dflt incr */
+        if (flag != EX_E) {                             /* ie, id, or d? */
+            reason = dep_addr (flag, cptr, i, dptr, uptr, reason);
+            if (reason > SCPE_OK)
+                return reason;
+            }
+        i = i + (1 - reason);                           /* incr */
+        }
+    }
+return SCPE_OK;
+}
+
+/* Examine register routine
+
+   Inputs:
+        ofile   =       output stream
+        val     =       current register value
+        flag    =       type of ex/mod command (ex, iex, idep)
+        rptr    =       pointer to register descriptor
+        idx     =       index
+   Outputs:
+        return  =       error status
+*/
+
+t_stat ex_reg (FILE *ofile, t_value val, int32 flag, REG *rptr, uint32 idx)
+{
+int32 rdx;
+
+if (rptr == NULL)
+    return SCPE_IERR;
+if (rptr->depth > 1)
+    fprintf (ofile, "%s[%d]:\t", rptr->name, idx);
+else fprintf (ofile, "%s:\t", rptr->name);
+if (!(flag & EX_E))
+    return SCPE_OK;
+GET_RADIX (rdx, rptr->radix);
+if ((rptr->flags & REG_VMAD) && sim_vm_fprint_addr)
+    sim_vm_fprint_addr (ofile, sim_dflt_dev, (t_addr) val);
+else if (!(rptr->flags & REG_VMIO) ||
+    (fprint_sym (ofile, rdx, &val, NULL, sim_switches | SIM_SW_REG) > 0))
+        fprint_val (ofile, val, rdx, rptr->width, rptr->flags & REG_FMT);
+if (flag & EX_I)
+    fprintf (ofile, "\t");
+else fprintf (ofile, "\n");
+return SCPE_OK;
+}
+
+/* Get register value
+
+   Inputs:
+        rptr    =       pointer to register descriptor
+        idx     =       index
+   Outputs:
+        return  =       register value
+*/
+
+t_value get_rval (REG *rptr, uint32 idx)
+{
+size_t sz;
+t_value val;
+UNIT *uptr;
+
+sz = SZ_R (rptr);
+if ((rptr->depth > 1) && (rptr->flags & REG_CIRC)) {
+    idx = idx + rptr->qptr;
+    if (idx >= rptr->depth) idx = idx - rptr->depth;
+    }
+if ((rptr->depth > 1) && (rptr->flags & REG_UNIT)) {
+    uptr = ((UNIT *) rptr->loc) + idx;
+#if defined (USE_INT64)
+    if (sz <= sizeof (uint32))
+        val = *((uint32 *) uptr);
+    else val = *((t_uint64 *) uptr);
+#else
+    val = *((uint32 *) uptr);
+#endif
+    }
+else if (((rptr->depth > 1) || (rptr->flags & REG_FIT)) &&
+    (sz == sizeof (uint8)))
+    val = *(((uint8 *) rptr->loc) + idx);
+else if (((rptr->depth > 1) || (rptr->flags & REG_FIT)) &&
+    (sz == sizeof (uint16)))
+    val = *(((uint16 *) rptr->loc) + idx);
+#if defined (USE_INT64)
+else if (sz <= sizeof (uint32))
+     val = *(((uint32 *) rptr->loc) + idx);
+else val = *(((t_uint64 *) rptr->loc) + idx);
+#else
+else val = *(((uint32 *) rptr->loc) + idx);
+#endif
+val = (val >> rptr->offset) & width_mask[rptr->width];
+return val;
+}
+
+/* Deposit register routine
+
+   Inputs:
+        flag    =       type of deposit (normal/interactive)
+        cptr    =       pointer to input string
+        rptr    =       pointer to register descriptor
+        idx     =       index
+   Outputs:
+        return  =       error status
+*/
+
+t_stat dep_reg (int32 flag, char *cptr, REG *rptr, uint32 idx)
+{
+t_stat r;
+t_value val, mask;
+int32 rdx;
+char *tptr, gbuf[CBUFSIZE];
+
+if ((cptr == NULL) || (rptr == NULL))
+    return SCPE_IERR;
+if (rptr->flags & REG_RO)
+    return SCPE_RO;
+if (flag & EX_I) {
+    cptr = read_line (gbuf, CBUFSIZE, stdin);
+    if (sim_log)
+        fprintf (sim_log, (cptr? "%s\n": "\n"), cptr);
+    if (cptr == NULL)                                   /* force exit */
+        return 1;
+    if (*cptr == 0)                                     /* success */
+        return SCPE_OK;
+    }
+mask = width_mask[rptr->width];
+GET_RADIX (rdx, rptr->radix);
+if ((rptr->flags & REG_VMAD) && sim_vm_parse_addr) {    /* address form? */
+    val = sim_vm_parse_addr (sim_dflt_dev, cptr, &tptr);
+    if ((tptr == cptr) || (*tptr != 0) || (val > mask))
+        return SCPE_ARG;
+    }
+else if (!(rptr->flags & REG_VMIO) ||                   /* dont use sym? */
+    (parse_sym (cptr, rdx, NULL, &val, sim_switches | SIM_SW_REG) > SCPE_OK)) {
+    val = get_uint (cptr, rdx, mask, &r);
+    if (r != SCPE_OK)
+        return SCPE_ARG;
+    }
+if ((rptr->flags & REG_NZ) && (val == 0))
+    return SCPE_ARG;
+put_rval (rptr, idx, val);
+return SCPE_OK;
+}
+
+/* Put register value
+
+   Inputs:
+        rptr    =       pointer to register descriptor
+        idx     =       index
+        val     =       new value
+        mask    =       mask
+   Outputs:
+        none
+*/
+
+void put_rval (REG *rptr, uint32 idx, t_value val)
+{
+size_t sz;
+t_value mask;
+UNIT *uptr;
+
+#define PUT_RVAL(sz,rp,id,v,m) \
+    *(((sz *) rp->loc) + id) = \
+            (*(((sz *) rp->loc) + id) & \
+            ~((m) << (rp)->offset)) | ((v) << (rp)->offset)
+
+if (rptr == sim_PC)
+    sim_brk_npc (0);
+sz = SZ_R (rptr);
+mask = width_mask[rptr->width];
+if ((rptr->depth > 1) && (rptr->flags & REG_CIRC)) {
+    idx = idx + rptr->qptr;
+    if (idx >= rptr->depth)
+        idx = idx - rptr->depth;
+    }
+if ((rptr->depth > 1) && (rptr->flags & REG_UNIT)) {
+    uptr = ((UNIT *) rptr->loc) + idx;
+#if defined (USE_INT64)
+    if (sz <= sizeof (uint32))
+        *((uint32 *) uptr) = (*((uint32 *) uptr) &
+        ~(((uint32) mask) << rptr->offset)) | 
+        (((uint32) val) << rptr->offset);
+    else *((t_uint64 *) uptr) = (*((t_uint64 *) uptr)
+        & ~(mask << rptr->offset)) | (val << rptr->offset);
+#else
+    *((uint32 *) uptr) = (*((uint32 *) uptr) &
+        ~(((uint32) mask) << rptr->offset)) | 
+        (((uint32) val) << rptr->offset);
+#endif
+    }
+else if (((rptr->depth > 1) || (rptr->flags & REG_FIT)) &&
+    (sz == sizeof (uint8)))
+    PUT_RVAL (uint8, rptr, idx, (uint32) val, (uint32) mask);
+else if (((rptr->depth > 1) || (rptr->flags & REG_FIT)) &&
+    (sz == sizeof (uint16)))
+    PUT_RVAL (uint16, rptr, idx, (uint32) val, (uint32) mask);
+#if defined (USE_INT64)
+else if (sz <= sizeof (uint32))
+    PUT_RVAL (uint32, rptr, idx, (int32) val, (uint32) mask);
+else PUT_RVAL (t_uint64, rptr, idx, val, mask);
+#else
+else PUT_RVAL (uint32, rptr, idx, val, mask);
+#endif
+return;
+}
+
+/* Examine address routine
+
+   Inputs: (sim_eval is an implicit argument)
+        ofile   =       output stream
+        flag    =       type of ex/mod command (ex, iex, idep)
+        addr    =       address to examine
+        dptr    =       pointer to device
+        uptr    =       pointer to unit
+   Outputs:
+        return  =       if > 0, error status
+                        if <= 0,-number of extra addr units retired
+*/
+
+t_stat ex_addr (FILE *ofile, int32 flag, t_addr addr, DEVICE *dptr, UNIT *uptr)
+{
+t_stat reason;
+int32 rdx;
+
+if (sim_vm_fprint_addr)
+    sim_vm_fprint_addr (ofile, dptr, addr);
+else fprint_val (ofile, addr, dptr->aradix, dptr->awidth, PV_LEFT);
+fprintf (ofile, ":\t");
+if (!(flag & EX_E))
+    return (1 - dptr->aincr);
+
+GET_RADIX (rdx, dptr->dradix);
+if ((reason = fprint_sym (ofile, addr, sim_eval, uptr, sim_switches)) > 0) {
+    fprint_val (ofile, sim_eval[0], rdx, dptr->dwidth, PV_RZRO);
+    reason = 1 - dptr->aincr;
+    }
+if (flag & EX_I)
+    fprintf (ofile, "\t");
+else fprintf (ofile, "\n");
+return reason;
+}
+
+/* Get address routine
+
+   Inputs:
+        flag    =       type of ex/mod command (ex, iex, idep)
+        addr    =       address to examine
+        dptr    =       pointer to device
+        uptr    =       pointer to unit
+   Outputs: (sim_eval is an implicit output)
+        return  =       error status
+*/
+
+t_stat get_aval (t_addr addr, DEVICE *dptr, UNIT *uptr)
+{
+int32 i;
+t_value mask;
+t_addr j, loc;
+size_t sz;
+t_stat reason = SCPE_OK;
+
+if ((dptr == NULL) || (uptr == NULL))
+    return SCPE_IERR;
+mask = width_mask[dptr->dwidth];
+for (i = 0; i < sim_emax; i++)
+    sim_eval[i] = 0;
+for (i = 0, j = addr; i < sim_emax; i++, j = j + dptr->aincr) {
+    if (dptr->examine != NULL) {
+        reason = dptr->examine (&sim_eval[i], j, uptr, sim_switches);
+        if (reason != SCPE_OK)
+            break;
+        }
+    else {
+        if (!(uptr->flags & UNIT_ATT))
+            return SCPE_UNATT;
+        if (uptr->flags & UNIT_RAW)
+            return SCPE_NOFNC;
+        if ((uptr->flags & UNIT_FIX) && (j >= uptr->capac)) {
+            reason = SCPE_NXM;
+            break;
+            }
+        sz = SZ_D (dptr);
+        loc = j / dptr->aincr;
+        if (uptr->flags & UNIT_BUF) {
+            SZ_LOAD (sz, sim_eval[i], uptr->filebuf, loc);
+            }
+        else {
+            sim_fseek (uptr->fileref, sz * loc, SEEK_SET);
+            sim_fread (&sim_eval[i], sz, 1, uptr->fileref);
+            if ((feof (uptr->fileref)) &&
+               !(uptr->flags & UNIT_FIX)) {
+                reason = SCPE_EOF;
+                break;
+                }
+            else if (ferror (uptr->fileref)) {
+                clearerr (uptr->fileref);
+                reason = SCPE_IOERR;
+                break;
+                }
+            }
+        }
+    sim_eval[i] = sim_eval[i] & mask;
+    }
+if ((reason != SCPE_OK) && (i == 0))
+    return reason;
+return SCPE_OK;
+}
+
+/* Deposit address routine
+
+   Inputs:
+        flag    =       type of deposit (normal/interactive)
+        cptr    =       pointer to input string
+        addr    =       address to examine
+        dptr    =       pointer to device
+        uptr    =       pointer to unit
+        dfltinc =       value to return on cr input
+   Outputs:
+        return  =       if > 0, error status
+                        if <= 0, -number of extra address units retired
+*/
+
+t_stat dep_addr (int32 flag, char *cptr, t_addr addr, DEVICE *dptr,
+    UNIT *uptr, int32 dfltinc)
+{
+int32 i, count, rdx;
+t_addr j, loc;
+t_stat r, reason;
+t_value mask;
+size_t sz;
+char gbuf[CBUFSIZE];
+
+if (dptr == NULL)
+    return SCPE_IERR;
+if (flag & EX_I) {
+    cptr = read_line (gbuf, CBUFSIZE, stdin);
+    if (sim_log)
+        fprintf (sim_log, (cptr? "%s\n": "\n"), cptr);
+    if (cptr == NULL)                                   /* force exit */
+        return 1;
+    if (*cptr == 0)                                     /* success */
+        return dfltinc;
+    }
+if (uptr->flags & UNIT_RO)                              /* read only? */
+    return SCPE_RO;
+mask = width_mask[dptr->dwidth];
+
+GET_RADIX (rdx, dptr->dradix);
+if ((reason = parse_sym (cptr, addr, uptr, sim_eval, sim_switches)) > 0) {
+    sim_eval[0] = get_uint (cptr, rdx, mask, &reason);
+    if (reason != SCPE_OK)
+        return reason;
+    reason = dfltinc;
+    }
+count = (1 - reason + (dptr->aincr - 1)) / dptr->aincr;
+
+for (i = 0, j = addr; i < count; i++, j = j + dptr->aincr) {
+    sim_eval[i] = sim_eval[i] & mask;
+    if (dptr->deposit != NULL) {
+        r = dptr->deposit (sim_eval[i], j, uptr, sim_switches);
+        if (r != SCPE_OK)
+            return r;
+        }
+    else {
+        if (!(uptr->flags & UNIT_ATT))
+            return SCPE_UNATT;
+        if (uptr->flags & UNIT_RAW) 
+            return SCPE_NOFNC;
+        if ((uptr->flags & UNIT_FIX) && (j >= uptr->capac))
+            return SCPE_NXM;
+        sz = SZ_D (dptr);
+        loc = j / dptr->aincr;
+        if (uptr->flags & UNIT_BUF) {
+            SZ_STORE (sz, sim_eval[i], uptr->filebuf, loc);
+            if (loc >= uptr->hwmark) 
+                uptr->hwmark = (uint32) loc + 1;
+            }
+        else {
+            sim_fseek (uptr->fileref, sz * loc, SEEK_SET);
+            sim_fwrite (&sim_eval[i], sz, 1, uptr->fileref);
+            if (ferror (uptr->fileref)) {
+                clearerr (uptr->fileref);
+                return SCPE_IOERR;
+                }
+            }
+        }
+    }
+return reason;
+}
+
+/* Evaluate command */
+
+t_stat eval_cmd (int32 flg, char *cptr)
+{
+DEVICE *dptr = sim_dflt_dev;
+int32 i, rdx, a, lim;
+t_stat r;
+
+GET_SWITCHES (cptr);
+GET_RADIX (rdx, dptr->dradix);
+for (i = 0; i < sim_emax; i++)
+sim_eval[i] = 0;
+if (*cptr == 0)
+    return SCPE_2FARG;
+if ((r = parse_sym (cptr, 0, dptr->units, sim_eval, sim_switches)) > 0) {
+    sim_eval[0] = get_uint (cptr, rdx, width_mask[dptr->dwidth], &r);
+    if (r != SCPE_OK)
+        return r;
+    }
+lim = 1 - r;
+for (i = a = 0; a < lim; ) {
+    printf ("%d:\t", a);
+    if ((r = fprint_sym (stdout, a, &sim_eval[i], dptr->units, sim_switches)) > 0)
+        r = fprint_val (stdout, sim_eval[i], rdx, dptr->dwidth, PV_RZRO);
+    printf ("\n");
+    if (sim_log) {
+        fprintf (sim_log, "%d\t", i);
+        if ((r = fprint_sym (sim_log, a, &sim_eval[i], dptr->units, sim_switches)) > 0)
+            r = fprint_val (sim_log, sim_eval[i], rdx, dptr->dwidth, PV_RZRO);
+        fprintf (sim_log, "\n");
+        }
+    if (r < 0)
+        a = a + 1 - r;
+    else a = a + dptr->aincr;
+    i = a / dptr->aincr;
+    }
+return SCPE_OK;
+}
+
+/* String processing routines
+
+   read_line            read line
+
+   Inputs:
+        cptr    =       pointer to buffer
+        size    =       maximum size
+        stream  =       pointer to input stream
+   Outputs:
+        optr    =       pointer to first non-blank character
+                        NULL if EOF
+*/
+
+char *read_line (char *cptr, int32 size, FILE *stream)
+{
+return read_line_p (NULL, cptr, size, stream);
+}
+
+/* read_line_p          read line with prompt
+
+   Inputs:
+        prompt  =       pointer to prompt string
+        cptr    =       pointer to buffer
+        size    =       maximum size
+        stream  =       pointer to input stream
+   Outputs:
+        optr    =       pointer to first non-blank character
+                        NULL if EOF
+*/
+
+char *read_line_p (char *prompt, char *cptr, int32 size, FILE *stream)
+{
+char *tptr;
+
+#if defined(HAVE_READLINE)
+if (prompt) {                                           /* interactive? */
+    char *tmpc = readline (prompt);                     /* get cmd line */
+    if (tmpc == NULL)                                   /* bad result? */
+        cptr = NULL;
+    else {
+        strncpy (cptr, tmpc, size);                     /* copy result */
+        free (tmpc) ;                                   /* free temp */
+        }
+    }
+else cptr = fgets (cptr, size, stream);                 /* get cmd line */
+#else
+if (prompt)                                             /* interactive? */
+    printf ("%s", prompt);                              /* display prompt */
+cptr = fgets (cptr, size, stream);                      /* get cmd line */
+#endif
+
+if (cptr == NULL) {
+    clearerr (stream);                                  /* clear error */
+    return NULL;                                        /* ignore EOF */
+    }
+for (tptr = cptr; tptr < (cptr + size); tptr++) {       /* remove cr or nl */
+    if ((*tptr == '\n') || (*tptr == '\r') ||
+        (tptr == (cptr + size - 1))) {                  /* str max length? */
+        *tptr = 0;                                      /* terminate */
+        break;
+        }
+    }
+while (isspace (*cptr))                                 /* trim leading spc */
+    cptr++;
+if (*cptr == ';')                                       /* ignore comment */
+    *cptr = 0;
+
+#if defined (HAVE_READLINE)
+if (prompt)
+    add_history (cptr);
+#endif
+
+return cptr;
+}
+
+/* get_glyph            get next glyph (force upper case)
+   get_glyph_nc         get next glyph (no conversion)
+   get_glyph_gen        get next glyph (general case)
+
+   Inputs:
+        iptr    =       pointer to input string
+        optr    =       pointer to output string
+        mchar   =       optional end of glyph character
+        flag    =       TRUE for convert to upper case (_gen only)
+   Outputs
+        result  =       pointer to next character in input string
+*/
+
+char *get_glyph_gen (char *iptr, char *optr, char mchar, t_bool uc)
+{
+while ((isspace (*iptr) == 0) && (*iptr != 0) && (*iptr != mchar)) {
+    if (islower (*iptr) && uc)
+        *optr = toupper (*iptr);
+    else *optr = *iptr;
+    iptr++; optr++;
+    }
+*optr = 0;
+if (mchar && (*iptr == mchar))                          /* skip terminator */
+    iptr++;
+while (isspace (*iptr))                                 /* absorb spaces */
+    iptr++;
+return iptr;
+}
+
+char *get_glyph (char *iptr, char *optr, char mchar)
+{
+return get_glyph_gen (iptr, optr, mchar, TRUE);
+}
+
+char *get_glyph_nc (char *iptr, char *optr, char mchar)
+{
+return get_glyph_gen (iptr, optr, mchar, FALSE);
+}
+
+/* Trim trailing spaces from a string
+
+    Inputs:
+        cptr    =       pointer to string
+    Outputs:
+        cptr    =       pointer to string
+*/
+
+char *sim_trim_endspc (char *cptr)
+{
+char *tptr;
+
+tptr = cptr + strlen (cptr);
+while ((--tptr >= cptr) && isspace (*tptr))
+    *tptr = 0;
+return cptr;
+}
+
+/* get_yn               yes/no question
+
+   Inputs:
+        cptr    =       pointer to question
+        deflt   =       default answer
+   Outputs:
+        result  =       true if yes, false if no
+*/
+
+t_stat get_yn (char *ques, t_stat deflt)
+{
+char cbuf[CBUFSIZE], *cptr;
+
+printf ("%s ", ques);
+cptr = read_line (cbuf, CBUFSIZE, stdin);
+if ((cptr == NULL) || (*cptr == 0))
+    return deflt;
+if ((*cptr == 'Y') || (*cptr == 'y'))
+    return TRUE;
+return FALSE;
+}
+
+/* get_uint             unsigned number
+
+   Inputs:
+        cptr    =       pointer to input string
+        radix   =       input radix
+        max     =       maximum acceptable value
+        *status =       pointer to error status
+   Outputs:
+        val     =       value
+*/
+
+t_value get_uint (char *cptr, uint32 radix, t_value max, t_stat *status)
+{
+t_value val;
+char *tptr;
+
+*status = SCPE_OK;
+val = strtotv (cptr, &tptr, radix);
+if ((cptr == tptr) || (val > max))
+    *status = SCPE_ARG;
+else {
+    while (isspace (*tptr)) tptr++;
+    if (*tptr != 0)
+        *status = SCPE_ARG;
+    }
+return val;
+}
+
+/* get_range            range specification
+
+   Inputs:
+        dptr    =       pointer to device (NULL if none)
+        cptr    =       pointer to input string
+        *lo     =       pointer to low result
+        *hi     =       pointer to high result
+        aradix  =       radix
+        max     =       default high value
+        term    =       terminating character, 0 if none
+   Outputs:
+        tptr    =       input pointer after processing
+                        NULL if error
+*/
+
+char *get_range (DEVICE *dptr, char *cptr, t_addr *lo, t_addr *hi,
+    uint32 rdx, t_addr max, char term)
+{
+char *tptr;
+
+if (max && strncmp (cptr, "ALL", strlen ("ALL")) == 0) { /* ALL? */
+    tptr = cptr + strlen ("ALL");
+    *lo = 0;
+    *hi = max;
+    }
+else {
+    if (dptr && sim_vm_parse_addr)                      /* get low */
+        *lo = sim_vm_parse_addr (dptr, cptr, &tptr);
+    else *lo = (t_addr) strtotv (cptr, &tptr, rdx);
+    if (cptr == tptr)                                   /* error? */
+            return NULL;
+    if ((*tptr == '-') || (*tptr == ':')) {             /* range? */
+        cptr = tptr + 1;
+        if (dptr && sim_vm_parse_addr)                  /* get high */
+            *hi = sim_vm_parse_addr (dptr, cptr, &tptr);
+        else *hi = (t_addr) strtotv (cptr, &tptr, rdx);
+        if (cptr == tptr)
+            return NULL;
+        if (*lo > *hi)
+            return NULL;
+        }
+    else if (*tptr == '/') {                            /* relative? */
+        cptr = tptr + 1;
+        *hi = (t_addr) strtotv (cptr, &tptr, rdx);      /* get high */
+        if ((cptr == tptr) || (*hi == 0))
+            return NULL;
+        *hi = *lo + *hi - 1;
+        }
+    else *hi = *lo;
+    }
+if (term && (*tptr++ != term))
+    return NULL;
+return tptr;
+}
+
+/* get_ipaddr           IP address:port
+
+   Inputs:
+        cptr    =       pointer to input string
+   Outputs:
+        ipa     =       pointer to IP address (may be NULL), 0 = none
+        ipp     =       pointer to IP port (may be NULL), 0 = none
+        result  =       status
+*/
+
+t_stat get_ipaddr (char *cptr, uint32 *ipa, uint32 *ipp)
+{
+char gbuf[CBUFSIZE];
+char *addrp, *portp, *octetp;
+uint32 i, addr, port, octet;
+t_stat r;
+
+if ((cptr == NULL) || (*cptr == 0))
+    return SCPE_ARG;
+strncpy (gbuf, cptr, CBUFSIZE);
+addrp = gbuf;                                           /* default addr */
+if (portp = strchr (gbuf, ':'))                         /* x:y? split */
+    *portp++ = 0;
+else if (strchr (gbuf, '.'))                            /* x.y...? */
+    portp = NULL;
+else {
+    portp = gbuf;                                       /* port only */
+    addrp = NULL;                                       /* no addr */
+    }
+if (portp) {                                            /* port string? */
+    if (ipp == NULL)                                    /* not wanted? */
+        return SCPE_ARG;
+    port = (int32) get_uint (portp, 10, 65535, &r);
+    if ((r != SCPE_OK) || (port == 0))
+        return SCPE_ARG;
+    }
+else port = 0;
+if (addrp) {                                            /* addr string? */
+    if (ipa == NULL)                                    /* not wanted? */
+        return SCPE_ARG;
+    for (i = addr = 0; i < 4; i++) {                    /* four octets */
+        octetp = strchr (addrp, '.');                   /* find octet end */
+        if (octetp != NULL)                             /* split string */
+            *octetp++ = 0;
+        else if (i < 3)                                 /* except last */
+            return SCPE_ARG;
+        octet = (int32) get_uint (addrp, 10, 255, &r);
+        if (r != SCPE_OK)
+            return SCPE_ARG;
+        addr = (addr << 8) | octet;
+        addrp = octetp;
+        }
+    if (((addr & 0377) == 0) || ((addr & 0377) == 255))
+        return SCPE_ARG;
+    }
+else addr = 0;
+if (ipp)                                                /* return req values */
+    *ipp = port;
+if (ipa)
+    *ipa = addr;
+return SCPE_OK;   
+}
+
+/* Find_device          find device matching input string
+
+   Inputs:
+        cptr    =       pointer to input string
+   Outputs:
+        result  =       pointer to device
+*/
+
+DEVICE *find_dev (char *cptr)
+{
+int32 i;
+DEVICE *dptr;
+
+for (i = 0; (dptr = sim_devices[i]) != NULL; i++) {
+    if ((strcmp (cptr, dptr->name) == 0) ||
+        (dptr->lname &&
+        (strcmp (cptr, dptr->lname) == 0)))
+        return dptr;
+    }
+return NULL;
+}
+
+/* Find_unit            find unit matching input string
+
+   Inputs:
+        cptr    =       pointer to input string
+        uptr    =       pointer to unit pointer
+   Outputs:
+        result  =       pointer to device (null if no dev)
+        *iptr   =       pointer to unit (null if nx unit)
+*/
+
+DEVICE *find_unit (char *cptr, UNIT **uptr)
+{
+uint32 i, u;
+char *nptr, *tptr;
+t_stat r;
+DEVICE *dptr;
+
+if (uptr == NULL)                                       /* arg error? */
+    return NULL;
+if (dptr = find_dev (cptr)) {                           /* exact match? */
+    if (qdisable (dptr))                                /* disabled? */
+        return NULL;
+    *uptr = dptr->units;                                /* unit 0 */
+    return dptr;
+    }
+
+for (i = 0; (dptr = sim_devices[i]) != NULL; i++) {     /* base + unit#? */
+    if (dptr->numunits &&                               /* any units? */
+        (((nptr = dptr->name) &&
+          (strncmp (cptr, nptr, strlen (nptr)) == 0)) ||
+         ((nptr = dptr->lname) &&
+          (strncmp (cptr, nptr, strlen (nptr)) == 0)))) {
+        tptr = cptr + strlen (nptr);
+        if (isdigit (*tptr)) {
+            if (qdisable (dptr))                        /* disabled? */
+                return NULL;
+            u = (uint32) get_uint (tptr, 10, dptr->numunits - 1, &r);
+            if (r != SCPE_OK)                           /* error? */
+                *uptr = NULL;
+            else *uptr = dptr->units + u;
+            return dptr;
+            }
+        }
+    }
+return NULL;
+}
+
+/* Find_dev_from_unit   find device for unit
+
+   Inputs:
+        uptr    =       pointer to unit
+   Outputs:
+        result  =       pointer to device
+*/
+
+DEVICE *find_dev_from_unit (UNIT *uptr)
+{
+DEVICE *dptr;
+uint32 i, j;
+
+if (uptr == NULL)
+    return NULL;
+for (i = 0; (dptr = sim_devices[i]) != NULL; i++) {
+    for (j = 0; j < dptr->numunits; j++) {
+        if (uptr == (dptr->units + j))
+            return dptr;
+        }
+    }
+return NULL;
+}
+
+/* Test for disabled device */
+
+t_bool qdisable (DEVICE *dptr)
+{
+return (dptr->flags & DEV_DIS? TRUE: FALSE);
+}
+
+/* find_reg_glob        find globally unique register
+
+   Inputs:
+        cptr    =       pointer to input string
+        optr    =       pointer to output pointer (can be null)
+        gdptr   =       pointer to global device
+   Outputs:
+        result  =       pointer to register, NULL if error
+        *optr   =       pointer to next character in input string
+        *gdptr  =       pointer to device where found
+*/
+
+REG *find_reg_glob (char *cptr, char **optr, DEVICE **gdptr)
+{
+int32 i;
+DEVICE *dptr;
+REG *rptr, *srptr = NULL;
+
+for (i = 0; (dptr = sim_devices[i]) != 0; i++) {        /* all dev */
+    if (dptr->flags & DEV_DIS)                          /* skip disabled */
+        continue;
+    if (rptr = find_reg (cptr, optr, dptr)) {           /* found? */
+        if (srptr)                                      /* ambig? err */
+            return NULL;
+        srptr = rptr;                                   /* save reg */
+        *gdptr = dptr;                                  /* save unit */
+        }
+    }
+return srptr;
+}
+
+/* find_reg             find register matching input string
+
+   Inputs:
+        cptr    =       pointer to input string
+        optr    =       pointer to output pointer (can be null)
+        dptr    =       pointer to device
+   Outputs:
+        result  =       pointer to register, NULL if error
+        *optr   =       pointer to next character in input string
+*/
+
+REG *find_reg (char *cptr, char **optr, DEVICE *dptr)
+{
+char *tptr;
+REG *rptr;
+uint32 slnt;
+
+if ((cptr == NULL) || (dptr == NULL) || (dptr->registers == NULL))
+    return NULL;
+tptr = cptr;
+do {
+    tptr++;
+    } while (isalnum (*tptr) || (*tptr == '*') || (*tptr == '_'));
+slnt = tptr - cptr;
+for (rptr = dptr->registers; rptr->name != NULL; rptr++) {
+    if ((slnt == strlen (rptr->name)) &&
+        (strncmp (cptr, rptr->name, slnt) == 0)) {
+        if (optr != NULL)
+            *optr = tptr;
+        return rptr;
+        }
+    }
+return NULL;
+}
+
+/* get_switches         get switches from input string
+
+   Inputs:
+        cptr    =       pointer to input string
+   Outputs:
+        sw      =       switch bit mask
+                        0 if no switches, -1 if error
+*/
+
+int32 get_switches (char *cptr)
+{
+int32 sw;
+
+if (*cptr != '-')
+    return 0;
+sw = 0;
+for (cptr++; (isspace (*cptr) == 0) && (*cptr != 0); cptr++) {
+    if (isalpha (*cptr) == 0)
+        return -1;
+    sw = sw | SWMASK (toupper (*cptr));
+    }
+return sw;
+}
+
+/* get_sim_sw           accumulate sim_switches
+
+   Inputs:
+        cptr    =       pointer to input string
+   Outputs:
+        ptr     =       pointer to first non-string glyph
+                        NULL if error
+*/
+
+char *get_sim_sw (char *cptr)
+{
+int32 lsw;
+char gbuf[CBUFSIZE];
+
+while (*cptr == '-') {                                  /* while switches */
+    cptr = get_glyph (cptr, gbuf, 0);                   /* get switch glyph */
+    lsw = get_switches (gbuf);                          /* parse */
+    if (lsw <= 0)                                       /* invalid? */
+        return NULL;
+    sim_switches = sim_switches | lsw;                  /* accumulate */
+    }
+return cptr;
+}
+
+/* get_sim_opt          get simulator command options
+
+   Inputs:
+        opt     =       command options
+        cptr    =       pointer to input string
+   Outputs:
+        ptr     =       pointer to next glypsh, NULL if error
+        *stat   =       error status
+*/
+
+char *get_sim_opt (int32 opt, char *cptr, t_stat *st)
+{
+int32 t;
+char *svptr, gbuf[CBUFSIZE];
+DEVICE *tdptr;
+UNIT *tuptr;
+
+sim_switches = 0;                                       /* no switches */
+sim_ofile = NULL;                                       /* no output file */
+sim_schptr = NULL;                                      /* no search */
+sim_stab.logic = SCH_OR;                                /* default search params */
+sim_stab.boolop = SCH_GE;
+sim_stab.mask = 0;
+sim_stab.comp = 0;
+sim_dfdev = sim_dflt_dev;
+sim_dfunit = sim_dfdev->units;
+sim_opt_out = 0;                                        /* no options yet */
+*st = SCPE_OK;
+while (*cptr) {                                         /* loop through modifiers */
+    svptr = cptr;                                       /* save current position */
+    if ((opt & CMD_OPT_OF) && (*cptr == '@')) {         /* output file spec? */
+        if (sim_ofile) {                                /* already got one? */
+            fclose (sim_ofile);                         /* one per customer */
+            *st = SCPE_ARG;
+            return NULL;
+            }
+        cptr = get_glyph_nc (cptr + 1, gbuf, 0);
+        sim_ofile = sim_fopen (gbuf, "a");              /* open for append */
+        if (sim_ofile == NULL) {                        /* open failed? */
+            *st = SCPE_OPENERR;                        
+            return NULL;
+            }
+        sim_opt_out |= CMD_OPT_OF;                      /* got output file */
+        continue;
+        }
+    cptr = get_glyph (cptr, gbuf, 0);
+    if ((t = get_switches (gbuf)) != 0) {               /* try for switches */
+        if (t < 0) {                                    /* err if bad switch */
+            *st = SCPE_INVSW;
+            return NULL;
+            }
+        sim_switches = sim_switches | t;                /* or in new switches */
+        }
+    else if ((opt & CMD_OPT_SCH) &&                     /* if allowed, */
+        get_search (gbuf, sim_dfdev->dradix, &sim_stab)) { /* try for search */
+        sim_schptr = &sim_stab;                         /* set search */
+        sim_opt_out |= CMD_OPT_SCH;                     /* got search */
+        }
+    else if ((opt & CMD_OPT_DFT) &&                     /* default allowed? */
+        ((sim_opt_out & CMD_OPT_DFT) == 0) &&           /* none yet? */
+        (tdptr = find_unit (gbuf, &tuptr)) &&           /* try for default */
+        (tuptr != NULL)) {
+        sim_dfdev = tdptr;                              /* set as default */
+        sim_dfunit = tuptr;
+        sim_opt_out |= CMD_OPT_DFT;                     /* got default */
+        }
+    else return svptr;                                  /* not rec, break out */
+    }
+return cptr;
+}
+
+/* Match file extension
+
+   Inputs:
+        fnam    =       file name
+        ext     =       extension, without period
+   Outputs:
+        cp      =       pointer to final '.' if match, NULL if not
+*/
+
+char *match_ext (char *fnam, char *ext)
+{
+char *pptr, *fptr, *eptr;
+
+if ((fnam == NULL) || (ext == NULL))                    /* bad arguments? */
+     return NULL;
+pptr = strrchr (fnam, '.');                             /* find last . */
+if (pptr) {                                             /* any? */
+    for (fptr = pptr + 1, eptr = ext;                   /* match characters */
+#if defined (VMS)                                       /* VMS: stop at ; or null */
+    (*fptr != 0) && (*fptr != ';');
+#else
+    *fptr != 0;                                         /* others: stop at null */
+#endif
+    fptr++, eptr++) {
+        if (toupper (*fptr) != toupper (*eptr))
+            return NULL;
+        }
+    if (*eptr != 0)                                     /* ext exhausted? */
+        return NULL;
+    }
+return pptr;
+}
+
+/* Get search specification
+
+   Inputs:
+        cptr    =       pointer to input string
+        radix   =       radix for numbers
+        schptr =        pointer to search table
+   Outputs:
+        return =        NULL if error
+                        schptr if valid search specification
+*/
+
+SCHTAB *get_search (char *cptr, int32 radix, SCHTAB *schptr)
+{
+int32 c, logop, cmpop;
+t_value logval, cmpval;
+char *sptr, *tptr;
+const char logstr[] = "|&^", cmpstr[] = "=!><";
+
+logval = cmpval = 0;
+if (*cptr == 0)                                         /* check for clause */
+    return NULL;
+for (logop = cmpop = -1; c = *cptr++; ) {               /* loop thru clauses */
+    if (sptr = strchr (logstr, c)) {                    /* check for mask */
+        logop = sptr - logstr;
+        logval = strtotv (cptr, &tptr, radix);
+        if (cptr == tptr)
+            return NULL;
+        cptr = tptr;
+        }
+    else if (sptr = strchr (cmpstr, c)) {               /* check for boolop */
+        cmpop = sptr - cmpstr;
+        if (*cptr == '=') {
+            cmpop = cmpop + strlen (cmpstr);
+            cptr++;
+            }
+        cmpval = strtotv (cptr, &tptr, radix);
+        if (cptr == tptr)
+            return NULL;
+        cptr = tptr;
+        }
+    else return NULL;
+    }                                                   /* end for */
+if (logop >= 0) {
+    schptr->logic = logop;
+    schptr->mask = logval;
+    }
+if (cmpop >= 0) {
+    schptr->boolop = cmpop;
+    schptr->comp = cmpval;
+    }
+return schptr;
+}
+
+/* Test value against search specification
+
+   Inputs:
+        val     =       value to test
+        schptr =        pointer to search table
+   Outputs:
+        return =        1 if value passes search criteria, 0 if not
+*/
+
+int32 test_search (t_value val, SCHTAB *schptr)
+{
+if (schptr == NULL) return 0;
+
+switch (schptr->logic) {                                /* case on logical */
+
+    case SCH_OR:
+        val = val | schptr->mask;
+        break;
+
+    case SCH_AND:
+        val = val & schptr->mask;
+        break;
+
+    case SCH_XOR:
+        val = val ^ schptr->mask;
+        break;
+        }
+
+switch (schptr->boolop) {                                       /* case on comparison */
+
+    case SCH_E: case SCH_EE:
+        return (val == schptr->comp);
+
+    case SCH_N: case SCH_NE:
+        return (val != schptr->comp);
+
+    case SCH_G:
+        return (val > schptr->comp);
+
+    case SCH_GE:
+        return (val >= schptr->comp);
+
+    case SCH_L:
+        return (val < schptr->comp);
+
+    case SCH_LE:
+        return (val <= schptr->comp);
+        }
+
+return 0;
+}
+
+/* Radix independent input/output package
+
+   strtotv - general radix input routine
+
+   Inputs:
+        inptr   =       string to convert
+        endptr  =       pointer to first unconverted character
+        radix   =       radix for input
+   Outputs:
+        value   =       converted value
+
+   On an error, the endptr will equal the inptr.
+*/
+
+t_value strtotv (char *inptr, char **endptr, uint32 radix)
+{
+int32 nodigit;
+t_value val;
+uint32 c, digit;
+
+*endptr = inptr;                                        /* assume fails */
+if ((radix < 2) || (radix > 36))
+    return 0;
+while (isspace (*inptr))                                /* bypass white space */
+    inptr++;
+val = 0;
+nodigit = 1;
+for (c = *inptr; isalnum(c); c = *++inptr) {            /* loop through char */
+    if (islower (c))
+        c = toupper (c);
+    if (isdigit (c))                                    /* digit? */
+        digit = c - (uint32) '0';
+    else if (radix <= 10)                               /* stop if not expected */
+        break;
+    else digit = c + 10 - (uint32) 'A';                 /* convert letter */
+    if (digit >= radix)                                 /* valid in radix? */
+        return 0;
+    val = (val * radix) + digit;                        /* add to value */
+    nodigit = 0;
+    }
+if (nodigit)                                            /* no digits? */
+    return 0;
+*endptr = inptr;                                        /* result pointer */
+return val;
+}
+
+/* fprint_val - general radix printing routine
+
+   Inputs:
+        stream  =       stream designator
+        val     =       value to print
+        radix   =       radix to print
+        width   =       width to print
+        format  =       leading zeroes format
+   Outputs:
+        status  =       error status
+*/
+
+t_stat fprint_val (FILE *stream, t_value val, uint32 radix,
+    uint32 width, uint32 format)
+{
+#define MAX_WIDTH ((int) (CHAR_BIT * sizeof (t_value)))
+t_value owtest, wtest;
+int32 d, digit, ndigits;
+char dbuf[MAX_WIDTH + 1];
+
+for (d = 0; d < MAX_WIDTH; d++)
+    dbuf[d] = (format == PV_RZRO)? '0': ' ';
+dbuf[MAX_WIDTH] = 0;
+d = MAX_WIDTH;
+do {
+    d = d - 1;
+    digit = (int32) (val % radix);
+    val = val / radix;
+    dbuf[d] = (digit <= 9)? '0' + digit: 'A' + (digit - 10);
+    } while ((d > 0) && (val != 0));
+
+if (format != PV_LEFT) {
+    wtest = owtest = radix;
+    ndigits = 1;
+    while ((wtest < width_mask[width]) && (wtest >= owtest)) {
+        owtest = wtest;
+        wtest = wtest * radix;
+        ndigits = ndigits + 1;
+        }
+    if ((MAX_WIDTH - ndigits) < d)
+        d = MAX_WIDTH - ndigits;
+    }
+if (fputs (&dbuf[d], stream) == EOF)
+    return SCPE_IOERR;
+return SCPE_OK;
+}
+
+/* Event queue package
+
+        sim_activate            add entry to event queue
+        sim_cancel              remove entry from event queue
+        sim_process_event       process entries on event queue
+        sim_is_active           see if entry is on event queue
+        sim_atime               return absolute time for an entry
+        sim_gtime               return global time
+        sim_qcount              return event queue entry count
+
+   Asynchronous events are set up by queueing a unit data structure
+   to the event queue with a timeout (in simulator units, relative
+   to the current time).  Each simulator 'times' these events by
+   counting down interval counter sim_interval.  When this reaches
+   zero the simulator calls sim_process_event to process the event
+   and to see if further events need to be processed, or sim_interval
+   reset to count the next one.
+
+   The event queue is maintained in clock order; entry timeouts are
+   RELATIVE to the time in the previous entry.
+
+   sim_process_event - process event
+
+   Inputs:
+        none
+   Outputs:
+        reason  =       reason code returned by any event processor,
+                        or 0 (SCPE_OK) if no exceptions
+*/
+
+t_stat sim_process_event (void)
+{
+UNIT *uptr;
+t_stat reason;
+
+if (stop_cpu)                                           /* stop CPU? */
+    return SCPE_STOP;
+if (sim_clock_queue == NULL) {                          /* queue empty? */
+    UPDATE_SIM_TIME (noqueue_time);                     /* update sim time */
+    sim_interval = noqueue_time = NOQUEUE_WAIT;         /* flag queue empty */
+    return SCPE_OK;
+    }
+UPDATE_SIM_TIME (sim_clock_queue->time);                /* update sim time */
+do {
+    uptr = sim_clock_queue;                             /* get first */
+    sim_clock_queue = uptr->next;                       /* remove first */
+    uptr->next = NULL;                                  /* hygiene */
+    uptr->time = 0;
+    if (sim_clock_queue != NULL)
+        sim_interval = sim_clock_queue->time;
+    else sim_interval = noqueue_time = NOQUEUE_WAIT;
+    if (uptr->action != NULL)
+        reason = uptr->action (uptr);
+    else reason = SCPE_OK;
+    } while ((reason == SCPE_OK) && (sim_interval == 0));
+
+/* Empty queue forces sim_interval != 0 */
+
+return reason;
+}
+
+/* sim_activate - activate (queue) event
+
+   Inputs:
+        uptr    =       pointer to unit
+        event_time =    relative timeout
+   Outputs:
+        reason  =       result (SCPE_OK if ok)
+*/
+
+t_stat sim_activate (UNIT *uptr, int32 event_time)
+{
+UNIT *cptr, *prvptr;
+int32 accum;
+
+if (event_time < 0)
+    return SCPE_IERR;
+if (sim_is_active (uptr))                               /* already active? */
+    return SCPE_OK;
+if (sim_clock_queue == NULL) {
+    UPDATE_SIM_TIME (noqueue_time);
+    }
+else  {                                                 /* update sim time */
+    UPDATE_SIM_TIME (sim_clock_queue->time);
+    }
+
+prvptr = NULL;
+accum = 0;
+for (cptr = sim_clock_queue; cptr != NULL; cptr = cptr->next) {
+    if (event_time < (accum + cptr->time))
+        break;
+    accum = accum + cptr->time;
+    prvptr = cptr;
+    }
+if (prvptr == NULL) {                                   /* insert at head */
+    cptr = uptr->next = sim_clock_queue;
+    sim_clock_queue = uptr;
+    }
+else {
+    cptr = uptr->next = prvptr->next;                   /* insert at prvptr */
+    prvptr->next = uptr;
+    }
+uptr->time = event_time - accum;
+if (cptr != NULL)
+    cptr->time = cptr->time - uptr->time;
+sim_interval = sim_clock_queue->time;
+return SCPE_OK;
+}
+
+/* sim_activate_abs - activate (queue) event even if event already scheduled
+
+   Inputs:
+        uptr    =       pointer to unit
+        event_time =    relative timeout
+   Outputs:
+        reason  =       result (SCPE_OK if ok)
+*/
+
+t_stat sim_activate_abs (UNIT *uptr, int32 event_time)
+{
+sim_cancel (uptr);
+return sim_activate (uptr, event_time);
+}
+
+/* sim_cancel - cancel (dequeue) event
+
+   Inputs:
+        uptr    =       pointer to unit
+   Outputs:
+        reason  =       result (SCPE_OK if ok)
+
+*/
+
+t_stat sim_cancel (UNIT *uptr)
+{
+UNIT *cptr, *nptr;
+
+if (sim_clock_queue == NULL)
+    return SCPE_OK;
+UPDATE_SIM_TIME (sim_clock_queue->time);                /* update sim time */
+nptr = NULL;
+if (sim_clock_queue == uptr)
+    nptr = sim_clock_queue = uptr->next;
+else {
+    for (cptr = sim_clock_queue; cptr != NULL; cptr = cptr->next) {
+        if (cptr->next == uptr) {
+            nptr = cptr->next = uptr->next;
+            break;                                      /* end queue scan */
+            }
+        }
+    }
+if (nptr != NULL)
+    nptr->time = nptr->time + uptr->time;
+uptr->next = NULL;                                      /* hygiene */
+uptr->time = 0;
+if (sim_clock_queue != NULL)
+    sim_interval = sim_clock_queue->time;
+else sim_interval = noqueue_time = NOQUEUE_WAIT;
+return SCPE_OK;
+}
+
+/* sim_is_active - test for entry in queue, return activation time
+
+   Inputs:
+        uptr    =       pointer to unit
+   Outputs:
+        result =        absolute activation time + 1, 0 if inactive
+*/
+
+int32 sim_is_active (UNIT *uptr)
+{
+UNIT *cptr;
+int32 accum;
+
+accum = 0;
+for (cptr = sim_clock_queue; cptr != NULL; cptr = cptr->next) {
+    if (cptr == sim_clock_queue) {
+        if (sim_interval > 0)
+            accum = accum + sim_interval;
+        }
+    else accum = accum + cptr->time;
+    if (cptr == uptr)
+        return accum + 1;
+    }
+return 0;
+}
+
+/* sim_gtime - return global time
+   sim_grtime - return global time with rollover
+
+   Inputs: none
+   Outputs:
+        time    =       global time
+*/
+
+double sim_gtime (void)
+{
+if (sim_clock_queue == NULL) {
+    UPDATE_SIM_TIME (noqueue_time);
+    }
+else  {
+    UPDATE_SIM_TIME (sim_clock_queue->time);
+    }
+return sim_time;
+}
+
+uint32 sim_grtime (void)
+{
+if (sim_clock_queue == NULL) {
+    UPDATE_SIM_TIME (noqueue_time);
+    }
+else  {
+    UPDATE_SIM_TIME (sim_clock_queue->time);
+    }
+return sim_rtime;
+}
+
+/* sim_qcount - return queue entry count
+
+   Inputs: none
+   Outputs:
+        count   =       number of entries on the queue
+*/
+
+int32 sim_qcount (void)
+{
+int32 cnt;
+UNIT *uptr;
+
+cnt = 0;
+for (uptr = sim_clock_queue; uptr != NULL; uptr = uptr->next)
+    cnt++;
+return cnt;
+}
+
+/* Breakpoint package.  This module replaces the VM-implemented one
+   instruction breakpoint capability.
+
+   Breakpoints are stored in table sim_brk_tab, which is ordered by address for
+   efficient binary searching.  A breakpoint consists of a four entry structure:
+
+        addr                    address of the breakpoint
+        type                    types of breakpoints set on the address
+                                a bit mask representing letters A-Z
+        cnt                     number of iterations before breakp is taken
+        action                  pointer command string to be executed
+                                when break is taken
+
+   sim_brk_summ is a summary of the types of breakpoints that are currently set (it
+   is the bitwise OR of all the type fields).  A simulator need only check for
+   a breakpoint of type X if bit SWMASK('X') is set in sim_brk_sum.
+
+   The package contains the following public routines:
+
+        sim_brk_init            initialize
+        sim_brk_set             set breakpoint
+        sim_brk_clr             clear breakpoint
+        sim_brk_clrall          clear all breakpoints
+        sim_brk_show            show breakpoint
+        sim_brk_showall         show all breakpoints
+        sim_brk_test            test for breakpoint
+        sim_brk_npc             PC has been changed
+        sim_brk_getact          get next action
+        sim_brk_clract          clear pending actions
+
+   Initialize breakpoint system.
+*/
+
+t_stat sim_brk_init (void)
+{
+sim_brk_lnt = SIM_BRK_INILNT;
+sim_brk_tab = (BRKTAB *) calloc (sim_brk_lnt, sizeof (BRKTAB));
+if (sim_brk_tab == NULL)
+    return SCPE_MEM;
+sim_brk_ent = sim_brk_ins = 0;
+sim_brk_act[sim_do_depth] = NULL;
+sim_brk_npc (0);
+return SCPE_OK;
+}
+
+/* Search for a breakpoint in the sorted breakpoint table */
+
+BRKTAB *sim_brk_fnd (t_addr loc)
+{
+int32 lo, hi, p;
+BRKTAB *bp;
+
+if (sim_brk_ent == 0) {                                 /* table empty? */
+    sim_brk_ins = 0;                                    /* insrt at head */
+    return NULL;                                        /* sch fails */
+    }
+lo = 0;                                                 /* initial bounds */
+hi = sim_brk_ent - 1;
+do {
+    p = (lo + hi) >> 1;                                 /* probe */
+    bp = sim_brk_tab + p;                               /* table addr */
+    if (loc == bp->addr)                                /* match? */
+        return bp;
+    else if (loc < bp->addr)                            /* go down? p is upper */
+        hi = p - 1;
+    else lo = p + 1;                                    /* go up? p is lower */
+    } while (lo <= hi);
+if (loc < bp->addr)                                     /* insrt before or */
+    sim_brk_ins = p;
+else sim_brk_ins = p + 1;                               /* after last sch */
+return NULL;
+}
+
+/* Insert a breakpoint */
+
+BRKTAB *sim_brk_new (t_addr loc)
+{
+int32 i, t;
+BRKTAB *bp, *newp;
+
+if (sim_brk_ins < 0)
+    return NULL;
+if (sim_brk_ent >= sim_brk_lnt) {                       /* out of space? */
+    t = sim_brk_lnt + SIM_BRK_INILNT;                   /* new size */
+    newp = (BRKTAB *) calloc (t, sizeof (BRKTAB));      /* new table */
+    if (newp == NULL)                                   /* can't extend */
+        return NULL;
+    for (i = 0; i < sim_brk_lnt; i++)                   /* copy table */
+        *(newp + i) = *(sim_brk_tab + i);
+    free (sim_brk_tab);                                 /* free old table */
+    sim_brk_tab = newp;                                 /* new base, lnt */
+    sim_brk_lnt = t;
+    }
+if (sim_brk_ins != sim_brk_ent) {                       /* move needed? */
+    for (bp = sim_brk_tab + sim_brk_ent;
+         bp > sim_brk_tab + sim_brk_ins; bp--)
+        *bp = *(bp - 1);
+    }
+bp = sim_brk_tab + sim_brk_ins;
+bp->addr = loc;
+bp->typ = 0;
+bp->cnt = 0;
+bp->act = NULL;
+sim_brk_ent = sim_brk_ent + 1;
+return bp;
+}
+
+/* Set a breakpoint of type sw */
+
+t_stat sim_brk_set (t_addr loc, int32 sw, int32 ncnt, char *act)
+{
+BRKTAB *bp;
+
+if (sw == 0) sw = sim_brk_dflt;
+if ((sim_brk_types & sw) == 0)
+    return SCPE_NOFNC;
+bp = sim_brk_fnd (loc);                                 /* present? */
+if (!bp)                                                /* no, allocate */
+    bp = sim_brk_new (loc);
+if (!bp)                                                /* still no? mem err */
+    return SCPE_MEM;
+bp->typ = sw;                                           /* set type */
+bp->cnt = ncnt;                                         /* set count */
+if ((bp->act != NULL) && (act != NULL)) {               /* replace old action? */
+    free (bp->act);                                     /* deallocate */
+    bp->act = NULL;                                     /* now no action */
+    }
+if ((act != NULL) && (*act != 0)) {                     /* new action? */
+    char *newp = (char *) calloc (CBUFSIZE, sizeof (char)); /* alloc buf */
+    if (newp == NULL)                                   /* mem err? */
+        return SCPE_MEM;
+    strncpy (newp, act, CBUFSIZE);                      /* copy action */
+    bp->act = newp;                                     /* set pointer */
+    }
+sim_brk_summ = sim_brk_summ | sw;
+return SCPE_OK;
+}
+
+/* Clear a breakpoint */
+
+t_stat sim_brk_clr (t_addr loc, int32 sw)
+{
+BRKTAB *bp = sim_brk_fnd (loc);
+
+if (!bp)                                                /* not there? ok */
+    return SCPE_OK;
+if (sw == 0)
+    sw = SIM_BRK_ALLTYP;
+bp->typ = bp->typ & ~sw;
+if (bp->typ)                                            /* clear all types? */
+    return SCPE_OK;
+if (bp->act != NULL)                                    /* deallocate action */
+    free (bp->act);
+for ( ; bp < (sim_brk_tab + sim_brk_ent - 1); bp++)     /* erase entry */
+    *bp = *(bp + 1);
+sim_brk_ent = sim_brk_ent - 1;                          /* decrement count */
+sim_brk_summ = 0;                                       /* recalc summary */
+for (bp = sim_brk_tab; bp < (sim_brk_tab + sim_brk_ent); bp++)
+    sim_brk_summ = sim_brk_summ | bp->typ;
+return SCPE_OK;
+}
+
+/* Clear all breakpoints */
+
+t_stat sim_brk_clrall (int32 sw)
+{
+BRKTAB *bp;
+
+if (sw == 0) sw = SIM_BRK_ALLTYP;
+for (bp = sim_brk_tab; bp < (sim_brk_tab + sim_brk_ent); ) {
+    if (bp->typ & sw)
+        sim_brk_clr (bp->addr, sw);
+    else bp++;
+    }
+return SCPE_OK;
+}
+
+/* Show a breakpoint */
+
+t_stat sim_brk_show (FILE *st, t_addr loc, int32 sw)
+{
+BRKTAB *bp = sim_brk_fnd (loc);
+DEVICE *dptr;
+int32 i, any;
+
+if (sw == 0)
+    sw = SIM_BRK_ALLTYP;
+if (!bp || (!(bp->typ & sw)))
+    return SCPE_OK;
+dptr = sim_dflt_dev;
+if (dptr == NULL)
+    return SCPE_OK;
+if (sim_vm_fprint_addr)
+    sim_vm_fprint_addr (st, dptr, loc);
+else fprint_val (st, loc, dptr->aradix, dptr->awidth, PV_LEFT);
+fprintf (st, ":\t");
+for (i = any = 0; i < 26; i++) {
+    if ((bp->typ >> i) & 1) {
+        if (any)
+            fprintf (st, ", ");
+        fputc (i + 'A', st);
+        any = 1;
+        }
+    }
+if (bp->cnt > 0)
+    fprintf (st, " [%d]", bp->cnt);
+if (bp->act != NULL)
+    fprintf (st, "; %s", bp->act);
+fprintf (st, "\n");
+return SCPE_OK;
+}
+
+/* Show all breakpoints */
+
+t_stat sim_brk_showall (FILE *st, int32 sw)
+{
+BRKTAB *bp;
+
+if (sw == 0)
+    sw = SIM_BRK_ALLTYP;
+for (bp = sim_brk_tab; bp < (sim_brk_tab + sim_brk_ent); bp++) {
+    if (bp->typ & sw)
+        sim_brk_show (st, bp->addr, sw);
+    }
+return SCPE_OK;
+}
+
+/* Test for breakpoint */
+
+uint32 sim_brk_test (t_addr loc, uint32 btyp)
+{
+BRKTAB *bp;
+uint32 spc = (btyp >> SIM_BKPT_V_SPC) & (SIM_BKPT_N_SPC - 1);
+
+if ((bp = sim_brk_fnd (loc)) && (btyp & bp->typ)) {     /* in table, type match? */
+    if ((sim_brk_pend[spc] && (loc == sim_brk_ploc[spc])) || /* previous location? */
+        (--bp->cnt > 0))                                /* count > 0? */
+        return 0;
+    bp->cnt = 0;                                        /* reset count */
+    sim_brk_ploc[spc] = loc;                            /* save location */
+    sim_brk_pend[spc] = TRUE;                           /* don't do twice */
+    sim_brk_act[sim_do_depth] = bp->act;                /* set up actions */
+    return (btyp & bp->typ);
+    }
+sim_brk_pend[spc] = FALSE;
+return 0;
+}
+
+/* Get next pending action, if any */
+
+char *sim_brk_getact (char *buf, int32 size)
+{
+char *ep;
+size_t lnt;
+
+if (sim_brk_act[sim_do_depth] == NULL)                  /* any action? */
+    return NULL;
+while (isspace (*sim_brk_act[sim_do_depth]))            /* skip spaces */
+    sim_brk_act[sim_do_depth]++;
+if (*sim_brk_act[sim_do_depth] == 0)                    /* now empty? */
+    return (sim_brk_act[sim_do_depth] = NULL);
+if (ep = strchr (sim_brk_act[sim_do_depth], ';')) {     /* cmd delimiter? */
+    lnt = ep - sim_brk_act[sim_do_depth];               /* cmd length */
+    memcpy (buf, sim_brk_act[sim_do_depth], lnt + 1);   /* copy with ; */
+    buf[lnt] = 0;                                       /* erase ; */
+    sim_brk_act[sim_do_depth] += lnt + 1;               /* adv ptr */
+    }
+else {
+    strncpy (buf, sim_brk_act[sim_do_depth], size);     /* copy action */
+    sim_brk_act[sim_do_depth] = NULL;                   /* no more */
+    }
+return buf;
+}
+
+/* Clear pending actions */
+
+void sim_brk_clract (void)
+{
+sim_brk_act[sim_do_depth] = NULL;
+}
+
+/* New PC */
+
+void sim_brk_npc (uint32 cnt)
+{
+uint32 i;
+
+if ((cnt == 0) || (cnt > SIM_BKPT_N_SPC))
+    cnt = SIM_BKPT_N_SPC;
+for (i = 0; i < cnt; i++) {
+    sim_brk_pend[i] = FALSE;
+    sim_brk_ploc[i] = 0;
+    }
+return;
+}
+
+/* Clear breakpoint space */
+
+void sim_brk_clrspc (uint32 spc)
+{
+if (spc < SIM_BKPT_N_SPC) {
+    sim_brk_pend[spc] = FALSE;
+    sim_brk_ploc[spc] = 0;
+    }
+return;
+}
+
+/* Message Text */
+
+char *sim_error_text (t_stat stat)
+{
+static char msgbuf[64];
+
+stat &= ~(SCPE_KFLAG|SCPE_BREAK);                       /* remove any flags */
+if ((stat >= SCPE_BASE) && (stat <= SCPE_MAX_ERR))
+    return scp_errors[stat-SCPE_BASE].message;
+sprintf(msgbuf, "Error %d", stat);
+return msgbuf;
+}
+
+t_stat sim_string_to_stat (char *cptr, t_stat *stat)
+{
+char gbuf[CBUFSIZE];
+int32 cond;
+
+*stat = SCPE_ARG;
+cptr = get_glyph (cptr, gbuf, 0);
+if (0 == memcmp("SCPE_", gbuf, 5))
+    strcpy (gbuf, gbuf+5);   /* skip leading SCPE_ */
+for (cond=0; cond < (SCPE_MAX_ERR-SCPE_BASE); cond++)
+    if (0 == strcmp(scp_errors[cond].code, gbuf)) {
+        cond += SCPE_BASE;
+        break;
+        }
+if (cond == (SCPE_MAX_ERR-SCPE_BASE)) {       /* not found? */
+    if (0 == (cond = strtol(gbuf, NULL, 0)))  /* try explicit number */
+        return SCPE_ARG;
+    }
+if (cond > SCPE_MAX_ERR)
+    return SCPE_ARG;
+*stat = cond;
+return SCPE_OK;    
+}
+
+/* Debug printout routines, from Dave Hittner */
+
+const char* debug_bstates = "01_^";
+const char* debug_fmt     = "DBG> %s %s: ";
+int32 debug_unterm  = 0;
+
+/* Finds debug phrase matching bitmask from from device DEBTAB table */
+
+static char* get_dbg_verb (uint32 dbits, DEVICE* dptr)
+{
+static char* debtab_none    = "DEBTAB_ISNULL";
+static char* debtab_nomatch = "DEBTAB_NOMATCH";
+int32 offset = 0;
+
+if (dptr->debflags == 0)
+    return debtab_none;
+
+/* Find matching words for bitmask */
+
+while (dptr->debflags[offset].name && (offset < 32)) {
+    if (dptr->debflags[offset].mask & dbits)
+        return dptr->debflags[offset].name;
+    offset++;
+    }
+return debtab_nomatch;
+}
+
+/* Prints standard debug prefix unless previous call unterminated */
+
+static void sim_debug_prefix (uint32 dbits, DEVICE* dptr)
+{
+if (!debug_unterm) {
+    char* debug_type = get_dbg_verb (dbits, dptr);
+    fprintf(sim_deb, debug_fmt, dptr->name, debug_type);
+    }
+}
+
+/* Prints state of a register: bit translation + state (0,1,_,^)
+   indicating the state and transition of the bit. States:
+   0=steady(0->0), 1=steady(1->1), _=falling(1->0), ^=rising(0->1) */
+
+void sim_debug_u16(uint32 dbits, DEVICE* dptr, const char* const* bitdefs,
+    uint16 before, uint16 after, int terminate)
+{
+if (sim_deb && (dptr->dctrl & dbits)) {
+    int32 i;
+
+    sim_debug_prefix(dbits, dptr);                      /* print prefix if required */
+    for (i = 15; i >= 0; i--) {                         /* print xlation, transition */
+        int off = ((after >> i) & 1) + (((before ^ after) >> i) & 1) * 2;
+        fprintf(sim_deb, "%s%c ", bitdefs[i], debug_bstates[off]);
+        }
+    if (terminate)
+        fprintf(sim_deb, "\r\n");
+    debug_unterm = terminate ? 0 : 1;                   /* set unterm for next */
+    }
+}
+
+#if defined (_WIN32)
+#define vsnprintf _vsnprintf
+#endif
+#if defined (__DECC) && defined (__VMS)
+#define NO_vsnprintf
+#endif
+#if defined( NO_vsnprintf)
+#define STACKBUFSIZE 16384
+#else
+#define STACKBUFSIZE 2048
+#endif
+
+/* Inline debugging - will print debug message if debug file is
+   set and the bitmask matches the current device debug options.
+   Extra returns are added for un*x systems, since the output
+   device is set into 'raw' mode when the cpu is booted,
+   and the extra returns don't hurt any other systems. */
+
+void sim_debug (uint32 dbits, DEVICE* dptr, const char* fmt, ...)
+{
+if (sim_deb && (dptr->dctrl & dbits)) {
+
+    char stackbuf[STACKBUFSIZE];
+    int32 bufsize = sizeof(stackbuf);
+    char *buf = stackbuf;
+    va_list arglist;
+    int32 i, j, len;
+
+    buf[bufsize-1] = '\0';
+    sim_debug_prefix(dbits, dptr);                      /* print prefix if required */
+
+    while (1) {                                         /* format passed string, args */
+        va_start (arglist, fmt);
+#if defined(NO_vsnprintf)
+#if defined(HAS_vsprintf_void)
+
+/* Note, this could blow beyond the buffer, and we couldn't tell */
+/* That is a limitation of the C runtime library available on this platform */
+
+        vsprintf (buf, fmt, arglist);
+        for (len = 0; len < bufsize-1; len++)
+            if (buf[len] == 0) break;
+#else
+        len = vsprintf (buf, fmt, arglist);
+#endif                                                  /* HAS_vsprintf_void */
+#else                                                   /* NO_vsnprintf */
+#if defined(HAS_vsnprintf_void)
+        vsnprintf (buf, bufsize-1, fmt, arglist);
+        for (len = 0; len < bufsize-1; len++)
+            if (buf[len] == 0) break;
+#else
+        len = vsnprintf (buf, bufsize-1, fmt, arglist);
+#endif                                                  /* HAS_vsnprintf_void */
+#endif                                                  /* NO_vsnprintf */
+        va_end (arglist);
+
+/* If it didn't fit into the buffer, then grow it and try again */
+
+        if ((len < 0) || (len >= bufsize-1)) {
+            if (buf != stackbuf)
+                free (buf);
+            bufsize = bufsize * 2;
+            buf = (char *) malloc (bufsize);
+            if (buf == NULL)                            /* out of memory */
+                return;
+            buf[bufsize-1] = '\0';
+            continue;
+            }
+        break;
+        }
+
+/* Output the formatted data expanding newlines where they exist */
+
+    for (i = j = 0; i < len; ++i) {
+        if ('\n' == buf[i]) {
+            if (i > j)
+                fwrite (&buf[j], 1, i-j, sim_deb);
+            j = i;
+            fputc('\r', sim_deb);
+            }
+        }
+    if (i > j)
+        fwrite (&buf[j], 1, i-j, sim_deb);
+
+/* Set unterminated flag for next time */
+
+    debug_unterm = (len && (buf[len-1]=='\n')) ? 0 : 1;
+    if (buf != stackbuf)
+        free (buf);
+    }
+return;
+}